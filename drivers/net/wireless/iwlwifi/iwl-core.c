--- conflicted
+++ resolved
@@ -2101,7 +2101,6 @@
 
 	IWL_DEBUG_MAC80211(priv, "Set %pM\n", vif->addr);
 	memcpy(priv->mac_addr, vif->addr, ETH_ALEN);
-<<<<<<< HEAD
 
 	err = iwl_set_mode(priv, vif);
 	if (err)
@@ -2112,18 +2111,6 @@
 
 	goto out;
 
-=======
-
-	err = iwl_set_mode(priv, vif);
-	if (err)
-		goto out_err;
-
-	/* Add the broadcast address so we can send broadcast frames */
-	priv->cfg->ops->lib->add_bcast_station(priv);
-
-	goto out;
-
->>>>>>> a5e944f1
  out_err:
 	priv->vif = NULL;
 	priv->iw_mode = NL80211_IFTYPE_STATION;
