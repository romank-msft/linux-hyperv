--- conflicted
+++ resolved
@@ -193,7 +193,6 @@
 	case PHY_INTERFACE_MODE_RGMII_TXID:
 		val_txdly = RTL8211F_TX_DELAY;
 		val_rxdly = 0;
-<<<<<<< HEAD
 		break;
 
 	case PHY_INTERFACE_MODE_RGMII_ID:
@@ -201,15 +200,6 @@
 		val_rxdly = RTL8211F_RX_DELAY;
 		break;
 
-=======
-		break;
-
-	case PHY_INTERFACE_MODE_RGMII_ID:
-		val_txdly = RTL8211F_TX_DELAY;
-		val_rxdly = RTL8211F_RX_DELAY;
-		break;
-
->>>>>>> 04d5ce62
 	default: /* the rest of the modes imply leaving delay as is. */
 		return 0;
 	}
