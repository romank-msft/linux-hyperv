--- conflicted
+++ resolved
@@ -2425,14 +2425,8 @@
 	if (vsi->type != I40E_VSI_MAIN || pf->hw.partition_id != 1)
 		goto check_data_pointer;
 
-<<<<<<< HEAD
-	veb_stats = ((pf->lan_veb != I40E_NO_VEB) &&
-		     (pf->lan_veb < I40E_MAX_VEB) &&
-		     test_bit(I40E_FLAG_VEB_STATS_ENA, pf->flags));
-=======
 	veb = i40e_pf_get_main_veb(pf);
 	veb_stats = veb && test_bit(I40E_FLAG_VEB_STATS_ENA, pf->flags);
->>>>>>> 0c383648
 
 	if (veb_stats)
 		i40e_update_veb_stats(veb);
