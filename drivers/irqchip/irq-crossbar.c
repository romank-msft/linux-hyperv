--- conflicted
+++ resolved
@@ -198,12 +198,8 @@
 
 static int __init crossbar_of_init(struct device_node *node)
 {
+	u32 max = 0, entry, reg_size;
 	int i, size, reserved = 0;
-<<<<<<< HEAD
-	u32 max = 0, entry;
-=======
-	u32 max = 0, entry, reg_size;
->>>>>>> 4b9de5da
 	const __be32 *irqsr;
 	int ret = -ENOMEM;
 
