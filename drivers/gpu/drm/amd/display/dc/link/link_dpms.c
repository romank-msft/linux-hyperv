/*
 * Copyright 2023 Advanced Micro Devices, Inc.
 *
 * Permission is hereby granted, free of charge, to any person obtaining a
 * copy of this software and associated documentation files (the "Software"),
 * to deal in the Software without restriction, including without limitation
 * the rights to use, copy, modify, merge, publish, distribute, sublicense,
 * and/or sell copies of the Software, and to permit persons to whom the
 * Software is furnished to do so, subject to the following conditions:
 *
 * The above copyright notice and this permission notice shall be included in
 * all copies or substantial portions of the Software.
 *
 * THE SOFTWARE IS PROVIDED "AS IS", WITHOUT WARRANTY OF ANY KIND, EXPRESS OR
 * IMPLIED, INCLUDING BUT NOT LIMITED TO THE WARRANTIES OF MERCHANTABILITY,
 * FITNESS FOR A PARTICULAR PURPOSE AND NONINFRINGEMENT.  IN NO EVENT SHALL
 * THE COPYRIGHT HOLDER(S) OR AUTHOR(S) BE LIABLE FOR ANY CLAIM, DAMAGES OR
 * OTHER LIABILITY, WHETHER IN AN ACTION OF CONTRACT, TORT OR OTHERWISE,
 * ARISING FROM, OUT OF OR IN CONNECTION WITH THE SOFTWARE OR THE USE OR
 * OTHER DEALINGS IN THE SOFTWARE.
 *
 * Authors: AMD
 *
 */

/* FILE POLICY AND INTENDED USAGE:
 * This file owns the programming sequence of stream's dpms state associated
 * with the link and link's enable/disable sequences as result of the stream's
 * dpms state change.
 *
 * TODO - The reason link owns stream's dpms programming sequence is
 * because dpms programming sequence is highly dependent on underlying signal
 * specific link protocols. This unfortunately causes link to own a portion of
 * stream state programming sequence. This creates a gray area where the
 * boundary between link and stream is not clearly defined.
 */

#include "link_dpms.h"
#include "link_hwss.h"
#include "link_validation.h"
#include "accessories/link_dp_trace.h"
#include "protocols/link_dpcd.h"
#include "protocols/link_ddc.h"
#include "protocols/link_hpd.h"
#include "protocols/link_dp_phy.h"
#include "protocols/link_dp_capability.h"
#include "protocols/link_dp_training.h"
#include "protocols/link_edp_panel_control.h"
#include "protocols/link_dp_dpia_bw.h"

#include "dm_helpers.h"
#include "link_enc_cfg.h"
#include "resource.h"
#include "dsc.h"
#include "dccg.h"
#include "clk_mgr.h"
#include "atomfirmware.h"
#define DC_LOGGER \
	dc_logger
#define DC_LOGGER_INIT(logger) \
	struct dal_logger *dc_logger = logger

#define LINK_INFO(...) \
	DC_LOG_HW_HOTPLUG(  \
		__VA_ARGS__)

#define RETIMER_REDRIVER_INFO(...) \
	DC_LOG_RETIMER_REDRIVER(  \
		__VA_ARGS__)
#include "dc/dcn30/dcn30_vpg.h"

#define MAX_MTP_SLOT_COUNT 64
#define LINK_TRAINING_ATTEMPTS 4
#define PEAK_FACTOR_X1000 1006

void link_blank_all_dp_displays(struct dc *dc)
{
	unsigned int i;
	uint8_t dpcd_power_state = '\0';
	enum dc_status status = DC_ERROR_UNEXPECTED;

	for (i = 0; i < dc->link_count; i++) {
		if ((dc->links[i]->connector_signal != SIGNAL_TYPE_DISPLAY_PORT) ||
			(dc->links[i]->priv == NULL) || (dc->links[i]->local_sink == NULL))
			continue;

		/* DP 2.0 spec requires that we read LTTPR caps first */
		dp_retrieve_lttpr_cap(dc->links[i]);
		/* if any of the displays are lit up turn them off */
		status = core_link_read_dpcd(dc->links[i], DP_SET_POWER,
							&dpcd_power_state, sizeof(dpcd_power_state));

		if (status == DC_OK && dpcd_power_state == DP_POWER_STATE_D0)
			link_blank_dp_stream(dc->links[i], true);
	}

}

void link_blank_all_edp_displays(struct dc *dc)
{
	unsigned int i;
	uint8_t dpcd_power_state = '\0';
	enum dc_status status = DC_ERROR_UNEXPECTED;

	for (i = 0; i < dc->link_count; i++) {
		if ((dc->links[i]->connector_signal != SIGNAL_TYPE_EDP) ||
			(!dc->links[i]->edp_sink_present))
			continue;

		/* if any of the displays are lit up turn them off */
		status = core_link_read_dpcd(dc->links[i], DP_SET_POWER,
							&dpcd_power_state, sizeof(dpcd_power_state));

		if (status == DC_OK && dpcd_power_state == DP_POWER_STATE_D0)
			link_blank_dp_stream(dc->links[i], true);
	}
}

void link_blank_dp_stream(struct dc_link *link, bool hw_init)
{
	unsigned int j;
	struct dc  *dc = link->ctx->dc;
	enum signal_type signal = link->connector_signal;

	if ((signal == SIGNAL_TYPE_EDP) ||
		(signal == SIGNAL_TYPE_DISPLAY_PORT)) {
		if (link->ep_type == DISPLAY_ENDPOINT_PHY &&
			link->link_enc->funcs->get_dig_frontend &&
			link->link_enc->funcs->is_dig_enabled(link->link_enc)) {
			unsigned int fe = link->link_enc->funcs->get_dig_frontend(link->link_enc);

			if (fe != ENGINE_ID_UNKNOWN)
				for (j = 0; j < dc->res_pool->stream_enc_count; j++) {
					if (fe == dc->res_pool->stream_enc[j]->id) {
						dc->res_pool->stream_enc[j]->funcs->dp_blank(link,
									dc->res_pool->stream_enc[j]);
						break;
					}
				}
		}

		if ((!link->wa_flags.dp_keep_receiver_powered) || hw_init)
			dpcd_write_rx_power_ctrl(link, false);
	}
}

void link_set_all_streams_dpms_off_for_link(struct dc_link *link)
{
	struct pipe_ctx *pipes[MAX_PIPES];
	struct dc_state *state = link->dc->current_state;
	uint8_t count;
	int i;
	struct dc_stream_update stream_update;
	bool dpms_off = true;
	struct link_resource link_res = {0};

	memset(&stream_update, 0, sizeof(stream_update));
	stream_update.dpms_off = &dpms_off;

	link_get_master_pipes_with_dpms_on(link, state, &count, pipes);

	for (i = 0; i < count; i++) {
		stream_update.stream = pipes[i]->stream;
		dc_commit_updates_for_stream(link->ctx->dc, NULL, 0,
				pipes[i]->stream, &stream_update,
				state);
	}

	/* link can be also enabled by vbios. In this case it is not recorded
	 * in pipe_ctx. Disable link phy here to make sure it is completely off
	 */
	dp_disable_link_phy(link, &link_res, link->connector_signal);
}

void link_resume(struct dc_link *link)
{
	if (link->connector_signal != SIGNAL_TYPE_VIRTUAL)
		program_hpd_filter(link);
}

/* This function returns true if the pipe is used to feed video signal directly
 * to the link.
 */
static bool is_master_pipe_for_link(const struct dc_link *link,
		const struct pipe_ctx *pipe)
{
	return resource_is_pipe_type(pipe, OTG_MASTER) &&
			pipe->stream->link == link;
}

/*
 * This function finds all master pipes feeding to a given link with dpms set to
 * on in given dc state.
 */
void link_get_master_pipes_with_dpms_on(const struct dc_link *link,
		struct dc_state *state,
		uint8_t *count,
		struct pipe_ctx *pipes[MAX_PIPES])
{
	int i;
	struct pipe_ctx *pipe = NULL;

	*count = 0;
	for (i = 0; i < MAX_PIPES; i++) {
		pipe = &state->res_ctx.pipe_ctx[i];

		if (is_master_pipe_for_link(link, pipe) &&
				pipe->stream->dpms_off == false) {
			pipes[(*count)++] = pipe;
		}
	}
}

static bool get_ext_hdmi_settings(struct pipe_ctx *pipe_ctx,
		enum engine_id eng_id,
		struct ext_hdmi_settings *settings)
{
	bool result = false;
	int i = 0;
	struct integrated_info *integrated_info =
			pipe_ctx->stream->ctx->dc_bios->integrated_info;

	if (integrated_info == NULL)
		return false;

	/*
	 * Get retimer settings from sbios for passing SI eye test for DCE11
	 * The setting values are varied based on board revision and port id
	 * Therefore the setting values of each ports is passed by sbios.
	 */

	// Check if current bios contains ext Hdmi settings
	if (integrated_info->gpu_cap_info & 0x20) {
		switch (eng_id) {
		case ENGINE_ID_DIGA:
			settings->slv_addr = integrated_info->dp0_ext_hdmi_slv_addr;
			settings->reg_num = integrated_info->dp0_ext_hdmi_6g_reg_num;
			settings->reg_num_6g = integrated_info->dp0_ext_hdmi_6g_reg_num;
			memmove(settings->reg_settings,
					integrated_info->dp0_ext_hdmi_reg_settings,
					sizeof(integrated_info->dp0_ext_hdmi_reg_settings));
			memmove(settings->reg_settings_6g,
					integrated_info->dp0_ext_hdmi_6g_reg_settings,
					sizeof(integrated_info->dp0_ext_hdmi_6g_reg_settings));
			result = true;
			break;
		case ENGINE_ID_DIGB:
			settings->slv_addr = integrated_info->dp1_ext_hdmi_slv_addr;
			settings->reg_num = integrated_info->dp1_ext_hdmi_6g_reg_num;
			settings->reg_num_6g = integrated_info->dp1_ext_hdmi_6g_reg_num;
			memmove(settings->reg_settings,
					integrated_info->dp1_ext_hdmi_reg_settings,
					sizeof(integrated_info->dp1_ext_hdmi_reg_settings));
			memmove(settings->reg_settings_6g,
					integrated_info->dp1_ext_hdmi_6g_reg_settings,
					sizeof(integrated_info->dp1_ext_hdmi_6g_reg_settings));
			result = true;
			break;
		case ENGINE_ID_DIGC:
			settings->slv_addr = integrated_info->dp2_ext_hdmi_slv_addr;
			settings->reg_num = integrated_info->dp2_ext_hdmi_6g_reg_num;
			settings->reg_num_6g = integrated_info->dp2_ext_hdmi_6g_reg_num;
			memmove(settings->reg_settings,
					integrated_info->dp2_ext_hdmi_reg_settings,
					sizeof(integrated_info->dp2_ext_hdmi_reg_settings));
			memmove(settings->reg_settings_6g,
					integrated_info->dp2_ext_hdmi_6g_reg_settings,
					sizeof(integrated_info->dp2_ext_hdmi_6g_reg_settings));
			result = true;
			break;
		case ENGINE_ID_DIGD:
			settings->slv_addr = integrated_info->dp3_ext_hdmi_slv_addr;
			settings->reg_num = integrated_info->dp3_ext_hdmi_6g_reg_num;
			settings->reg_num_6g = integrated_info->dp3_ext_hdmi_6g_reg_num;
			memmove(settings->reg_settings,
					integrated_info->dp3_ext_hdmi_reg_settings,
					sizeof(integrated_info->dp3_ext_hdmi_reg_settings));
			memmove(settings->reg_settings_6g,
					integrated_info->dp3_ext_hdmi_6g_reg_settings,
					sizeof(integrated_info->dp3_ext_hdmi_6g_reg_settings));
			result = true;
			break;
		default:
			break;
		}

		if (result == true) {
			// Validate settings from bios integrated info table
			if (settings->slv_addr == 0)
				return false;
			if (settings->reg_num > 9)
				return false;
			if (settings->reg_num_6g > 3)
				return false;

			for (i = 0; i < settings->reg_num; i++) {
				if (settings->reg_settings[i].i2c_reg_index > 0x20)
					return false;
			}

			for (i = 0; i < settings->reg_num_6g; i++) {
				if (settings->reg_settings_6g[i].i2c_reg_index > 0x20)
					return false;
			}
		}
	}

	return result;
}

static bool write_i2c(struct pipe_ctx *pipe_ctx,
		uint8_t address, uint8_t *buffer, uint32_t length)
{
	struct i2c_command cmd = {0};
	struct i2c_payload payload = {0};

	memset(&payload, 0, sizeof(payload));
	memset(&cmd, 0, sizeof(cmd));

	cmd.number_of_payloads = 1;
	cmd.engine = I2C_COMMAND_ENGINE_DEFAULT;
	cmd.speed = pipe_ctx->stream->ctx->dc->caps.i2c_speed_in_khz;

	payload.address = address;
	payload.data = buffer;
	payload.length = length;
	payload.write = true;
	cmd.payloads = &payload;

	if (dm_helpers_submit_i2c(pipe_ctx->stream->ctx,
			pipe_ctx->stream->link, &cmd))
		return true;

	return false;
}

static void write_i2c_retimer_setting(
		struct pipe_ctx *pipe_ctx,
		bool is_vga_mode,
		bool is_over_340mhz,
		struct ext_hdmi_settings *settings)
{
	uint8_t slave_address = (settings->slv_addr >> 1);
	uint8_t buffer[2];
	const uint8_t apply_rx_tx_change = 0x4;
	uint8_t offset = 0xA;
	uint8_t value = 0;
	int i = 0;
	bool i2c_success = false;
	DC_LOGGER_INIT(pipe_ctx->stream->ctx->logger);

	memset(&buffer, 0, sizeof(buffer));

	/* Start Ext-Hdmi programming*/

	for (i = 0; i < settings->reg_num; i++) {
		/* Apply 3G settings */
		if (settings->reg_settings[i].i2c_reg_index <= 0x20) {

			buffer[0] = settings->reg_settings[i].i2c_reg_index;
			buffer[1] = settings->reg_settings[i].i2c_reg_val;
			i2c_success = write_i2c(pipe_ctx, slave_address,
						buffer, sizeof(buffer));
			RETIMER_REDRIVER_INFO("retimer write to slave_address = 0x%x,\
				offset = 0x%x, reg_val= 0x%x, i2c_success = %d\n",
				slave_address, buffer[0], buffer[1], i2c_success?1:0);

			if (!i2c_success)
				goto i2c_write_fail;

			/* Based on DP159 specs, APPLY_RX_TX_CHANGE bit in 0x0A
			 * needs to be set to 1 on every 0xA-0xC write.
			 */
			if (settings->reg_settings[i].i2c_reg_index == 0xA ||
				settings->reg_settings[i].i2c_reg_index == 0xB ||
				settings->reg_settings[i].i2c_reg_index == 0xC) {

				/* Query current value from offset 0xA */
				if (settings->reg_settings[i].i2c_reg_index == 0xA)
					value = settings->reg_settings[i].i2c_reg_val;
				else {
					i2c_success =
						link_query_ddc_data(
						pipe_ctx->stream->link->ddc,
						slave_address, &offset, 1, &value, 1);
					if (!i2c_success)
						goto i2c_write_fail;
				}

				buffer[0] = offset;
				/* Set APPLY_RX_TX_CHANGE bit to 1 */
				buffer[1] = value | apply_rx_tx_change;
				i2c_success = write_i2c(pipe_ctx, slave_address,
						buffer, sizeof(buffer));
				RETIMER_REDRIVER_INFO("retimer write to slave_address = 0x%x,\
					offset = 0x%x, reg_val = 0x%x, i2c_success = %d\n",
					slave_address, buffer[0], buffer[1], i2c_success?1:0);
				if (!i2c_success)
					goto i2c_write_fail;
			}
		}
	}

	/* Apply 3G settings */
	if (is_over_340mhz) {
		for (i = 0; i < settings->reg_num_6g; i++) {
			/* Apply 3G settings */
			if (settings->reg_settings[i].i2c_reg_index <= 0x20) {

				buffer[0] = settings->reg_settings_6g[i].i2c_reg_index;
				buffer[1] = settings->reg_settings_6g[i].i2c_reg_val;
				i2c_success = write_i2c(pipe_ctx, slave_address,
							buffer, sizeof(buffer));
				RETIMER_REDRIVER_INFO("above 340Mhz: retimer write to slave_address = 0x%x,\
					offset = 0x%x, reg_val = 0x%x, i2c_success = %d\n",
					slave_address, buffer[0], buffer[1], i2c_success?1:0);

				if (!i2c_success)
					goto i2c_write_fail;

				/* Based on DP159 specs, APPLY_RX_TX_CHANGE bit in 0x0A
				 * needs to be set to 1 on every 0xA-0xC write.
				 */
				if (settings->reg_settings_6g[i].i2c_reg_index == 0xA ||
					settings->reg_settings_6g[i].i2c_reg_index == 0xB ||
					settings->reg_settings_6g[i].i2c_reg_index == 0xC) {

					/* Query current value from offset 0xA */
					if (settings->reg_settings_6g[i].i2c_reg_index == 0xA)
						value = settings->reg_settings_6g[i].i2c_reg_val;
					else {
						i2c_success =
								link_query_ddc_data(
								pipe_ctx->stream->link->ddc,
								slave_address, &offset, 1, &value, 1);
						if (!i2c_success)
							goto i2c_write_fail;
					}

					buffer[0] = offset;
					/* Set APPLY_RX_TX_CHANGE bit to 1 */
					buffer[1] = value | apply_rx_tx_change;
					i2c_success = write_i2c(pipe_ctx, slave_address,
							buffer, sizeof(buffer));
					RETIMER_REDRIVER_INFO("retimer write to slave_address = 0x%x,\
						offset = 0x%x, reg_val = 0x%x, i2c_success = %d\n",
						slave_address, buffer[0], buffer[1], i2c_success?1:0);
					if (!i2c_success)
						goto i2c_write_fail;
				}
			}
		}
	}

	if (is_vga_mode) {
		/* Program additional settings if using 640x480 resolution */

		/* Write offset 0xFF to 0x01 */
		buffer[0] = 0xff;
		buffer[1] = 0x01;
		i2c_success = write_i2c(pipe_ctx, slave_address,
				buffer, sizeof(buffer));
		RETIMER_REDRIVER_INFO("retimer write to slave_address = 0x%x,\
				offset = 0x%x, reg_val = 0x%x, i2c_success = %d\n",
				slave_address, buffer[0], buffer[1], i2c_success?1:0);
		if (!i2c_success)
			goto i2c_write_fail;

		/* Write offset 0x00 to 0x23 */
		buffer[0] = 0x00;
		buffer[1] = 0x23;
		i2c_success = write_i2c(pipe_ctx, slave_address,
				buffer, sizeof(buffer));
		RETIMER_REDRIVER_INFO("retimer write to slave_address = 0x%x,\
			offset = 0x%x, reg_val = 0x%x, i2c_success = %d\n",
			slave_address, buffer[0], buffer[1], i2c_success?1:0);
		if (!i2c_success)
			goto i2c_write_fail;

		/* Write offset 0xff to 0x00 */
		buffer[0] = 0xff;
		buffer[1] = 0x00;
		i2c_success = write_i2c(pipe_ctx, slave_address,
				buffer, sizeof(buffer));
		RETIMER_REDRIVER_INFO("retimer write to slave_address = 0x%x,\
			offset = 0x%x, reg_val = 0x%x, i2c_success = %d\n",
			slave_address, buffer[0], buffer[1], i2c_success?1:0);
		if (!i2c_success)
			goto i2c_write_fail;

	}

	return;

i2c_write_fail:
	DC_LOG_DEBUG("Set retimer failed");
}

static void write_i2c_default_retimer_setting(
		struct pipe_ctx *pipe_ctx,
		bool is_vga_mode,
		bool is_over_340mhz)
{
	uint8_t slave_address = (0xBA >> 1);
	uint8_t buffer[2];
	bool i2c_success = false;
	DC_LOGGER_INIT(pipe_ctx->stream->ctx->logger);

	memset(&buffer, 0, sizeof(buffer));

	/* Program Slave Address for tuning single integrity */
	/* Write offset 0x0A to 0x13 */
	buffer[0] = 0x0A;
	buffer[1] = 0x13;
	i2c_success = write_i2c(pipe_ctx, slave_address,
			buffer, sizeof(buffer));
	RETIMER_REDRIVER_INFO("retimer writes default setting to slave_address = 0x%x,\
		offset = 0x%x, reg_val = 0x%x, i2c_success = %d\n",
		slave_address, buffer[0], buffer[1], i2c_success?1:0);
	if (!i2c_success)
		goto i2c_write_fail;

	/* Write offset 0x0A to 0x17 */
	buffer[0] = 0x0A;
	buffer[1] = 0x17;
	i2c_success = write_i2c(pipe_ctx, slave_address,
			buffer, sizeof(buffer));
	RETIMER_REDRIVER_INFO("retimer write to slave_addr = 0x%x,\
		offset = 0x%x, reg_val = 0x%x, i2c_success = %d\n",
		slave_address, buffer[0], buffer[1], i2c_success?1:0);
	if (!i2c_success)
		goto i2c_write_fail;

	/* Write offset 0x0B to 0xDA or 0xD8 */
	buffer[0] = 0x0B;
	buffer[1] = is_over_340mhz ? 0xDA : 0xD8;
	i2c_success = write_i2c(pipe_ctx, slave_address,
			buffer, sizeof(buffer));
	RETIMER_REDRIVER_INFO("retimer write to slave_addr = 0x%x,\
		offset = 0x%x, reg_val = 0x%x, i2c_success = %d\n",
		slave_address, buffer[0], buffer[1], i2c_success?1:0);
	if (!i2c_success)
		goto i2c_write_fail;

	/* Write offset 0x0A to 0x17 */
	buffer[0] = 0x0A;
	buffer[1] = 0x17;
	i2c_success = write_i2c(pipe_ctx, slave_address,
			buffer, sizeof(buffer));
	RETIMER_REDRIVER_INFO("retimer write to slave_addr = 0x%x,\
		offset = 0x%x, reg_val= 0x%x, i2c_success = %d\n",
		slave_address, buffer[0], buffer[1], i2c_success?1:0);
	if (!i2c_success)
		goto i2c_write_fail;

	/* Write offset 0x0C to 0x1D or 0x91 */
	buffer[0] = 0x0C;
	buffer[1] = is_over_340mhz ? 0x1D : 0x91;
	i2c_success = write_i2c(pipe_ctx, slave_address,
			buffer, sizeof(buffer));
	RETIMER_REDRIVER_INFO("retimer write to slave_addr = 0x%x,\
		offset = 0x%x, reg_val = 0x%x, i2c_success = %d\n",
		slave_address, buffer[0], buffer[1], i2c_success?1:0);
	if (!i2c_success)
		goto i2c_write_fail;

	/* Write offset 0x0A to 0x17 */
	buffer[0] = 0x0A;
	buffer[1] = 0x17;
	i2c_success = write_i2c(pipe_ctx, slave_address,
			buffer, sizeof(buffer));
	RETIMER_REDRIVER_INFO("retimer write to slave_addr = 0x%x,\
		offset = 0x%x, reg_val = 0x%x, i2c_success = %d\n",
		slave_address, buffer[0], buffer[1], i2c_success?1:0);
	if (!i2c_success)
		goto i2c_write_fail;


	if (is_vga_mode) {
		/* Program additional settings if using 640x480 resolution */

		/* Write offset 0xFF to 0x01 */
		buffer[0] = 0xff;
		buffer[1] = 0x01;
		i2c_success = write_i2c(pipe_ctx, slave_address,
				buffer, sizeof(buffer));
		RETIMER_REDRIVER_INFO("retimer write to slave_addr = 0x%x,\
			offset = 0x%x, reg_val = 0x%x, i2c_success = %d\n",
			slave_address, buffer[0], buffer[1], i2c_success?1:0);
		if (!i2c_success)
			goto i2c_write_fail;

		/* Write offset 0x00 to 0x23 */
		buffer[0] = 0x00;
		buffer[1] = 0x23;
		i2c_success = write_i2c(pipe_ctx, slave_address,
				buffer, sizeof(buffer));
		RETIMER_REDRIVER_INFO("retimer write to slave_addr = 0x%x,\
			offset = 0x%x, reg_val= 0x%x, i2c_success = %d\n",
			slave_address, buffer[0], buffer[1], i2c_success?1:0);
		if (!i2c_success)
			goto i2c_write_fail;

		/* Write offset 0xff to 0x00 */
		buffer[0] = 0xff;
		buffer[1] = 0x00;
		i2c_success = write_i2c(pipe_ctx, slave_address,
				buffer, sizeof(buffer));
		RETIMER_REDRIVER_INFO("retimer write default setting to slave_addr = 0x%x,\
			offset = 0x%x, reg_val= 0x%x, i2c_success = %d end here\n",
			slave_address, buffer[0], buffer[1], i2c_success?1:0);
		if (!i2c_success)
			goto i2c_write_fail;
	}

	return;

i2c_write_fail:
	DC_LOG_DEBUG("Set default retimer failed");
}

static void write_i2c_redriver_setting(
		struct pipe_ctx *pipe_ctx,
		bool is_over_340mhz)
{
	uint8_t slave_address = (0xF0 >> 1);
	uint8_t buffer[16];
	bool i2c_success = false;
	DC_LOGGER_INIT(pipe_ctx->stream->ctx->logger);

	memset(&buffer, 0, sizeof(buffer));

	// Program Slave Address for tuning single integrity
	buffer[3] = 0x4E;
	buffer[4] = 0x4E;
	buffer[5] = 0x4E;
	buffer[6] = is_over_340mhz ? 0x4E : 0x4A;

	i2c_success = write_i2c(pipe_ctx, slave_address,
					buffer, sizeof(buffer));
	RETIMER_REDRIVER_INFO("redriver write 0 to all 16 reg offset expect following:\n\
		\t slave_addr = 0x%x, offset[3] = 0x%x, offset[4] = 0x%x,\
		offset[5] = 0x%x,offset[6] is_over_340mhz = 0x%x,\
		i2c_success = %d\n",
		slave_address, buffer[3], buffer[4], buffer[5], buffer[6], i2c_success?1:0);

	if (!i2c_success)
		DC_LOG_DEBUG("Set redriver failed");
}

static void update_psp_stream_config(struct pipe_ctx *pipe_ctx, bool dpms_off)
{
	struct cp_psp *cp_psp = &pipe_ctx->stream->ctx->cp_psp;
	struct link_encoder *link_enc = NULL;
	struct cp_psp_stream_config config = {0};
	enum dp_panel_mode panel_mode =
			dp_get_panel_mode(pipe_ctx->stream->link);

	if (cp_psp == NULL || cp_psp->funcs.update_stream_config == NULL)
		return;

	link_enc = link_enc_cfg_get_link_enc(pipe_ctx->stream->link);
	ASSERT(link_enc);
	if (link_enc == NULL)
		return;

	/* otg instance */
	config.otg_inst = (uint8_t) pipe_ctx->stream_res.tg->inst;

	/* dig front end */
	config.dig_fe = (uint8_t) pipe_ctx->stream_res.stream_enc->stream_enc_inst;

	/* stream encoder index */
	config.stream_enc_idx = pipe_ctx->stream_res.stream_enc->id - ENGINE_ID_DIGA;
	if (dp_is_128b_132b_signal(pipe_ctx))
		config.stream_enc_idx =
				pipe_ctx->stream_res.hpo_dp_stream_enc->id - ENGINE_ID_HPO_DP_0;

	/* dig back end */
	config.dig_be = pipe_ctx->stream->link->link_enc_hw_inst;

	/* link encoder index */
	config.link_enc_idx = link_enc->transmitter - TRANSMITTER_UNIPHY_A;
	if (dp_is_128b_132b_signal(pipe_ctx))
		config.link_enc_idx = pipe_ctx->link_res.hpo_dp_link_enc->inst;

	/* dio output index is dpia index for DPIA endpoint & dcio index by default */
	if (pipe_ctx->stream->link->ep_type == DISPLAY_ENDPOINT_USB4_DPIA)
		config.dio_output_idx = pipe_ctx->stream->link->link_id.enum_id - ENUM_ID_1;
	else
		config.dio_output_idx = link_enc->transmitter - TRANSMITTER_UNIPHY_A;


	/* phy index */
	config.phy_idx = resource_transmitter_to_phy_idx(
			pipe_ctx->stream->link->dc, link_enc->transmitter);
	if (pipe_ctx->stream->link->ep_type == DISPLAY_ENDPOINT_USB4_DPIA)
		/* USB4 DPIA doesn't use PHY in our soc, initialize it to 0 */
		config.phy_idx = 0;

	/* stream properties */
	config.assr_enabled = (panel_mode == DP_PANEL_MODE_EDP) ? 1 : 0;
	config.mst_enabled = (pipe_ctx->stream->signal ==
			SIGNAL_TYPE_DISPLAY_PORT_MST) ? 1 : 0;
	config.dp2_enabled = dp_is_128b_132b_signal(pipe_ctx) ? 1 : 0;
	config.usb4_enabled = (pipe_ctx->stream->link->ep_type == DISPLAY_ENDPOINT_USB4_DPIA) ?
			1 : 0;
	config.dpms_off = dpms_off;

	/* dm stream context */
	config.dm_stream_ctx = pipe_ctx->stream->dm_stream_context;

	cp_psp->funcs.update_stream_config(cp_psp->handle, &config);
}

static void set_avmute(struct pipe_ctx *pipe_ctx, bool enable)
{
	struct dc  *dc = pipe_ctx->stream->ctx->dc;

	if (!dc_is_hdmi_signal(pipe_ctx->stream->signal))
		return;

	dc->hwss.set_avmute(pipe_ctx, enable);
}

static void enable_mst_on_sink(struct dc_link *link, bool enable)
{
	unsigned char mstmCntl;

	core_link_read_dpcd(link, DP_MSTM_CTRL, &mstmCntl, 1);
	if (enable)
		mstmCntl |= DP_MST_EN;
	else
		mstmCntl &= (~DP_MST_EN);

	core_link_write_dpcd(link, DP_MSTM_CTRL, &mstmCntl, 1);
}

static void dsc_optc_config_log(struct display_stream_compressor *dsc,
		struct dsc_optc_config *config)
{
	uint32_t precision = 1 << 28;
	uint32_t bytes_per_pixel_int = config->bytes_per_pixel / precision;
	uint32_t bytes_per_pixel_mod = config->bytes_per_pixel % precision;
	uint64_t ll_bytes_per_pix_fraq = bytes_per_pixel_mod;
	DC_LOGGER_INIT(dsc->ctx->logger);

	/* 7 fractional digits decimal precision for bytes per pixel is enough because DSC
	 * bits per pixel precision is 1/16th of a pixel, which means bytes per pixel precision is
	 * 1/16/8 = 1/128 of a byte, or 0.0078125 decimal
	 */
	ll_bytes_per_pix_fraq *= 10000000;
	ll_bytes_per_pix_fraq /= precision;

	DC_LOG_DSC("\tbytes_per_pixel 0x%08x (%d.%07d)",
			config->bytes_per_pixel, bytes_per_pixel_int, (uint32_t)ll_bytes_per_pix_fraq);
	DC_LOG_DSC("\tis_pixel_format_444 %d", config->is_pixel_format_444);
	DC_LOG_DSC("\tslice_width %d", config->slice_width);
}

static bool dp_set_dsc_on_rx(struct pipe_ctx *pipe_ctx, bool enable)
{
	struct dc *dc = pipe_ctx->stream->ctx->dc;
	struct dc_stream_state *stream = pipe_ctx->stream;
	bool result = false;

	if (dc_is_virtual_signal(stream->signal))
		result = true;
	else
		result = dm_helpers_dp_write_dsc_enable(dc->ctx, stream, enable);
	return result;
}

/* The stream with these settings can be sent (unblanked) only after DSC was enabled on RX first,
 * i.e. after dp_enable_dsc_on_rx() had been called
 */
void link_set_dsc_on_stream(struct pipe_ctx *pipe_ctx, bool enable)
{
	/* TODO: Move this to HWSS as this is hardware programming sequence not a
	 * link layer sequence
	 */
	struct display_stream_compressor *dsc = pipe_ctx->stream_res.dsc;
	struct dc *dc = pipe_ctx->stream->ctx->dc;
	struct dc_stream_state *stream = pipe_ctx->stream;
	struct pipe_ctx *odm_pipe;
	int opp_cnt = 1;
	struct dccg *dccg = dc->res_pool->dccg;
	/* It has been found that when DSCCLK is lower than 16Mhz, we will get DCN
	 * register access hung. When DSCCLk is based on refclk, DSCCLk is always a
	 * fixed value higher than 16Mhz so the issue doesn't occur. When DSCCLK is
	 * generated by DTO, DSCCLK would be based on 1/3 dispclk. For small timings
	 * with DSC such as 480p60Hz, the dispclk could be low enough to trigger
	 * this problem. We are implementing a workaround here to keep using dscclk
	 * based on fixed value refclk when timing is smaller than 3x16Mhz (i.e
	 * 48Mhz) pixel clock to avoid hitting this problem.
	 */
	bool should_use_dto_dscclk = (dccg->funcs->set_dto_dscclk != NULL) &&
			stream->timing.pix_clk_100hz > 480000;
	DC_LOGGER_INIT(dsc->ctx->logger);

	for (odm_pipe = pipe_ctx->next_odm_pipe; odm_pipe; odm_pipe = odm_pipe->next_odm_pipe)
		opp_cnt++;

	if (enable) {
		struct dsc_config dsc_cfg;
		struct dsc_optc_config dsc_optc_cfg;
		enum optc_dsc_mode optc_dsc_mode;

		/* Enable DSC hw block */
		dsc_cfg.pic_width = (stream->timing.h_addressable + stream->timing.h_border_left + stream->timing.h_border_right) / opp_cnt;
		dsc_cfg.pic_height = stream->timing.v_addressable + stream->timing.v_border_top + stream->timing.v_border_bottom;
		dsc_cfg.pixel_encoding = stream->timing.pixel_encoding;
		dsc_cfg.color_depth = stream->timing.display_color_depth;
		dsc_cfg.is_odm = pipe_ctx->next_odm_pipe ? true : false;
		dsc_cfg.dc_dsc_cfg = stream->timing.dsc_cfg;
		ASSERT(dsc_cfg.dc_dsc_cfg.num_slices_h % opp_cnt == 0);
		dsc_cfg.dc_dsc_cfg.num_slices_h /= opp_cnt;

		dsc->funcs->dsc_set_config(dsc, &dsc_cfg, &dsc_optc_cfg);
		dsc->funcs->dsc_enable(dsc, pipe_ctx->stream_res.opp->inst);
		if (should_use_dto_dscclk)
			dccg->funcs->set_dto_dscclk(dccg, dsc->inst);
		for (odm_pipe = pipe_ctx->next_odm_pipe; odm_pipe; odm_pipe = odm_pipe->next_odm_pipe) {
			struct display_stream_compressor *odm_dsc = odm_pipe->stream_res.dsc;

			odm_dsc->funcs->dsc_set_config(odm_dsc, &dsc_cfg, &dsc_optc_cfg);
			odm_dsc->funcs->dsc_enable(odm_dsc, odm_pipe->stream_res.opp->inst);
			if (should_use_dto_dscclk)
				dccg->funcs->set_dto_dscclk(dccg, odm_dsc->inst);
		}
		dsc_cfg.dc_dsc_cfg.num_slices_h *= opp_cnt;
		dsc_cfg.pic_width *= opp_cnt;

		optc_dsc_mode = dsc_optc_cfg.is_pixel_format_444 ? OPTC_DSC_ENABLED_444 : OPTC_DSC_ENABLED_NATIVE_SUBSAMPLED;

		/* Enable DSC in encoder */
		if (dc_is_dp_signal(stream->signal) && !dp_is_128b_132b_signal(pipe_ctx)) {
			DC_LOG_DSC("Setting stream encoder DSC config for engine %d:", (int)pipe_ctx->stream_res.stream_enc->id);
			dsc_optc_config_log(dsc, &dsc_optc_cfg);
			pipe_ctx->stream_res.stream_enc->funcs->dp_set_dsc_config(pipe_ctx->stream_res.stream_enc,
									optc_dsc_mode,
									dsc_optc_cfg.bytes_per_pixel,
									dsc_optc_cfg.slice_width);

			/* PPS SDP is set elsewhere because it has to be done after DIG FE is connected to DIG BE */
		}

		/* Enable DSC in OPTC */
		DC_LOG_DSC("Setting optc DSC config for tg instance %d:", pipe_ctx->stream_res.tg->inst);
		dsc_optc_config_log(dsc, &dsc_optc_cfg);
		pipe_ctx->stream_res.tg->funcs->set_dsc_config(pipe_ctx->stream_res.tg,
							optc_dsc_mode,
							dsc_optc_cfg.bytes_per_pixel,
							dsc_optc_cfg.slice_width);
	} else {
		/* disable DSC in OPTC */
		pipe_ctx->stream_res.tg->funcs->set_dsc_config(
				pipe_ctx->stream_res.tg,
				OPTC_DSC_DISABLED, 0, 0);

		/* disable DSC in stream encoder */
		if (dc_is_dp_signal(stream->signal)) {
			if (dp_is_128b_132b_signal(pipe_ctx))
				pipe_ctx->stream_res.hpo_dp_stream_enc->funcs->dp_set_dsc_pps_info_packet(
										pipe_ctx->stream_res.hpo_dp_stream_enc,
										false,
										NULL,
										true);
			else {
				pipe_ctx->stream_res.stream_enc->funcs->dp_set_dsc_config(
						pipe_ctx->stream_res.stream_enc,
						OPTC_DSC_DISABLED, 0, 0);
				pipe_ctx->stream_res.stream_enc->funcs->dp_set_dsc_pps_info_packet(
							pipe_ctx->stream_res.stream_enc, false, NULL, true);
			}
		}

		/* disable DSC block */
		if (dccg->funcs->set_ref_dscclk)
			dccg->funcs->set_ref_dscclk(dccg, pipe_ctx->stream_res.dsc->inst);
		pipe_ctx->stream_res.dsc->funcs->dsc_disable(pipe_ctx->stream_res.dsc);
		for (odm_pipe = pipe_ctx->next_odm_pipe; odm_pipe; odm_pipe = odm_pipe->next_odm_pipe) {
			if (dccg->funcs->set_ref_dscclk)
				dccg->funcs->set_ref_dscclk(dccg, odm_pipe->stream_res.dsc->inst);
			odm_pipe->stream_res.dsc->funcs->dsc_disable(odm_pipe->stream_res.dsc);
		}
	}
}

/*
 * For dynamic bpp change case, dsc is programmed with MASTER_UPDATE_LOCK enabled;
 * hence PPS info packet update need to use frame update instead of immediate update.
 * Added parameter immediate_update for this purpose.
 * The decision to use frame update is hard-coded in function dp_update_dsc_config(),
 * which is the only place where a "false" would be passed in for param immediate_update.
 *
 * immediate_update is only applicable when DSC is enabled.
 */
bool link_set_dsc_pps_packet(struct pipe_ctx *pipe_ctx, bool enable, bool immediate_update)
{
	struct display_stream_compressor *dsc = pipe_ctx->stream_res.dsc;
	struct dc_stream_state *stream = pipe_ctx->stream;

	if (!pipe_ctx->stream->timing.flags.DSC)
<<<<<<< HEAD
		return false;

	if (!dsc)
		return false;

=======
		return false;

	if (!dsc)
		return false;

>>>>>>> d5597444
	DC_LOGGER_INIT(dsc->ctx->logger);

	if (enable) {
		struct dsc_config dsc_cfg;
		uint8_t dsc_packed_pps[128];

		memset(&dsc_cfg, 0, sizeof(dsc_cfg));
		memset(dsc_packed_pps, 0, 128);

		/* Enable DSC hw block */
		dsc_cfg.pic_width = stream->timing.h_addressable + stream->timing.h_border_left + stream->timing.h_border_right;
		dsc_cfg.pic_height = stream->timing.v_addressable + stream->timing.v_border_top + stream->timing.v_border_bottom;
		dsc_cfg.pixel_encoding = stream->timing.pixel_encoding;
		dsc_cfg.color_depth = stream->timing.display_color_depth;
		dsc_cfg.is_odm = pipe_ctx->next_odm_pipe ? true : false;
		dsc_cfg.dc_dsc_cfg = stream->timing.dsc_cfg;

		dsc->funcs->dsc_get_packed_pps(dsc, &dsc_cfg, &dsc_packed_pps[0]);
		memcpy(&stream->dsc_packed_pps[0], &dsc_packed_pps[0], sizeof(stream->dsc_packed_pps));
		if (dc_is_dp_signal(stream->signal)) {
			DC_LOG_DSC("Setting stream encoder DSC PPS SDP for engine %d\n", (int)pipe_ctx->stream_res.stream_enc->id);
			if (dp_is_128b_132b_signal(pipe_ctx))
				pipe_ctx->stream_res.hpo_dp_stream_enc->funcs->dp_set_dsc_pps_info_packet(
										pipe_ctx->stream_res.hpo_dp_stream_enc,
										true,
										&dsc_packed_pps[0],
										immediate_update);
			else
				pipe_ctx->stream_res.stream_enc->funcs->dp_set_dsc_pps_info_packet(
						pipe_ctx->stream_res.stream_enc,
						true,
						&dsc_packed_pps[0],
						immediate_update);
		}
	} else {
		/* disable DSC PPS in stream encoder */
		memset(&stream->dsc_packed_pps[0], 0, sizeof(stream->dsc_packed_pps));
		if (dc_is_dp_signal(stream->signal)) {
			if (dp_is_128b_132b_signal(pipe_ctx))
				pipe_ctx->stream_res.hpo_dp_stream_enc->funcs->dp_set_dsc_pps_info_packet(
										pipe_ctx->stream_res.hpo_dp_stream_enc,
										false,
										NULL,
										true);
			else
				pipe_ctx->stream_res.stream_enc->funcs->dp_set_dsc_pps_info_packet(
						pipe_ctx->stream_res.stream_enc, false, NULL, true);
		}
	}

	return true;
}

bool link_set_dsc_enable(struct pipe_ctx *pipe_ctx, bool enable)
{
	struct display_stream_compressor *dsc = pipe_ctx->stream_res.dsc;
	bool result = false;

	if (!pipe_ctx->stream->timing.flags.DSC)
		goto out;
	if (!dsc)
		goto out;

	if (enable) {
		{
			link_set_dsc_on_stream(pipe_ctx, true);
			result = true;
		}
	} else {
		dp_set_dsc_on_rx(pipe_ctx, false);
		link_set_dsc_on_stream(pipe_ctx, false);
		result = true;
	}
out:
	return result;
}

bool link_update_dsc_config(struct pipe_ctx *pipe_ctx)
{
	struct display_stream_compressor *dsc = pipe_ctx->stream_res.dsc;

	if (!pipe_ctx->stream->timing.flags.DSC)
		return false;
	if (!dsc)
		return false;

	link_set_dsc_on_stream(pipe_ctx, true);
	link_set_dsc_pps_packet(pipe_ctx, true, false);
	return true;
}

static void enable_stream_features(struct pipe_ctx *pipe_ctx)
{
	struct dc_stream_state *stream = pipe_ctx->stream;

	if (pipe_ctx->stream->signal != SIGNAL_TYPE_DISPLAY_PORT_MST) {
		struct dc_link *link = stream->link;
		union down_spread_ctrl old_downspread;
		union down_spread_ctrl new_downspread;

		memset(&old_downspread, 0, sizeof(old_downspread));

		core_link_read_dpcd(link, DP_DOWNSPREAD_CTRL,
				&old_downspread.raw, sizeof(old_downspread));

		new_downspread.raw = old_downspread.raw;

		new_downspread.bits.IGNORE_MSA_TIMING_PARAM =
				(stream->ignore_msa_timing_param) ? 1 : 0;

		if (new_downspread.raw != old_downspread.raw) {
			core_link_write_dpcd(link, DP_DOWNSPREAD_CTRL,
				&new_downspread.raw, sizeof(new_downspread));
		}

	} else {
		dm_helpers_mst_enable_stream_features(stream);
	}
}

static void log_vcp_x_y(const struct dc_link *link, struct fixed31_32 avg_time_slots_per_mtp)
{
	const uint32_t VCP_Y_PRECISION = 1000;
	uint64_t vcp_x, vcp_y;
	DC_LOGGER_INIT(link->ctx->logger);

	// Add 0.5*(1/VCP_Y_PRECISION) to round up to decimal precision
	avg_time_slots_per_mtp = dc_fixpt_add(
			avg_time_slots_per_mtp,
			dc_fixpt_from_fraction(
				1,
				2*VCP_Y_PRECISION));

	vcp_x = dc_fixpt_floor(
			avg_time_slots_per_mtp);
	vcp_y = dc_fixpt_floor(
			dc_fixpt_mul_int(
				dc_fixpt_sub_int(
					avg_time_slots_per_mtp,
					dc_fixpt_floor(
							avg_time_slots_per_mtp)),
				VCP_Y_PRECISION));


	if (link->type == dc_connection_mst_branch)
		DC_LOG_DP2("MST Update Payload: set_throttled_vcp_size slot X.Y for MST stream "
				"X: %llu "
				"Y: %llu/%d",
				vcp_x,
				vcp_y,
				VCP_Y_PRECISION);
	else
		DC_LOG_DP2("SST Update Payload: set_throttled_vcp_size slot X.Y for SST stream "
				"X: %llu "
				"Y: %llu/%d",
				vcp_x,
				vcp_y,
				VCP_Y_PRECISION);
}

static struct fixed31_32 get_pbn_per_slot(struct dc_stream_state *stream)
{
	struct fixed31_32 mbytes_per_sec;
	uint32_t link_rate_in_mbytes_per_sec = dp_link_bandwidth_kbps(stream->link,
			&stream->link->cur_link_settings);
	link_rate_in_mbytes_per_sec /= 8000; /* Kbits to MBytes */

	mbytes_per_sec = dc_fixpt_from_int(link_rate_in_mbytes_per_sec);

	return dc_fixpt_div_int(mbytes_per_sec, 54);
}

static struct fixed31_32 get_pbn_from_bw_in_kbps(uint64_t kbps)
{
	struct fixed31_32 peak_kbps;
	uint32_t numerator = 0;
	uint32_t denominator = 1;

	/*
	 * The 1.006 factor (margin 5300ppm + 300ppm ~ 0.6% as per spec) is not
	 * required when determining PBN/time slot utilization on the link between
	 * us and the branch, since that overhead is already accounted for in
	 * the get_pbn_per_slot function.
	 *
	 * The unit of 54/64Mbytes/sec is an arbitrary unit chosen based on
	 * common multiplier to render an integer PBN for all link rate/lane
	 * counts combinations
	 * calculate
	 * peak_kbps *= (64/54)
	 * peak_kbps /= (8 * 1000) convert to bytes
	 */

	numerator = 64;
	denominator = 54 * 8 * 1000;
	kbps *= numerator;
	peak_kbps = dc_fixpt_from_fraction(kbps, denominator);

	return peak_kbps;
}

static struct fixed31_32 get_pbn_from_timing(struct pipe_ctx *pipe_ctx)
{
	uint64_t kbps;
	enum dc_link_encoding_format link_encoding;

	if (dp_is_128b_132b_signal(pipe_ctx))
		link_encoding = DC_LINK_ENCODING_DP_128b_132b;
	else
		link_encoding = DC_LINK_ENCODING_DP_8b_10b;

	kbps = dc_bandwidth_in_kbps_from_timing(&pipe_ctx->stream->timing, link_encoding);
	return get_pbn_from_bw_in_kbps(kbps);
}


// TODO - DP2.0 Link: Fix get_lane_status to handle LTTPR offset (SST and MST)
static void get_lane_status(
	struct dc_link *link,
	uint32_t lane_count,
	union lane_status *status,
	union lane_align_status_updated *status_updated)
{
	unsigned int lane;
	uint8_t dpcd_buf[3] = {0};

	if (status == NULL || status_updated == NULL) {
		return;
	}

	core_link_read_dpcd(
			link,
			DP_LANE0_1_STATUS,
			dpcd_buf,
			sizeof(dpcd_buf));

	for (lane = 0; lane < lane_count; lane++) {
		status[lane].raw = dp_get_nibble_at_index(&dpcd_buf[0], lane);
	}

	status_updated->raw = dpcd_buf[2];
}

static bool poll_for_allocation_change_trigger(struct dc_link *link)
{
	/*
	 * wait for ACT handled
	 */
	int i;
	const int act_retries = 30;
	enum act_return_status result = ACT_FAILED;
	union payload_table_update_status update_status = {0};
	union lane_status dpcd_lane_status[LANE_COUNT_DP_MAX];
	union lane_align_status_updated lane_status_updated;
	DC_LOGGER_INIT(link->ctx->logger);

	if (link->aux_access_disabled)
		return true;
	for (i = 0; i < act_retries; i++) {
		get_lane_status(link, link->cur_link_settings.lane_count, dpcd_lane_status, &lane_status_updated);

		if (!dp_is_cr_done(link->cur_link_settings.lane_count, dpcd_lane_status) ||
				!dp_is_ch_eq_done(link->cur_link_settings.lane_count, dpcd_lane_status) ||
				!dp_is_symbol_locked(link->cur_link_settings.lane_count, dpcd_lane_status) ||
				!dp_is_interlane_aligned(lane_status_updated)) {
			DC_LOG_ERROR("SST Update Payload: Link loss occurred while "
					"polling for ACT handled.");
			result = ACT_LINK_LOST;
			break;
		}
		core_link_read_dpcd(
				link,
				DP_PAYLOAD_TABLE_UPDATE_STATUS,
				&update_status.raw,
				1);

		if (update_status.bits.ACT_HANDLED == 1) {
			DC_LOG_DP2("SST Update Payload: ACT handled by downstream.");
			result = ACT_SUCCESS;
			break;
		}

		fsleep(5000);
	}

	if (result == ACT_FAILED) {
		DC_LOG_ERROR("SST Update Payload: ACT still not handled after retries, "
				"continue on. Something is wrong with the branch.");
	}

	return (result == ACT_SUCCESS);
}

static void update_mst_stream_alloc_table(
	struct dc_link *link,
	struct stream_encoder *stream_enc,
	struct hpo_dp_stream_encoder *hpo_dp_stream_enc, // TODO: Rename stream_enc to dio_stream_enc?
	const struct dc_dp_mst_stream_allocation_table *proposed_table)
{
	struct link_mst_stream_allocation work_table[MAX_CONTROLLER_NUM] = { 0 };
	struct link_mst_stream_allocation *dc_alloc;

	int i;
	int j;

	/* if DRM proposed_table has more than one new payload */
	ASSERT(proposed_table->stream_count -
			link->mst_stream_alloc_table.stream_count < 2);

	/* copy proposed_table to link, add stream encoder */
	for (i = 0; i < proposed_table->stream_count; i++) {

		for (j = 0; j < link->mst_stream_alloc_table.stream_count; j++) {
			dc_alloc =
			&link->mst_stream_alloc_table.stream_allocations[j];

			if (dc_alloc->vcp_id ==
				proposed_table->stream_allocations[i].vcp_id) {

				work_table[i] = *dc_alloc;
				work_table[i].slot_count = proposed_table->stream_allocations[i].slot_count;
				break; /* exit j loop */
			}
		}

		/* new vcp_id */
		if (j == link->mst_stream_alloc_table.stream_count) {
			work_table[i].vcp_id =
				proposed_table->stream_allocations[i].vcp_id;
			work_table[i].slot_count =
				proposed_table->stream_allocations[i].slot_count;
			work_table[i].stream_enc = stream_enc;
			work_table[i].hpo_dp_stream_enc = hpo_dp_stream_enc;
		}
	}

	/* update link->mst_stream_alloc_table with work_table */
	link->mst_stream_alloc_table.stream_count =
			proposed_table->stream_count;
	for (i = 0; i < MAX_CONTROLLER_NUM; i++)
		link->mst_stream_alloc_table.stream_allocations[i] =
				work_table[i];
}

static void remove_stream_from_alloc_table(
		struct dc_link *link,
		struct stream_encoder *dio_stream_enc,
		struct hpo_dp_stream_encoder *hpo_dp_stream_enc)
{
	int i = 0;
	struct link_mst_stream_allocation_table *table =
			&link->mst_stream_alloc_table;

	if (hpo_dp_stream_enc) {
		for (; i < table->stream_count; i++)
			if (hpo_dp_stream_enc == table->stream_allocations[i].hpo_dp_stream_enc)
				break;
	} else {
		for (; i < table->stream_count; i++)
			if (dio_stream_enc == table->stream_allocations[i].stream_enc)
				break;
	}

	if (i < table->stream_count) {
		i++;
		for (; i < table->stream_count; i++)
			table->stream_allocations[i-1] = table->stream_allocations[i];
		memset(&table->stream_allocations[table->stream_count-1], 0,
				sizeof(struct link_mst_stream_allocation));
		table->stream_count--;
	}
}

static enum dc_status deallocate_mst_payload(struct pipe_ctx *pipe_ctx)
{
	struct dc_stream_state *stream = pipe_ctx->stream;
	struct dc_link *link = stream->link;
	struct dc_dp_mst_stream_allocation_table proposed_table = {0};
	struct fixed31_32 avg_time_slots_per_mtp = dc_fixpt_from_int(0);
	int i;
	bool mst_mode = (link->type == dc_connection_mst_branch);
	const struct link_hwss *link_hwss = get_link_hwss(link, &pipe_ctx->link_res);
	const struct dc_link_settings empty_link_settings = {0};
	DC_LOGGER_INIT(link->ctx->logger);

	/* deallocate_mst_payload is called before disable link. When mode or
	 * disable/enable monitor, new stream is created which is not in link
	 * stream[] yet. For this, payload is not allocated yet, so de-alloc
	 * should not done. For new mode set, map_resources will get engine
	 * for new stream, so stream_enc->id should be validated until here.
	 */

	/* slot X.Y */
	if (link_hwss->ext.set_throttled_vcp_size)
		link_hwss->ext.set_throttled_vcp_size(pipe_ctx, avg_time_slots_per_mtp);
	if (link_hwss->ext.set_hblank_min_symbol_width)
		link_hwss->ext.set_hblank_min_symbol_width(pipe_ctx,
				&empty_link_settings,
				avg_time_slots_per_mtp);

	if (mst_mode) {
		/* when link is in mst mode, reply on mst manager to remove
		 * payload
		 */
		if (dm_helpers_dp_mst_write_payload_allocation_table(
				stream->ctx,
				stream,
				&proposed_table,
				false))
			update_mst_stream_alloc_table(
					link,
					pipe_ctx->stream_res.stream_enc,
					pipe_ctx->stream_res.hpo_dp_stream_enc,
					&proposed_table);
		else
			DC_LOG_WARNING("Failed to update"
					"MST allocation table for"
					"pipe idx:%d\n",
					pipe_ctx->pipe_idx);
	} else {
		/* when link is no longer in mst mode (mst hub unplugged),
		 * remove payload with default dc logic
		 */
		remove_stream_from_alloc_table(link, pipe_ctx->stream_res.stream_enc,
				pipe_ctx->stream_res.hpo_dp_stream_enc);
	}

	DC_LOG_MST("%s"
			"stream_count: %d: ",
			__func__,
			link->mst_stream_alloc_table.stream_count);

	for (i = 0; i < MAX_CONTROLLER_NUM; i++) {
		DC_LOG_MST("stream_enc[%d]: %p      "
		"stream[%d].hpo_dp_stream_enc: %p      "
		"stream[%d].vcp_id: %d      "
		"stream[%d].slot_count: %d\n",
		i,
		(void *) link->mst_stream_alloc_table.stream_allocations[i].stream_enc,
		i,
		(void *) link->mst_stream_alloc_table.stream_allocations[i].hpo_dp_stream_enc,
		i,
		link->mst_stream_alloc_table.stream_allocations[i].vcp_id,
		i,
		link->mst_stream_alloc_table.stream_allocations[i].slot_count);
	}

	/* update mst stream allocation table hardware state */
	if (link_hwss->ext.update_stream_allocation_table == NULL ||
			link_dp_get_encoding_format(&link->cur_link_settings) == DP_UNKNOWN_ENCODING) {
		DC_LOG_DEBUG("Unknown encoding format\n");
		return DC_ERROR_UNEXPECTED;
	}

	link_hwss->ext.update_stream_allocation_table(link, &pipe_ctx->link_res,
			&link->mst_stream_alloc_table);

	if (mst_mode)
		dm_helpers_dp_mst_poll_for_allocation_change_trigger(
			stream->ctx,
			stream);

	dm_helpers_dp_mst_update_mst_mgr_for_deallocation(
			stream->ctx,
			stream);

	return DC_OK;
}

/* convert link_mst_stream_alloc_table to dm dp_mst_stream_alloc_table
 * because stream_encoder is not exposed to dm
 */
static enum dc_status allocate_mst_payload(struct pipe_ctx *pipe_ctx)
{
	struct dc_stream_state *stream = pipe_ctx->stream;
	struct dc_link *link = stream->link;
	struct dc_dp_mst_stream_allocation_table proposed_table = {0};
	struct fixed31_32 avg_time_slots_per_mtp;
	struct fixed31_32 pbn;
	struct fixed31_32 pbn_per_slot;
	int i;
	enum act_return_status ret;
	const struct link_hwss *link_hwss = get_link_hwss(link, &pipe_ctx->link_res);
	DC_LOGGER_INIT(link->ctx->logger);

	/* enable_link_dp_mst already check link->enabled_stream_count
	 * and stream is in link->stream[]. This is called during set mode,
	 * stream_enc is available.
	 */

	/* get calculate VC payload for stream: stream_alloc */
	if (dm_helpers_dp_mst_write_payload_allocation_table(
		stream->ctx,
		stream,
		&proposed_table,
		true))
		update_mst_stream_alloc_table(
					link,
					pipe_ctx->stream_res.stream_enc,
					pipe_ctx->stream_res.hpo_dp_stream_enc,
					&proposed_table);
	else
		DC_LOG_WARNING("Failed to update"
				"MST allocation table for"
				"pipe idx:%d\n",
				pipe_ctx->pipe_idx);

	DC_LOG_MST("%s  "
			"stream_count: %d: \n ",
			__func__,
			link->mst_stream_alloc_table.stream_count);

	for (i = 0; i < MAX_CONTROLLER_NUM; i++) {
		DC_LOG_MST("stream_enc[%d]: %p      "
		"stream[%d].hpo_dp_stream_enc: %p      "
		"stream[%d].vcp_id: %d      "
		"stream[%d].slot_count: %d\n",
		i,
		(void *) link->mst_stream_alloc_table.stream_allocations[i].stream_enc,
		i,
		(void *) link->mst_stream_alloc_table.stream_allocations[i].hpo_dp_stream_enc,
		i,
		link->mst_stream_alloc_table.stream_allocations[i].vcp_id,
		i,
		link->mst_stream_alloc_table.stream_allocations[i].slot_count);
	}

	ASSERT(proposed_table.stream_count > 0);

	/* program DP source TX for payload */
	if (link_hwss->ext.update_stream_allocation_table == NULL ||
			link_dp_get_encoding_format(&link->cur_link_settings) == DP_UNKNOWN_ENCODING) {
		DC_LOG_ERROR("Failure: unknown encoding format\n");
		return DC_ERROR_UNEXPECTED;
	}

	link_hwss->ext.update_stream_allocation_table(link,
			&pipe_ctx->link_res,
			&link->mst_stream_alloc_table);

	/* send down message */
	ret = dm_helpers_dp_mst_poll_for_allocation_change_trigger(
			stream->ctx,
			stream);

	if (ret != ACT_LINK_LOST)
		dm_helpers_dp_mst_send_payload_allocation(
				stream->ctx,
				stream);

	/* slot X.Y for only current stream */
	pbn_per_slot = get_pbn_per_slot(stream);
	if (pbn_per_slot.value == 0) {
		DC_LOG_ERROR("Failure: pbn_per_slot==0 not allowed. Cannot continue, returning DC_UNSUPPORTED_VALUE.\n");
		return DC_UNSUPPORTED_VALUE;
	}
	pbn = get_pbn_from_timing(pipe_ctx);
	avg_time_slots_per_mtp = dc_fixpt_div(pbn, pbn_per_slot);

	log_vcp_x_y(link, avg_time_slots_per_mtp);

	if (link_hwss->ext.set_throttled_vcp_size)
		link_hwss->ext.set_throttled_vcp_size(pipe_ctx, avg_time_slots_per_mtp);
	if (link_hwss->ext.set_hblank_min_symbol_width)
		link_hwss->ext.set_hblank_min_symbol_width(pipe_ctx,
				&link->cur_link_settings,
				avg_time_slots_per_mtp);

	return DC_OK;
}

struct fixed31_32 link_calculate_sst_avg_time_slots_per_mtp(
		const struct dc_stream_state *stream,
		const struct dc_link *link)
{
	struct fixed31_32 link_bw_effective =
			dc_fixpt_from_int(
					dp_link_bandwidth_kbps(link, &link->cur_link_settings));
	struct fixed31_32 timeslot_bw_effective =
			dc_fixpt_div_int(link_bw_effective, MAX_MTP_SLOT_COUNT);
	struct fixed31_32 timing_bw =
			dc_fixpt_from_int(
					dc_bandwidth_in_kbps_from_timing(&stream->timing,
							dc_link_get_highest_encoding_format(link)));
	struct fixed31_32 avg_time_slots_per_mtp =
			dc_fixpt_div(timing_bw, timeslot_bw_effective);

	return avg_time_slots_per_mtp;
}


static bool write_128b_132b_sst_payload_allocation_table(
		const struct dc_stream_state *stream,
		struct dc_link *link,
		struct link_mst_stream_allocation_table *proposed_table,
		bool allocate)
{
	const uint8_t vc_id = 1; /// VC ID always 1 for SST
	const uint8_t start_time_slot = 0; /// Always start at time slot 0 for SST
	bool result = false;
	uint8_t req_slot_count = 0;
	struct fixed31_32 avg_time_slots_per_mtp = { 0 };
	union payload_table_update_status update_status = { 0 };
	const uint32_t max_retries = 30;
	uint32_t retries = 0;
	DC_LOGGER_INIT(link->ctx->logger);

	if (allocate)	{
		avg_time_slots_per_mtp = link_calculate_sst_avg_time_slots_per_mtp(stream, link);
		req_slot_count = dc_fixpt_ceil(avg_time_slots_per_mtp);
		/// Validation should filter out modes that exceed link BW
		ASSERT(req_slot_count <= MAX_MTP_SLOT_COUNT);
		if (req_slot_count > MAX_MTP_SLOT_COUNT)
			return false;
	} else {
		/// Leave req_slot_count = 0 if allocate is false.
	}

	proposed_table->stream_count = 1; /// Always 1 stream for SST
	proposed_table->stream_allocations[0].slot_count = req_slot_count;
	proposed_table->stream_allocations[0].vcp_id = vc_id;

	if (link->aux_access_disabled)
		return true;

	/// Write DPCD 2C0 = 1 to start updating
	update_status.bits.VC_PAYLOAD_TABLE_UPDATED = 1;
	core_link_write_dpcd(
			link,
			DP_PAYLOAD_TABLE_UPDATE_STATUS,
			&update_status.raw,
			1);

	/// Program the changes in DPCD 1C0 - 1C2
	ASSERT(vc_id == 1);
	core_link_write_dpcd(
			link,
			DP_PAYLOAD_ALLOCATE_SET,
			&vc_id,
			1);

	ASSERT(start_time_slot == 0);
	core_link_write_dpcd(
			link,
			DP_PAYLOAD_ALLOCATE_START_TIME_SLOT,
			&start_time_slot,
			1);

	core_link_write_dpcd(
			link,
			DP_PAYLOAD_ALLOCATE_TIME_SLOT_COUNT,
			&req_slot_count,
			1);

	/// Poll till DPCD 2C0 read 1
	/// Try for at least 150ms (30 retries, with 5ms delay after each attempt)

	while (retries < max_retries) {
		if (core_link_read_dpcd(
				link,
				DP_PAYLOAD_TABLE_UPDATE_STATUS,
				&update_status.raw,
				1) == DC_OK) {
			if (update_status.bits.VC_PAYLOAD_TABLE_UPDATED == 1) {
				DC_LOG_DP2("SST Update Payload: downstream payload table updated.");
				result = true;
				break;
			}
		} else {
			union dpcd_rev dpcdRev;

			if (core_link_read_dpcd(
					link,
					DP_DPCD_REV,
					&dpcdRev.raw,
					1) != DC_OK) {
				DC_LOG_ERROR("SST Update Payload: Unable to read DPCD revision "
						"of sink while polling payload table "
						"updated status bit.");
				break;
			}
		}
		retries++;
		fsleep(5000);
	}

	if (!result && retries == max_retries) {
		DC_LOG_ERROR("SST Update Payload: Payload table not updated after retries, "
				"continue on. Something is wrong with the branch.");
		// TODO - DP2.0 Payload: Read and log the payload table from downstream branch
	}

	return result;
}

/*
 * Payload allocation/deallocation for SST introduced in DP2.0
 */
static enum dc_status update_sst_payload(struct pipe_ctx *pipe_ctx,
						 bool allocate)
{
	struct dc_stream_state *stream = pipe_ctx->stream;
	struct dc_link *link = stream->link;
	struct link_mst_stream_allocation_table proposed_table = {0};
	struct fixed31_32 avg_time_slots_per_mtp;
	const struct dc_link_settings empty_link_settings = {0};
	const struct link_hwss *link_hwss = get_link_hwss(link, &pipe_ctx->link_res);
	DC_LOGGER_INIT(link->ctx->logger);

	/* slot X.Y for SST payload deallocate */
	if (!allocate) {
		avg_time_slots_per_mtp = dc_fixpt_from_int(0);

		log_vcp_x_y(link, avg_time_slots_per_mtp);

		if (link_hwss->ext.set_throttled_vcp_size)
			link_hwss->ext.set_throttled_vcp_size(pipe_ctx,
					avg_time_slots_per_mtp);
		if (link_hwss->ext.set_hblank_min_symbol_width)
			link_hwss->ext.set_hblank_min_symbol_width(pipe_ctx,
					&empty_link_settings,
					avg_time_slots_per_mtp);
	}

	/* calculate VC payload and update branch with new payload allocation table*/
	if (!write_128b_132b_sst_payload_allocation_table(
			stream,
			link,
			&proposed_table,
			allocate)) {
		DC_LOG_ERROR("SST Update Payload: Failed to update "
						"allocation table for "
						"pipe idx: %d\n",
						pipe_ctx->pipe_idx);
		return DC_FAIL_DP_PAYLOAD_ALLOCATION;
	}

	proposed_table.stream_allocations[0].hpo_dp_stream_enc = pipe_ctx->stream_res.hpo_dp_stream_enc;

	ASSERT(proposed_table.stream_count == 1);

	//TODO - DP2.0 Logging: Instead of hpo_dp_stream_enc pointer, log instance id
	DC_LOG_DP2("SST Update Payload: hpo_dp_stream_enc: %p      "
		"vcp_id: %d      "
		"slot_count: %d\n",
		(void *) proposed_table.stream_allocations[0].hpo_dp_stream_enc,
		proposed_table.stream_allocations[0].vcp_id,
		proposed_table.stream_allocations[0].slot_count);

	/* program DP source TX for payload */
	link_hwss->ext.update_stream_allocation_table(link, &pipe_ctx->link_res,
			&proposed_table);

	/* poll for ACT handled */
	if (!poll_for_allocation_change_trigger(link)) {
		// Failures will result in blackscreen and errors logged
		BREAK_TO_DEBUGGER();
	}

	/* slot X.Y for SST payload allocate */
	if (allocate && link_dp_get_encoding_format(&link->cur_link_settings) ==
			DP_128b_132b_ENCODING) {
		avg_time_slots_per_mtp = link_calculate_sst_avg_time_slots_per_mtp(stream, link);

		log_vcp_x_y(link, avg_time_slots_per_mtp);

		if (link_hwss->ext.set_throttled_vcp_size)
			link_hwss->ext.set_throttled_vcp_size(pipe_ctx,
					avg_time_slots_per_mtp);
		if (link_hwss->ext.set_hblank_min_symbol_width)
			link_hwss->ext.set_hblank_min_symbol_width(pipe_ctx,
					&link->cur_link_settings,
					avg_time_slots_per_mtp);
	}

	/* Always return DC_OK.
	 * If part of sequence fails, log failure(s) and show blackscreen
	 */
	return DC_OK;
}

enum dc_status link_reduce_mst_payload(struct pipe_ctx *pipe_ctx, uint32_t bw_in_kbps)
{
	struct dc_stream_state *stream = pipe_ctx->stream;
	struct dc_link *link = stream->link;
	struct fixed31_32 avg_time_slots_per_mtp;
	struct fixed31_32 pbn;
	struct fixed31_32 pbn_per_slot;
	struct dc_dp_mst_stream_allocation_table proposed_table = {0};
	uint8_t i;
	const struct link_hwss *link_hwss = get_link_hwss(link, &pipe_ctx->link_res);
	DC_LOGGER_INIT(link->ctx->logger);

	/* decrease throttled vcp size */
	pbn_per_slot = get_pbn_per_slot(stream);
	pbn = get_pbn_from_bw_in_kbps(bw_in_kbps);
	avg_time_slots_per_mtp = dc_fixpt_div(pbn, pbn_per_slot);

	if (link_hwss->ext.set_throttled_vcp_size)
		link_hwss->ext.set_throttled_vcp_size(pipe_ctx, avg_time_slots_per_mtp);
	if (link_hwss->ext.set_hblank_min_symbol_width)
		link_hwss->ext.set_hblank_min_symbol_width(pipe_ctx,
				&link->cur_link_settings,
				avg_time_slots_per_mtp);

	/* send ALLOCATE_PAYLOAD sideband message with updated pbn */
	dm_helpers_dp_mst_send_payload_allocation(
			stream->ctx,
			stream);

	/* notify immediate branch device table update */
	if (dm_helpers_dp_mst_write_payload_allocation_table(
			stream->ctx,
			stream,
			&proposed_table,
			true)) {
		/* update mst stream allocation table software state */
		update_mst_stream_alloc_table(
				link,
				pipe_ctx->stream_res.stream_enc,
				pipe_ctx->stream_res.hpo_dp_stream_enc,
				&proposed_table);
	} else {
		DC_LOG_WARNING("Failed to update"
				"MST allocation table for"
				"pipe idx:%d\n",
				pipe_ctx->pipe_idx);
	}

	DC_LOG_MST("%s  "
			"stream_count: %d: \n ",
			__func__,
			link->mst_stream_alloc_table.stream_count);

	for (i = 0; i < MAX_CONTROLLER_NUM; i++) {
		DC_LOG_MST("stream_enc[%d]: %p      "
		"stream[%d].hpo_dp_stream_enc: %p      "
		"stream[%d].vcp_id: %d      "
		"stream[%d].slot_count: %d\n",
		i,
		(void *) link->mst_stream_alloc_table.stream_allocations[i].stream_enc,
		i,
		(void *) link->mst_stream_alloc_table.stream_allocations[i].hpo_dp_stream_enc,
		i,
		link->mst_stream_alloc_table.stream_allocations[i].vcp_id,
		i,
		link->mst_stream_alloc_table.stream_allocations[i].slot_count);
	}

	ASSERT(proposed_table.stream_count > 0);

	/* update mst stream allocation table hardware state */
	if (link_hwss->ext.update_stream_allocation_table == NULL ||
			link_dp_get_encoding_format(&link->cur_link_settings) == DP_UNKNOWN_ENCODING) {
		DC_LOG_ERROR("Failure: unknown encoding format\n");
		return DC_ERROR_UNEXPECTED;
	}

	link_hwss->ext.update_stream_allocation_table(link, &pipe_ctx->link_res,
			&link->mst_stream_alloc_table);

	/* poll for immediate branch device ACT handled */
	dm_helpers_dp_mst_poll_for_allocation_change_trigger(
			stream->ctx,
			stream);

	return DC_OK;
}

enum dc_status link_increase_mst_payload(struct pipe_ctx *pipe_ctx, uint32_t bw_in_kbps)
{
	struct dc_stream_state *stream = pipe_ctx->stream;
	struct dc_link *link = stream->link;
	struct fixed31_32 avg_time_slots_per_mtp;
	struct fixed31_32 pbn;
	struct fixed31_32 pbn_per_slot;
	struct dc_dp_mst_stream_allocation_table proposed_table = {0};
	uint8_t i;
	enum act_return_status ret;
	const struct link_hwss *link_hwss = get_link_hwss(link, &pipe_ctx->link_res);
	DC_LOGGER_INIT(link->ctx->logger);

	/* notify immediate branch device table update */
	if (dm_helpers_dp_mst_write_payload_allocation_table(
				stream->ctx,
				stream,
				&proposed_table,
				true)) {
		/* update mst stream allocation table software state */
		update_mst_stream_alloc_table(
				link,
				pipe_ctx->stream_res.stream_enc,
				pipe_ctx->stream_res.hpo_dp_stream_enc,
				&proposed_table);
	}

	DC_LOG_MST("%s  "
			"stream_count: %d: \n ",
			__func__,
			link->mst_stream_alloc_table.stream_count);

	for (i = 0; i < MAX_CONTROLLER_NUM; i++) {
		DC_LOG_MST("stream_enc[%d]: %p      "
		"stream[%d].hpo_dp_stream_enc: %p      "
		"stream[%d].vcp_id: %d      "
		"stream[%d].slot_count: %d\n",
		i,
		(void *) link->mst_stream_alloc_table.stream_allocations[i].stream_enc,
		i,
		(void *) link->mst_stream_alloc_table.stream_allocations[i].hpo_dp_stream_enc,
		i,
		link->mst_stream_alloc_table.stream_allocations[i].vcp_id,
		i,
		link->mst_stream_alloc_table.stream_allocations[i].slot_count);
	}

	ASSERT(proposed_table.stream_count > 0);

	/* update mst stream allocation table hardware state */
	if (link_hwss->ext.update_stream_allocation_table == NULL ||
			link_dp_get_encoding_format(&link->cur_link_settings) == DP_UNKNOWN_ENCODING) {
		DC_LOG_ERROR("Failure: unknown encoding format\n");
		return DC_ERROR_UNEXPECTED;
	}

	link_hwss->ext.update_stream_allocation_table(link, &pipe_ctx->link_res,
			&link->mst_stream_alloc_table);

	/* poll for immediate branch device ACT handled */
	ret = dm_helpers_dp_mst_poll_for_allocation_change_trigger(
			stream->ctx,
			stream);

	if (ret != ACT_LINK_LOST) {
		/* send ALLOCATE_PAYLOAD sideband message with updated pbn */
		dm_helpers_dp_mst_send_payload_allocation(
				stream->ctx,
				stream);
	}

	/* increase throttled vcp size */
	pbn = get_pbn_from_bw_in_kbps(bw_in_kbps);
	pbn_per_slot = get_pbn_per_slot(stream);
	avg_time_slots_per_mtp = dc_fixpt_div(pbn, pbn_per_slot);

	if (link_hwss->ext.set_throttled_vcp_size)
		link_hwss->ext.set_throttled_vcp_size(pipe_ctx, avg_time_slots_per_mtp);
	if (link_hwss->ext.set_hblank_min_symbol_width)
		link_hwss->ext.set_hblank_min_symbol_width(pipe_ctx,
				&link->cur_link_settings,
				avg_time_slots_per_mtp);

	return DC_OK;
}

static void disable_link_dp(struct dc_link *link,
		const struct link_resource *link_res,
		enum signal_type signal)
{
	struct dc_link_settings link_settings = link->cur_link_settings;

	if (signal == SIGNAL_TYPE_DISPLAY_PORT_MST &&
			link->mst_stream_alloc_table.stream_count > 0)
		/* disable MST link only when last vc payload is deallocated */
		return;

	dp_disable_link_phy(link, link_res, signal);

	if (link->connector_signal == SIGNAL_TYPE_EDP) {
		if (!link->skip_implict_edp_power_control)
			link->dc->hwss.edp_power_control(link, false);
	}

	if (signal == SIGNAL_TYPE_DISPLAY_PORT_MST)
		/* set the sink to SST mode after disabling the link */
		enable_mst_on_sink(link, false);

	if (link_dp_get_encoding_format(&link_settings) ==
			DP_8b_10b_ENCODING) {
		dp_set_fec_enable(link, false);
		dp_set_fec_ready(link, link_res, false);
	}
}

static void disable_link(struct dc_link *link,
		const struct link_resource *link_res,
		enum signal_type signal)
{
	if (dc_is_dp_signal(signal)) {
		disable_link_dp(link, link_res, signal);
	} else if (signal != SIGNAL_TYPE_VIRTUAL) {
		link->dc->hwss.disable_link_output(link, link_res, signal);
	}

	if (signal == SIGNAL_TYPE_DISPLAY_PORT_MST) {
		/* MST disable link only when no stream use the link */
		if (link->mst_stream_alloc_table.stream_count <= 0)
			link->link_status.link_active = false;
	} else {
		link->link_status.link_active = false;
	}
}

static void enable_link_hdmi(struct pipe_ctx *pipe_ctx)
{
	struct dc_stream_state *stream = pipe_ctx->stream;
	struct dc_link *link = stream->link;
	enum dc_color_depth display_color_depth;
	enum engine_id eng_id;
	struct ext_hdmi_settings settings = {0};
	bool is_over_340mhz = false;
	bool is_vga_mode = (stream->timing.h_addressable == 640)
			&& (stream->timing.v_addressable == 480);
	struct dc *dc = pipe_ctx->stream->ctx->dc;
	const struct link_hwss *link_hwss = get_link_hwss(link, &pipe_ctx->link_res);

	if (stream->phy_pix_clk == 0)
		stream->phy_pix_clk = stream->timing.pix_clk_100hz / 10;
	if (stream->phy_pix_clk > 340000)
		is_over_340mhz = true;

	if (dc_is_hdmi_signal(pipe_ctx->stream->signal)) {
		unsigned short masked_chip_caps = pipe_ctx->stream->link->chip_caps &
				EXT_DISPLAY_PATH_CAPS__EXT_CHIP_MASK;
		if (masked_chip_caps == EXT_DISPLAY_PATH_CAPS__HDMI20_TISN65DP159RSBT) {
			/* DP159, Retimer settings */
			eng_id = pipe_ctx->stream_res.stream_enc->id;

			if (get_ext_hdmi_settings(pipe_ctx, eng_id, &settings)) {
				write_i2c_retimer_setting(pipe_ctx,
						is_vga_mode, is_over_340mhz, &settings);
			} else {
				write_i2c_default_retimer_setting(pipe_ctx,
						is_vga_mode, is_over_340mhz);
			}
		} else if (masked_chip_caps == EXT_DISPLAY_PATH_CAPS__HDMI20_PI3EQX1204) {
			/* PI3EQX1204, Redriver settings */
			write_i2c_redriver_setting(pipe_ctx, is_over_340mhz);
		}
	}

	if (dc_is_hdmi_signal(pipe_ctx->stream->signal))
		write_scdc_data(
			stream->link->ddc,
			stream->phy_pix_clk,
			stream->timing.flags.LTE_340MCSC_SCRAMBLE);

	memset(&stream->link->cur_link_settings, 0,
			sizeof(struct dc_link_settings));

	display_color_depth = stream->timing.display_color_depth;
	if (stream->timing.pixel_encoding == PIXEL_ENCODING_YCBCR422)
		display_color_depth = COLOR_DEPTH_888;

	/* We need to enable stream encoder for TMDS first to apply 1/4 TMDS
	 * character clock in case that beyond 340MHz.
	 */
	if (dc_is_hdmi_tmds_signal(pipe_ctx->stream->signal))
		link_hwss->setup_stream_encoder(pipe_ctx);

	dc->hwss.enable_tmds_link_output(
			link,
			&pipe_ctx->link_res,
			pipe_ctx->stream->signal,
			pipe_ctx->clock_source->id,
			display_color_depth,
			stream->phy_pix_clk);

	if (dc_is_hdmi_signal(pipe_ctx->stream->signal))
		read_scdc_data(link->ddc);
}

static enum dc_status enable_link_dp(struct dc_state *state,
				     struct pipe_ctx *pipe_ctx)
{
	struct dc_stream_state *stream = pipe_ctx->stream;
	enum dc_status status;
	bool skip_video_pattern;
	struct dc_link *link = stream->link;
	const struct dc_link_settings *link_settings =
			&pipe_ctx->link_config.dp_link_settings;
	bool fec_enable;
	int i;
	bool apply_seamless_boot_optimization = false;
	uint32_t bl_oled_enable_delay = 50; // in ms
	uint32_t post_oui_delay = 30; // 30ms
	/* Reduce link bandwidth between failed link training attempts. */
	bool do_fallback = false;
	int lt_attempts = LINK_TRAINING_ATTEMPTS;

	// Increase retry count if attempting DP1.x on FIXED_VS link
	if ((link->chip_caps & EXT_DISPLAY_PATH_CAPS__DP_FIXED_VS_EN) &&
			link_dp_get_encoding_format(link_settings) == DP_8b_10b_ENCODING)
		lt_attempts = 10;

	// check for seamless boot
	for (i = 0; i < state->stream_count; i++) {
		if (state->streams[i]->apply_seamless_boot_optimization) {
			apply_seamless_boot_optimization = true;
			break;
		}
	}

	/* Train with fallback when enabling DPIA link. Conventional links are
	 * trained with fallback during sink detection.
	 */
	if (link->ep_type == DISPLAY_ENDPOINT_USB4_DPIA)
		do_fallback = true;

	/*
	 * Temporary w/a to get DP2.0 link rates to work with SST.
	 * TODO DP2.0 - Workaround: Remove w/a if and when the issue is resolved.
	 */
	if (link_dp_get_encoding_format(link_settings) == DP_128b_132b_ENCODING &&
			pipe_ctx->stream->signal == SIGNAL_TYPE_DISPLAY_PORT &&
			link->dc->debug.set_mst_en_for_sst) {
		enable_mst_on_sink(link, true);
	}
	if (pipe_ctx->stream->signal == SIGNAL_TYPE_EDP) {
		/*in case it is not on*/
		if (!link->dc->config.edp_no_power_sequencing)
			link->dc->hwss.edp_power_control(link, true);
		link->dc->hwss.edp_wait_for_hpd_ready(link, true);
	}

	if (link_dp_get_encoding_format(link_settings) == DP_128b_132b_ENCODING) {
		/* TODO - DP2.0 HW: calculate 32 symbol clock for HPO encoder */
	} else {
		pipe_ctx->stream_res.pix_clk_params.requested_sym_clk =
				link_settings->link_rate * LINK_RATE_REF_FREQ_IN_KHZ;
		if (state->clk_mgr && !apply_seamless_boot_optimization)
			state->clk_mgr->funcs->update_clocks(state->clk_mgr,
					state, false);
	}

	// during mode switch we do DP_SET_POWER off then on, and OUI is lost
	dpcd_set_source_specific_data(link);
	if (link->dpcd_sink_ext_caps.raw != 0) {
		post_oui_delay += link->panel_config.pps.extra_post_OUI_ms;
		msleep(post_oui_delay);
	}

	// similarly, mode switch can cause loss of cable ID
	dpcd_write_cable_id_to_dprx(link);

	skip_video_pattern = true;

	if (link_settings->link_rate == LINK_RATE_LOW)
		skip_video_pattern = false;

	if (perform_link_training_with_retries(link_settings,
					       skip_video_pattern,
					       lt_attempts,
					       pipe_ctx,
					       pipe_ctx->stream->signal,
					       do_fallback)) {
		status = DC_OK;
	} else {
		status = DC_FAIL_DP_LINK_TRAINING;
	}

	if (link->preferred_training_settings.fec_enable)
		fec_enable = *link->preferred_training_settings.fec_enable;
	else
		fec_enable = true;

	if (link_dp_get_encoding_format(link_settings) == DP_8b_10b_ENCODING)
		dp_set_fec_enable(link, fec_enable);

	// during mode set we do DP_SET_POWER off then on, aux writes are lost
	if (link->dpcd_sink_ext_caps.bits.oled == 1 ||
		link->dpcd_sink_ext_caps.bits.sdr_aux_backlight_control == 1 ||
		link->dpcd_sink_ext_caps.bits.hdr_aux_backlight_control == 1) {
		set_default_brightness_aux(link);
		if (link->dpcd_sink_ext_caps.bits.oled == 1)
			msleep(bl_oled_enable_delay);
		edp_backlight_enable_aux(link, true);
	}

	return status;
}

static enum dc_status enable_link_edp(
		struct dc_state *state,
		struct pipe_ctx *pipe_ctx)
{
	return enable_link_dp(state, pipe_ctx);
}

static void enable_link_lvds(struct pipe_ctx *pipe_ctx)
{
	struct dc_stream_state *stream = pipe_ctx->stream;
	struct dc_link *link = stream->link;
	struct dc *dc = stream->ctx->dc;

	if (stream->phy_pix_clk == 0)
		stream->phy_pix_clk = stream->timing.pix_clk_100hz / 10;

	memset(&stream->link->cur_link_settings, 0,
			sizeof(struct dc_link_settings));
	dc->hwss.enable_lvds_link_output(
			link,
			&pipe_ctx->link_res,
			pipe_ctx->clock_source->id,
			stream->phy_pix_clk);

}

static enum dc_status enable_link_dp_mst(
		struct dc_state *state,
		struct pipe_ctx *pipe_ctx)
{
	struct dc_link *link = pipe_ctx->stream->link;
	unsigned char mstm_cntl;

	/* sink signal type after MST branch is MST. Multiple MST sinks
	 * share one link. Link DP PHY is enable or training only once.
	 */
	if (link->link_status.link_active)
		return DC_OK;

	/* clear payload table */
	core_link_read_dpcd(link, DP_MSTM_CTRL, &mstm_cntl, 1);
	if (mstm_cntl & DP_MST_EN)
		dm_helpers_dp_mst_clear_payload_allocation_table(link->ctx, link);

	/* to make sure the pending down rep can be processed
	 * before enabling the link
	 */
	dm_helpers_dp_mst_poll_pending_down_reply(link->ctx, link);

	/* set the sink to MST mode before enabling the link */
	enable_mst_on_sink(link, true);

	return enable_link_dp(state, pipe_ctx);
}

static enum dc_status enable_link(
		struct dc_state *state,
		struct pipe_ctx *pipe_ctx)
{
	enum dc_status status = DC_ERROR_UNEXPECTED;
	struct dc_stream_state *stream = pipe_ctx->stream;
	struct dc_link *link = stream->link;

	/* There's some scenarios where driver is unloaded with display
	 * still enabled. When driver is reloaded, it may cause a display
	 * to not light up if there is a mismatch between old and new
	 * link settings. Need to call disable first before enabling at
	 * new link settings.
	 */
	if (link->link_status.link_active)
		disable_link(link, &pipe_ctx->link_res, pipe_ctx->stream->signal);

	switch (pipe_ctx->stream->signal) {
	case SIGNAL_TYPE_DISPLAY_PORT:
		status = enable_link_dp(state, pipe_ctx);
		break;
	case SIGNAL_TYPE_EDP:
		status = enable_link_edp(state, pipe_ctx);
		break;
	case SIGNAL_TYPE_DISPLAY_PORT_MST:
		status = enable_link_dp_mst(state, pipe_ctx);
		msleep(200);
		break;
	case SIGNAL_TYPE_DVI_SINGLE_LINK:
	case SIGNAL_TYPE_DVI_DUAL_LINK:
	case SIGNAL_TYPE_HDMI_TYPE_A:
		enable_link_hdmi(pipe_ctx);
		status = DC_OK;
		break;
	case SIGNAL_TYPE_LVDS:
		enable_link_lvds(pipe_ctx);
		status = DC_OK;
		break;
	case SIGNAL_TYPE_VIRTUAL:
		status = DC_OK;
		break;
	default:
		break;
	}

	if (status == DC_OK) {
		pipe_ctx->stream->link->link_status.link_active = true;
	}

	return status;
}

static bool allocate_usb4_bandwidth_for_stream(struct dc_stream_state *stream, int bw)
{
	struct dc_link *link = stream->sink->link;
	int req_bw = bw;

	DC_LOGGER_INIT(link->ctx->logger);

	if (!link->dpia_bw_alloc_config.bw_alloc_enabled)
		return false;

	if (stream->signal == SIGNAL_TYPE_DISPLAY_PORT_MST) {
		int sink_index = 0;
		int i = 0;

		for (i = 0; i < link->sink_count; i++) {
			if (link->remote_sinks[i] == NULL)
				continue;

			if (stream->sink->sink_id != link->remote_sinks[i]->sink_id)
				req_bw += link->dpia_bw_alloc_config.remote_sink_req_bw[i];
			else
				sink_index = i;
		}

		link->dpia_bw_alloc_config.remote_sink_req_bw[sink_index] = bw;
	}

	/* get dp overhead for dp tunneling */
	link->dpia_bw_alloc_config.dp_overhead = link_dp_dpia_get_dp_overhead_in_dp_tunneling(link);
	req_bw += link->dpia_bw_alloc_config.dp_overhead;

	if (link_dp_dpia_allocate_usb4_bandwidth_for_stream(link, req_bw)) {
		if (req_bw <= link->dpia_bw_alloc_config.allocated_bw) {
			DC_LOG_DEBUG("%s, Success in allocate bw for link(%d), allocated_bw(%d), dp_overhead(%d)\n",
					__func__, link->link_index, link->dpia_bw_alloc_config.allocated_bw,
					link->dpia_bw_alloc_config.dp_overhead);
		} else {
			// Cannot get the required bandwidth.
			DC_LOG_ERROR("%s, Failed to allocate bw for link(%d), allocated_bw(%d), dp_overhead(%d)\n",
					__func__, link->link_index, link->dpia_bw_alloc_config.allocated_bw,
					link->dpia_bw_alloc_config.dp_overhead);
			return false;
		}
	} else {
		DC_LOG_DEBUG("%s, usb4 request bw timeout\n", __func__);
		return false;
	}

	if (stream->signal == SIGNAL_TYPE_DISPLAY_PORT_MST) {
		int i = 0;

		for (i = 0; i < link->sink_count; i++) {
			if (link->remote_sinks[i] == NULL)
				continue;
			DC_LOG_DEBUG("%s, remote_sink=%s, request_bw=%d\n", __func__,
					(const char *)(&link->remote_sinks[i]->edid_caps.display_name[0]),
					link->dpia_bw_alloc_config.remote_sink_req_bw[i]);
		}
	}

	return true;
}

static bool allocate_usb4_bandwidth(struct dc_stream_state *stream)
{
	bool ret;

	int bw = dc_bandwidth_in_kbps_from_timing(&stream->timing,
			dc_link_get_highest_encoding_format(stream->sink->link));

	ret = allocate_usb4_bandwidth_for_stream(stream, bw);

	return ret;
}

static bool deallocate_usb4_bandwidth(struct dc_stream_state *stream)
{
	bool ret;

	ret = allocate_usb4_bandwidth_for_stream(stream, 0);

	return ret;
}

void link_set_dpms_off(struct pipe_ctx *pipe_ctx)
{
	struct dc  *dc = pipe_ctx->stream->ctx->dc;
	struct dc_stream_state *stream = pipe_ctx->stream;
	struct dc_link *link = stream->sink->link;
	struct vpg *vpg = pipe_ctx->stream_res.stream_enc->vpg;

	DC_LOGGER_INIT(pipe_ctx->stream->ctx->logger);

	ASSERT(is_master_pipe_for_link(link, pipe_ctx));

	if (dp_is_128b_132b_signal(pipe_ctx))
		vpg = pipe_ctx->stream_res.hpo_dp_stream_enc->vpg;
	if (dc_is_virtual_signal(pipe_ctx->stream->signal))
		return;

	if (pipe_ctx->stream->sink) {
		if (pipe_ctx->stream->sink->sink_signal != SIGNAL_TYPE_VIRTUAL &&
			pipe_ctx->stream->sink->sink_signal != SIGNAL_TYPE_NONE) {
			DC_LOG_DC("%s pipe_ctx dispname=%s signal=%x\n", __func__,
			pipe_ctx->stream->sink->edid_caps.display_name,
			pipe_ctx->stream->signal);
		}
	}

	if (!pipe_ctx->stream->sink->edid_caps.panel_patch.skip_avmute) {
		if (dc_is_hdmi_signal(pipe_ctx->stream->signal))
			set_avmute(pipe_ctx, true);
	}

	dc->hwss.disable_audio_stream(pipe_ctx);

	update_psp_stream_config(pipe_ctx, true);
	dc->hwss.blank_stream(pipe_ctx);

	if (pipe_ctx->stream->link->ep_type == DISPLAY_ENDPOINT_USB4_DPIA)
		deallocate_usb4_bandwidth(pipe_ctx->stream);

	if (pipe_ctx->stream->signal == SIGNAL_TYPE_DISPLAY_PORT_MST)
		deallocate_mst_payload(pipe_ctx);
	else if (pipe_ctx->stream->signal == SIGNAL_TYPE_DISPLAY_PORT &&
			dp_is_128b_132b_signal(pipe_ctx))
		update_sst_payload(pipe_ctx, false);

	if (dc_is_hdmi_signal(pipe_ctx->stream->signal)) {
		struct ext_hdmi_settings settings = {0};
		enum engine_id eng_id = pipe_ctx->stream_res.stream_enc->id;

		unsigned short masked_chip_caps = link->chip_caps &
				EXT_DISPLAY_PATH_CAPS__EXT_CHIP_MASK;
		//Need to inform that sink is going to use legacy HDMI mode.
		write_scdc_data(
			link->ddc,
			165000,//vbios only handles 165Mhz.
			false);
		if (masked_chip_caps == EXT_DISPLAY_PATH_CAPS__HDMI20_TISN65DP159RSBT) {
			/* DP159, Retimer settings */
			if (get_ext_hdmi_settings(pipe_ctx, eng_id, &settings))
				write_i2c_retimer_setting(pipe_ctx,
						false, false, &settings);
			else
				write_i2c_default_retimer_setting(pipe_ctx,
						false, false);
		} else if (masked_chip_caps == EXT_DISPLAY_PATH_CAPS__HDMI20_PI3EQX1204) {
			/* PI3EQX1204, Redriver settings */
			write_i2c_redriver_setting(pipe_ctx, false);
		}
	}

	if (pipe_ctx->stream->signal == SIGNAL_TYPE_DISPLAY_PORT &&
			!dp_is_128b_132b_signal(pipe_ctx)) {

		/* In DP1.x SST mode, our encoder will go to TPS1
		 * when link is on but stream is off.
		 * Disabling link before stream will avoid exposing TPS1 pattern
		 * during the disable sequence as it will confuse some receivers
		 * state machine.
		 * In DP2 or MST mode, our encoder will stay video active
		 */
		disable_link(pipe_ctx->stream->link, &pipe_ctx->link_res, pipe_ctx->stream->signal);
		dc->hwss.disable_stream(pipe_ctx);
	} else {
		dc->hwss.disable_stream(pipe_ctx);
		disable_link(pipe_ctx->stream->link, &pipe_ctx->link_res, pipe_ctx->stream->signal);
	}

	if (pipe_ctx->stream->timing.flags.DSC) {
		if (dc_is_dp_signal(pipe_ctx->stream->signal))
			link_set_dsc_enable(pipe_ctx, false);
	}
	if (dp_is_128b_132b_signal(pipe_ctx)) {
		if (pipe_ctx->stream_res.tg->funcs->set_out_mux)
			pipe_ctx->stream_res.tg->funcs->set_out_mux(pipe_ctx->stream_res.tg, OUT_MUX_DIO);
	}

	if (vpg && vpg->funcs->vpg_powerdown)
		vpg->funcs->vpg_powerdown(vpg);

	/* for psp not exist case */
	if (link->connector_signal == SIGNAL_TYPE_EDP && dc->debug.psp_disabled_wa) {
		/* reset internal save state to default since eDP is  off */
		enum dp_panel_mode panel_mode = dp_get_panel_mode(pipe_ctx->stream->link);
		/* since current psp not loaded, we need to reset it to default*/
		link->panel_mode = panel_mode;
	}
}

void link_set_dpms_on(
		struct dc_state *state,
		struct pipe_ctx *pipe_ctx)
{
	struct dc *dc = pipe_ctx->stream->ctx->dc;
	struct dc_stream_state *stream = pipe_ctx->stream;
	struct dc_link *link = stream->sink->link;
	enum dc_status status;
	struct link_encoder *link_enc;
	enum otg_out_mux_dest otg_out_dest = OUT_MUX_DIO;
	struct vpg *vpg = pipe_ctx->stream_res.stream_enc->vpg;
	const struct link_hwss *link_hwss = get_link_hwss(link, &pipe_ctx->link_res);
	bool apply_edp_fast_boot_optimization =
		pipe_ctx->stream->apply_edp_fast_boot_optimization;

	DC_LOGGER_INIT(pipe_ctx->stream->ctx->logger);

	ASSERT(is_master_pipe_for_link(link, pipe_ctx));

	if (dp_is_128b_132b_signal(pipe_ctx))
		vpg = pipe_ctx->stream_res.hpo_dp_stream_enc->vpg;
	if (dc_is_virtual_signal(pipe_ctx->stream->signal))
		return;

	if (pipe_ctx->stream->sink) {
		if (pipe_ctx->stream->sink->sink_signal != SIGNAL_TYPE_VIRTUAL &&
			pipe_ctx->stream->sink->sink_signal != SIGNAL_TYPE_NONE) {
			DC_LOG_DC("%s pipe_ctx dispname=%s signal=%x\n", __func__,
			pipe_ctx->stream->sink->edid_caps.display_name,
			pipe_ctx->stream->signal);
		}
	}

	link_enc = link_enc_cfg_get_link_enc(link);
	ASSERT(link_enc);

	if (!dc_is_virtual_signal(pipe_ctx->stream->signal)
			&& !dp_is_128b_132b_signal(pipe_ctx)) {
		struct stream_encoder *stream_enc = pipe_ctx->stream_res.stream_enc;

		if (link_enc)
			link_enc->funcs->setup(
				link_enc,
				pipe_ctx->stream->signal);

		if (stream_enc && stream_enc->funcs->dig_stream_enable)
			stream_enc->funcs->dig_stream_enable(
				stream_enc,
				pipe_ctx->stream->signal, 1);
	}

	pipe_ctx->stream->link->link_state_valid = true;

	if (pipe_ctx->stream_res.tg->funcs->set_out_mux) {
		if (dp_is_128b_132b_signal(pipe_ctx))
			otg_out_dest = OUT_MUX_HPO_DP;
		else
			otg_out_dest = OUT_MUX_DIO;
		pipe_ctx->stream_res.tg->funcs->set_out_mux(pipe_ctx->stream_res.tg, otg_out_dest);
	}

	link_hwss->setup_stream_attribute(pipe_ctx);

	pipe_ctx->stream->apply_edp_fast_boot_optimization = false;

	// Enable VPG before building infoframe
	if (vpg && vpg->funcs->vpg_poweron)
		vpg->funcs->vpg_poweron(vpg);

	resource_build_info_frame(pipe_ctx);
	dc->hwss.update_info_frame(pipe_ctx);

	if (dc_is_dp_signal(pipe_ctx->stream->signal))
		dp_trace_source_sequence(link, DPCD_SOURCE_SEQ_AFTER_UPDATE_INFO_FRAME);

	/* Do not touch link on seamless boot optimization. */
	if (pipe_ctx->stream->apply_seamless_boot_optimization) {
		pipe_ctx->stream->dpms_off = false;

		/* Still enable stream features & audio on seamless boot for DP external displays */
		if (pipe_ctx->stream->signal == SIGNAL_TYPE_DISPLAY_PORT) {
			enable_stream_features(pipe_ctx);
			dc->hwss.enable_audio_stream(pipe_ctx);
		}

		update_psp_stream_config(pipe_ctx, false);
		return;
	}

	/* eDP lit up by bios already, no need to enable again. */
	if (pipe_ctx->stream->signal == SIGNAL_TYPE_EDP &&
				apply_edp_fast_boot_optimization &&
				!pipe_ctx->stream->timing.flags.DSC &&
				!pipe_ctx->next_odm_pipe) {
		pipe_ctx->stream->dpms_off = false;
		update_psp_stream_config(pipe_ctx, false);
		return;
	}

	if (pipe_ctx->stream->dpms_off)
		return;

	/* Have to setup DSC before DIG FE and BE are connected (which happens before the
	 * link training). This is to make sure the bandwidth sent to DIG BE won't be
	 * bigger than what the link and/or DIG BE can handle. VBID[6]/CompressedStream_flag
	 * will be automatically set at a later time when the video is enabled
	 * (DP_VID_STREAM_EN = 1).
	 */
	if (pipe_ctx->stream->timing.flags.DSC) {
		if (dc_is_dp_signal(pipe_ctx->stream->signal) ||
		    dc_is_virtual_signal(pipe_ctx->stream->signal))
			link_set_dsc_enable(pipe_ctx, true);
	}

	status = enable_link(state, pipe_ctx);

	if (status != DC_OK) {
		DC_LOG_WARNING("enabling link %u failed: %d\n",
		pipe_ctx->stream->link->link_index,
		status);

		/* Abort stream enable *unless* the failure was due to
		 * DP link training - some DP monitors will recover and
		 * show the stream anyway. But MST displays can't proceed
		 * without link training.
		 */
		if (status != DC_FAIL_DP_LINK_TRAINING ||
				pipe_ctx->stream->signal == SIGNAL_TYPE_DISPLAY_PORT_MST) {
			if (false == stream->link->link_status.link_active)
				disable_link(stream->link, &pipe_ctx->link_res,
						pipe_ctx->stream->signal);
			BREAK_TO_DEBUGGER();
			return;
		}
	}

	/* turn off otg test pattern if enable */
	if (pipe_ctx->stream_res.tg->funcs->set_test_pattern)
		pipe_ctx->stream_res.tg->funcs->set_test_pattern(pipe_ctx->stream_res.tg,
				CONTROLLER_DP_TEST_PATTERN_VIDEOMODE,
				COLOR_DEPTH_UNDEFINED);

	/* This second call is needed to reconfigure the DIG
	 * as a workaround for the incorrect value being applied
	 * from transmitter control.
	 */
	if (!(dc_is_virtual_signal(pipe_ctx->stream->signal) ||
			dp_is_128b_132b_signal(pipe_ctx))) {
			struct stream_encoder *stream_enc = pipe_ctx->stream_res.stream_enc;

			if (link_enc)
				link_enc->funcs->setup(
					link_enc,
					pipe_ctx->stream->signal);

			if (stream_enc && stream_enc->funcs->dig_stream_enable)
				stream_enc->funcs->dig_stream_enable(
					stream_enc,
					pipe_ctx->stream->signal, 1);

		}

	dc->hwss.enable_stream(pipe_ctx);

	/* Set DPS PPS SDP (AKA "info frames") */
	if (pipe_ctx->stream->timing.flags.DSC) {
		if (dc_is_dp_signal(pipe_ctx->stream->signal) ||
				dc_is_virtual_signal(pipe_ctx->stream->signal)) {
			dp_set_dsc_on_rx(pipe_ctx, true);
			link_set_dsc_pps_packet(pipe_ctx, true, true);
		}
	}

	if (pipe_ctx->stream->link->ep_type == DISPLAY_ENDPOINT_USB4_DPIA)
		allocate_usb4_bandwidth(pipe_ctx->stream);

	if (pipe_ctx->stream->signal == SIGNAL_TYPE_DISPLAY_PORT_MST)
		allocate_mst_payload(pipe_ctx);
	else if (pipe_ctx->stream->signal == SIGNAL_TYPE_DISPLAY_PORT &&
			dp_is_128b_132b_signal(pipe_ctx))
		update_sst_payload(pipe_ctx, true);

	dc->hwss.unblank_stream(pipe_ctx,
		&pipe_ctx->stream->link->cur_link_settings);

	if (stream->sink_patches.delay_ignore_msa > 0)
		msleep(stream->sink_patches.delay_ignore_msa);

	if (dc_is_dp_signal(pipe_ctx->stream->signal))
		enable_stream_features(pipe_ctx);
	update_psp_stream_config(pipe_ctx, false);

	dc->hwss.enable_audio_stream(pipe_ctx);

	if (dc_is_hdmi_signal(pipe_ctx->stream->signal)) {
		set_avmute(pipe_ctx, false);
	}
}<|MERGE_RESOLUTION|>--- conflicted
+++ resolved
@@ -902,19 +902,11 @@
 	struct dc_stream_state *stream = pipe_ctx->stream;
 
 	if (!pipe_ctx->stream->timing.flags.DSC)
-<<<<<<< HEAD
 		return false;
 
 	if (!dsc)
 		return false;
 
-=======
-		return false;
-
-	if (!dsc)
-		return false;
-
->>>>>>> d5597444
 	DC_LOGGER_INIT(dsc->ctx->logger);
 
 	if (enable) {
