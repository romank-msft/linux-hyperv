/*
 * Copyright © 2014 Intel Corporation
 *
 * Permission is hereby granted, free of charge, to any person obtaining a
 * copy of this software and associated documentation files (the "Software"),
 * to deal in the Software without restriction, including without limitation
 * the rights to use, copy, modify, merge, publish, distribute, sublicense,
 * and/or sell copies of the Software, and to permit persons to whom the
 * Software is furnished to do so, subject to the following conditions:
 *
 * The above copyright notice and this permission notice (including the next
 * paragraph) shall be included in all copies or substantial portions of the
 * Software.
 *
 * THE SOFTWARE IS PROVIDED "AS IS", WITHOUT WARRANTY OF ANY KIND, EXPRESS OR
 * IMPLIED, INCLUDING BUT NOT LIMITED TO THE WARRANTIES OF MERCHANTABILITY,
 * FITNESS FOR A PARTICULAR PURPOSE AND NONINFRINGEMENT.  IN NO EVENT SHALL
 * THE AUTHORS OR COPYRIGHT HOLDERS BE LIABLE FOR ANY CLAIM, DAMAGES OR OTHER
 * LIABILITY, WHETHER IN AN ACTION OF CONTRACT, TORT OR OTHERWISE, ARISING
 * FROM, OUT OF OR IN CONNECTION WITH THE SOFTWARE OR THE USE OR OTHER
 * DEALINGS IN THE SOFTWARE.
 */

/**
 * DOC: Frame Buffer Compression (FBC)
 *
 * FBC tries to save memory bandwidth (and so power consumption) by
 * compressing the amount of memory used by the display. It is total
 * transparent to user space and completely handled in the kernel.
 *
 * The benefits of FBC are mostly visible with solid backgrounds and
 * variation-less patterns. It comes from keeping the memory footprint small
 * and having fewer memory pages opened and accessed for refreshing the display.
 *
 * i915 is responsible to reserve stolen memory for FBC and configure its
 * offset on proper registers. The hardware takes care of all
 * compress/decompress. However there are many known cases where we have to
 * forcibly disable it to allow proper screen updates.
 */

#include <drm/drm_fourcc.h>

#include "i915_drv.h"
#include "i915_trace.h"
#include "i915_vgpu.h"
#include "intel_display_types.h"
#include "intel_fbc.h"
#include "intel_frontbuffer.h"

/*
 * For SKL+, the plane source size used by the hardware is based on the value we
 * write to the PLANE_SIZE register. For BDW-, the hardware looks at the value
 * we wrote to PIPESRC.
 */
static void intel_fbc_get_plane_source_size(const struct intel_fbc_state_cache *cache,
					    int *width, int *height)
{
	if (width)
		*width = cache->plane.src_w;
	if (height)
		*height = cache->plane.src_h;
}

static int intel_fbc_calculate_cfb_size(struct drm_i915_private *dev_priv,
					const struct intel_fbc_state_cache *cache)
{
	int lines;

	intel_fbc_get_plane_source_size(cache, NULL, &lines);
	if (DISPLAY_VER(dev_priv) == 7)
		lines = min(lines, 2048);
	else if (DISPLAY_VER(dev_priv) >= 8)
		lines = min(lines, 2560);

	/* Hardware needs the full buffer stride, not just the active area. */
	return lines * cache->fb.stride;
}

static void i8xx_fbc_deactivate(struct drm_i915_private *dev_priv)
{
	u32 fbc_ctl;

	/* Disable compression */
	fbc_ctl = intel_de_read(dev_priv, FBC_CONTROL);
	if ((fbc_ctl & FBC_CTL_EN) == 0)
		return;

	fbc_ctl &= ~FBC_CTL_EN;
	intel_de_write(dev_priv, FBC_CONTROL, fbc_ctl);

	/* Wait for compressing bit to clear */
	if (intel_de_wait_for_clear(dev_priv, FBC_STATUS,
				    FBC_STAT_COMPRESSING, 10)) {
		drm_dbg_kms(&dev_priv->drm, "FBC idle timed out\n");
		return;
	}
}

static void i8xx_fbc_activate(struct drm_i915_private *dev_priv)
{
	struct intel_fbc_reg_params *params = &dev_priv->fbc.params;
	int cfb_pitch;
	int i;
	u32 fbc_ctl;

	/* Note: fbc.threshold == 1 for i8xx */
	cfb_pitch = params->cfb_size / FBC_LL_SIZE;
	if (params->fb.stride < cfb_pitch)
		cfb_pitch = params->fb.stride;

	/* FBC_CTL wants 32B or 64B units */
	if (DISPLAY_VER(dev_priv) == 2)
		cfb_pitch = (cfb_pitch / 32) - 1;
	else
		cfb_pitch = (cfb_pitch / 64) - 1;

	/* Clear old tags */
	for (i = 0; i < (FBC_LL_SIZE / 32) + 1; i++)
		intel_de_write(dev_priv, FBC_TAG(i), 0);

	if (DISPLAY_VER(dev_priv) == 4) {
		u32 fbc_ctl2;

		/* Set it up... */
		fbc_ctl2 = FBC_CTL_FENCE_DBL | FBC_CTL_IDLE_IMM;
		fbc_ctl2 |= FBC_CTL_PLANE(params->crtc.i9xx_plane);
		if (params->fence_id >= 0)
			fbc_ctl2 |= FBC_CTL_CPU_FENCE;
		intel_de_write(dev_priv, FBC_CONTROL2, fbc_ctl2);
		intel_de_write(dev_priv, FBC_FENCE_OFF,
			       params->fence_y_offset);
	}

	/* enable it... */
	fbc_ctl = FBC_CTL_INTERVAL(params->interval);
	fbc_ctl |= FBC_CTL_EN | FBC_CTL_PERIODIC;
	if (IS_I945GM(dev_priv))
		fbc_ctl |= FBC_CTL_C3_IDLE; /* 945 needs special SR handling */
	fbc_ctl |= FBC_CTL_STRIDE(cfb_pitch & 0xff);
	if (params->fence_id >= 0)
		fbc_ctl |= FBC_CTL_FENCENO(params->fence_id);
	intel_de_write(dev_priv, FBC_CONTROL, fbc_ctl);
}

static bool i8xx_fbc_is_active(struct drm_i915_private *dev_priv)
{
	return intel_de_read(dev_priv, FBC_CONTROL) & FBC_CTL_EN;
}

static void g4x_fbc_activate(struct drm_i915_private *dev_priv)
{
	struct intel_fbc_reg_params *params = &dev_priv->fbc.params;
	u32 dpfc_ctl;

	dpfc_ctl = DPFC_CTL_PLANE(params->crtc.i9xx_plane) | DPFC_SR_EN;
	if (params->fb.format->cpp[0] == 2)
		dpfc_ctl |= DPFC_CTL_LIMIT_2X;
	else
		dpfc_ctl |= DPFC_CTL_LIMIT_1X;

	if (params->fence_id >= 0) {
		dpfc_ctl |= DPFC_CTL_FENCE_EN | params->fence_id;
		intel_de_write(dev_priv, DPFC_FENCE_YOFF,
			       params->fence_y_offset);
	} else {
		intel_de_write(dev_priv, DPFC_FENCE_YOFF, 0);
	}

	/* enable it... */
	intel_de_write(dev_priv, DPFC_CONTROL, dpfc_ctl | DPFC_CTL_EN);
}

static void g4x_fbc_deactivate(struct drm_i915_private *dev_priv)
{
	u32 dpfc_ctl;

	/* Disable compression */
	dpfc_ctl = intel_de_read(dev_priv, DPFC_CONTROL);
	if (dpfc_ctl & DPFC_CTL_EN) {
		dpfc_ctl &= ~DPFC_CTL_EN;
		intel_de_write(dev_priv, DPFC_CONTROL, dpfc_ctl);
	}
}

static bool g4x_fbc_is_active(struct drm_i915_private *dev_priv)
{
	return intel_de_read(dev_priv, DPFC_CONTROL) & DPFC_CTL_EN;
}

static void i8xx_fbc_recompress(struct drm_i915_private *dev_priv)
{
	struct intel_fbc_reg_params *params = &dev_priv->fbc.params;
	enum i9xx_plane_id i9xx_plane = params->crtc.i9xx_plane;

	spin_lock_irq(&dev_priv->uncore.lock);
	intel_de_write_fw(dev_priv, DSPADDR(i9xx_plane),
			  intel_de_read_fw(dev_priv, DSPADDR(i9xx_plane)));
	spin_unlock_irq(&dev_priv->uncore.lock);
}

static void i965_fbc_recompress(struct drm_i915_private *dev_priv)
{
	struct intel_fbc_reg_params *params = &dev_priv->fbc.params;
	enum i9xx_plane_id i9xx_plane = params->crtc.i9xx_plane;

	spin_lock_irq(&dev_priv->uncore.lock);
	intel_de_write_fw(dev_priv, DSPSURF(i9xx_plane),
			  intel_de_read_fw(dev_priv, DSPSURF(i9xx_plane)));
	spin_unlock_irq(&dev_priv->uncore.lock);
}

/* This function forces a CFB recompression through the nuke operation. */
static void snb_fbc_recompress(struct drm_i915_private *dev_priv)
{
	struct intel_fbc *fbc = &dev_priv->fbc;

	trace_intel_fbc_nuke(fbc->crtc);

	intel_de_write(dev_priv, MSG_FBC_REND_STATE, FBC_REND_NUKE);
	intel_de_posting_read(dev_priv, MSG_FBC_REND_STATE);
}

static void intel_fbc_recompress(struct drm_i915_private *dev_priv)
{
	if (DISPLAY_VER(dev_priv) >= 6)
		snb_fbc_recompress(dev_priv);
	else if (DISPLAY_VER(dev_priv) >= 4)
		i965_fbc_recompress(dev_priv);
	else
		i8xx_fbc_recompress(dev_priv);
}

static void ilk_fbc_activate(struct drm_i915_private *dev_priv)
{
	struct intel_fbc_reg_params *params = &dev_priv->fbc.params;
	u32 dpfc_ctl;
	int threshold = dev_priv->fbc.threshold;

	dpfc_ctl = DPFC_CTL_PLANE(params->crtc.i9xx_plane);
	if (params->fb.format->cpp[0] == 2)
		threshold++;

	switch (threshold) {
	case 4:
	case 3:
		dpfc_ctl |= DPFC_CTL_LIMIT_4X;
		break;
	case 2:
		dpfc_ctl |= DPFC_CTL_LIMIT_2X;
		break;
	case 1:
		dpfc_ctl |= DPFC_CTL_LIMIT_1X;
		break;
	}

	if (params->fence_id >= 0) {
		dpfc_ctl |= DPFC_CTL_FENCE_EN;
		if (IS_IRONLAKE(dev_priv))
			dpfc_ctl |= params->fence_id;
		if (IS_SANDYBRIDGE(dev_priv)) {
			intel_de_write(dev_priv, SNB_DPFC_CTL_SA,
				       SNB_CPU_FENCE_ENABLE | params->fence_id);
			intel_de_write(dev_priv, DPFC_CPU_FENCE_OFFSET,
				       params->fence_y_offset);
		}
	} else {
		if (IS_SANDYBRIDGE(dev_priv)) {
			intel_de_write(dev_priv, SNB_DPFC_CTL_SA, 0);
			intel_de_write(dev_priv, DPFC_CPU_FENCE_OFFSET, 0);
		}
	}

	intel_de_write(dev_priv, ILK_DPFC_FENCE_YOFF,
		       params->fence_y_offset);
	/* enable it... */
	intel_de_write(dev_priv, ILK_DPFC_CONTROL, dpfc_ctl | DPFC_CTL_EN);

	intel_fbc_recompress(dev_priv);
}

static void ilk_fbc_deactivate(struct drm_i915_private *dev_priv)
{
	u32 dpfc_ctl;

	/* Disable compression */
	dpfc_ctl = intel_de_read(dev_priv, ILK_DPFC_CONTROL);
	if (dpfc_ctl & DPFC_CTL_EN) {
		dpfc_ctl &= ~DPFC_CTL_EN;
		intel_de_write(dev_priv, ILK_DPFC_CONTROL, dpfc_ctl);
	}
}

static bool ilk_fbc_is_active(struct drm_i915_private *dev_priv)
{
	return intel_de_read(dev_priv, ILK_DPFC_CONTROL) & DPFC_CTL_EN;
}

static void gen7_fbc_activate(struct drm_i915_private *dev_priv)
{
	struct intel_fbc_reg_params *params = &dev_priv->fbc.params;
	u32 dpfc_ctl;
	int threshold = dev_priv->fbc.threshold;

	/* Display WA #0529: skl, kbl, bxt. */
<<<<<<< HEAD
	if (IS_DISPLAY_VER(dev_priv, 9)) {
=======
	if (DISPLAY_VER(dev_priv) == 9) {
>>>>>>> 425390c5
		u32 val = intel_de_read(dev_priv, CHICKEN_MISC_4);

		val &= ~(FBC_STRIDE_OVERRIDE | FBC_STRIDE_MASK);

		if (params->gen9_wa_cfb_stride)
			val |= FBC_STRIDE_OVERRIDE | params->gen9_wa_cfb_stride;

		intel_de_write(dev_priv, CHICKEN_MISC_4, val);
	}

	dpfc_ctl = 0;
	if (IS_IVYBRIDGE(dev_priv))
		dpfc_ctl |= IVB_DPFC_CTL_PLANE(params->crtc.i9xx_plane);

	if (params->fb.format->cpp[0] == 2)
		threshold++;

	switch (threshold) {
	case 4:
	case 3:
		dpfc_ctl |= DPFC_CTL_LIMIT_4X;
		break;
	case 2:
		dpfc_ctl |= DPFC_CTL_LIMIT_2X;
		break;
	case 1:
		dpfc_ctl |= DPFC_CTL_LIMIT_1X;
		break;
	}

	if (params->fence_id >= 0) {
		dpfc_ctl |= IVB_DPFC_CTL_FENCE_EN;
		intel_de_write(dev_priv, SNB_DPFC_CTL_SA,
			       SNB_CPU_FENCE_ENABLE | params->fence_id);
		intel_de_write(dev_priv, DPFC_CPU_FENCE_OFFSET,
			       params->fence_y_offset);
	} else if (dev_priv->ggtt.num_fences) {
		intel_de_write(dev_priv, SNB_DPFC_CTL_SA, 0);
		intel_de_write(dev_priv, DPFC_CPU_FENCE_OFFSET, 0);
	}

	if (dev_priv->fbc.false_color)
		dpfc_ctl |= FBC_CTL_FALSE_COLOR;

	intel_de_write(dev_priv, ILK_DPFC_CONTROL, dpfc_ctl | DPFC_CTL_EN);

	intel_fbc_recompress(dev_priv);
}

static bool intel_fbc_hw_is_active(struct drm_i915_private *dev_priv)
{
	if (DISPLAY_VER(dev_priv) >= 5)
		return ilk_fbc_is_active(dev_priv);
	else if (IS_GM45(dev_priv))
		return g4x_fbc_is_active(dev_priv);
	else
		return i8xx_fbc_is_active(dev_priv);
}

static void intel_fbc_hw_activate(struct drm_i915_private *dev_priv)
{
	struct intel_fbc *fbc = &dev_priv->fbc;

	trace_intel_fbc_activate(fbc->crtc);

	fbc->active = true;
	fbc->activated = true;

	if (DISPLAY_VER(dev_priv) >= 7)
		gen7_fbc_activate(dev_priv);
	else if (DISPLAY_VER(dev_priv) >= 5)
		ilk_fbc_activate(dev_priv);
	else if (IS_GM45(dev_priv))
		g4x_fbc_activate(dev_priv);
	else
		i8xx_fbc_activate(dev_priv);
}

static void intel_fbc_hw_deactivate(struct drm_i915_private *dev_priv)
{
	struct intel_fbc *fbc = &dev_priv->fbc;

	trace_intel_fbc_deactivate(fbc->crtc);

	fbc->active = false;

	if (DISPLAY_VER(dev_priv) >= 5)
		ilk_fbc_deactivate(dev_priv);
	else if (IS_GM45(dev_priv))
		g4x_fbc_deactivate(dev_priv);
	else
		i8xx_fbc_deactivate(dev_priv);
}

/**
 * intel_fbc_is_active - Is FBC active?
 * @dev_priv: i915 device instance
 *
 * This function is used to verify the current state of FBC.
 *
 * FIXME: This should be tracked in the plane config eventually
 * instead of queried at runtime for most callers.
 */
bool intel_fbc_is_active(struct drm_i915_private *dev_priv)
{
	return dev_priv->fbc.active;
}

static void intel_fbc_deactivate(struct drm_i915_private *dev_priv,
				 const char *reason)
{
	struct intel_fbc *fbc = &dev_priv->fbc;

	drm_WARN_ON(&dev_priv->drm, !mutex_is_locked(&fbc->lock));

	if (fbc->active)
		intel_fbc_hw_deactivate(dev_priv);

	fbc->no_fbc_reason = reason;
}

static u64 intel_fbc_cfb_base_max(struct drm_i915_private *i915)
{
	if (DISPLAY_VER(i915) >= 5 || IS_G4X(i915))
		return BIT_ULL(28);
	else
		return BIT_ULL(32);
}

static int find_compression_threshold(struct drm_i915_private *dev_priv,
				      struct drm_mm_node *node,
				      unsigned int size,
				      unsigned int fb_cpp)
{
	int compression_threshold = 1;
	int ret;
	u64 end;

	/* The FBC hardware for BDW/SKL doesn't have access to the stolen
	 * reserved range size, so it always assumes the maximum (8mb) is used.
	 * If we enable FBC using a CFB on that memory range we'll get FIFO
	 * underruns, even if that range is not reserved by the BIOS. */
<<<<<<< HEAD
	if (IS_BROADWELL(dev_priv) || (IS_DISPLAY_VER(dev_priv, 9) &&
=======
	if (IS_BROADWELL(dev_priv) || (DISPLAY_VER(dev_priv) == 9 &&
>>>>>>> 425390c5
				       !IS_BROXTON(dev_priv)))
		end = resource_size(&dev_priv->dsm) - 8 * 1024 * 1024;
	else
		end = U64_MAX;

	end = min(end, intel_fbc_cfb_base_max(dev_priv));

	/* HACK: This code depends on what we will do in *_enable_fbc. If that
	 * code changes, this code needs to change as well.
	 *
	 * The enable_fbc code will attempt to use one of our 2 compression
	 * thresholds, therefore, in that case, we only have 1 resort.
	 */

	/* Try to over-allocate to reduce reallocations and fragmentation. */
	ret = i915_gem_stolen_insert_node_in_range(dev_priv, node, size <<= 1,
						   4096, 0, end);
	if (ret == 0)
		return compression_threshold;

again:
	/* HW's ability to limit the CFB is 1:4 */
	if (compression_threshold > 4 ||
	    (fb_cpp == 2 && compression_threshold == 2))
		return 0;

	ret = i915_gem_stolen_insert_node_in_range(dev_priv, node, size >>= 1,
						   4096, 0, end);
	if (ret && DISPLAY_VER(dev_priv) <= 4) {
		return 0;
	} else if (ret) {
		compression_threshold <<= 1;
		goto again;
	} else {
		return compression_threshold;
	}
}

static int intel_fbc_alloc_cfb(struct drm_i915_private *dev_priv,
			       unsigned int size, unsigned int fb_cpp)
{
	struct intel_fbc *fbc = &dev_priv->fbc;
	struct drm_mm_node *compressed_llb;
	int ret;

	drm_WARN_ON(&dev_priv->drm,
		    drm_mm_node_allocated(&fbc->compressed_fb));

	ret = find_compression_threshold(dev_priv, &fbc->compressed_fb,
					 size, fb_cpp);
	if (!ret)
		goto err_llb;
	else if (ret > 1) {
		drm_info_once(&dev_priv->drm,
			      "Reducing the compressed framebuffer size. This may lead to less power savings than a non-reduced-size. Try to increase stolen memory size if available in BIOS.\n");
	}

	fbc->threshold = ret;

	if (DISPLAY_VER(dev_priv) >= 5)
		intel_de_write(dev_priv, ILK_DPFC_CB_BASE,
			       fbc->compressed_fb.start);
	else if (IS_GM45(dev_priv)) {
		intel_de_write(dev_priv, DPFC_CB_BASE,
			       fbc->compressed_fb.start);
	} else {
		compressed_llb = kzalloc(sizeof(*compressed_llb), GFP_KERNEL);
		if (!compressed_llb)
			goto err_fb;

		ret = i915_gem_stolen_insert_node(dev_priv, compressed_llb,
						  4096, 4096);
		if (ret)
			goto err_fb;

		fbc->compressed_llb = compressed_llb;

		GEM_BUG_ON(range_overflows_end_t(u64, dev_priv->dsm.start,
						 fbc->compressed_fb.start,
						 U32_MAX));
		GEM_BUG_ON(range_overflows_end_t(u64, dev_priv->dsm.start,
						 fbc->compressed_llb->start,
						 U32_MAX));
		intel_de_write(dev_priv, FBC_CFB_BASE,
			       dev_priv->dsm.start + fbc->compressed_fb.start);
		intel_de_write(dev_priv, FBC_LL_BASE,
			       dev_priv->dsm.start + compressed_llb->start);
	}

	drm_dbg_kms(&dev_priv->drm,
		    "reserved %llu bytes of contiguous stolen space for FBC, threshold: %d\n",
		    fbc->compressed_fb.size, fbc->threshold);

	return 0;

err_fb:
	kfree(compressed_llb);
	i915_gem_stolen_remove_node(dev_priv, &fbc->compressed_fb);
err_llb:
	if (drm_mm_initialized(&dev_priv->mm.stolen))
		drm_info_once(&dev_priv->drm, "not enough stolen space for compressed buffer (need %d more bytes), disabling. Hint: you may be able to increase stolen memory size in the BIOS to avoid this.\n", size);
	return -ENOSPC;
}

static void __intel_fbc_cleanup_cfb(struct drm_i915_private *dev_priv)
{
	struct intel_fbc *fbc = &dev_priv->fbc;

	if (WARN_ON(intel_fbc_hw_is_active(dev_priv)))
		return;

	if (!drm_mm_node_allocated(&fbc->compressed_fb))
		return;

	if (fbc->compressed_llb) {
		i915_gem_stolen_remove_node(dev_priv, fbc->compressed_llb);
		kfree(fbc->compressed_llb);
	}

	i915_gem_stolen_remove_node(dev_priv, &fbc->compressed_fb);
}

void intel_fbc_cleanup_cfb(struct drm_i915_private *dev_priv)
{
	struct intel_fbc *fbc = &dev_priv->fbc;

	if (!HAS_FBC(dev_priv))
		return;

	mutex_lock(&fbc->lock);
	__intel_fbc_cleanup_cfb(dev_priv);
	mutex_unlock(&fbc->lock);
}

static bool stride_is_valid(struct drm_i915_private *dev_priv,
			    u64 modifier, unsigned int stride)
{
	/* This should have been caught earlier. */
	if (drm_WARN_ON_ONCE(&dev_priv->drm, (stride & (64 - 1)) != 0))
		return false;

	/* Below are the additional FBC restrictions. */
	if (stride < 512)
		return false;

	if (DISPLAY_VER(dev_priv) == 2 || DISPLAY_VER(dev_priv) == 3)
		return stride == 4096 || stride == 8192;

	if (DISPLAY_VER(dev_priv) == 4 && !IS_G4X(dev_priv) && stride < 2048)
		return false;

	/* Display WA #1105: skl,bxt,kbl,cfl,glk */
	if ((DISPLAY_VER(dev_priv) == 9 || IS_GEMINILAKE(dev_priv)) &&
	    modifier == DRM_FORMAT_MOD_LINEAR && stride & 511)
		return false;

	if (stride > 16384)
		return false;

	return true;
}

static bool pixel_format_is_valid(struct drm_i915_private *dev_priv,
				  u32 pixel_format)
{
	switch (pixel_format) {
	case DRM_FORMAT_XRGB8888:
	case DRM_FORMAT_XBGR8888:
		return true;
	case DRM_FORMAT_XRGB1555:
	case DRM_FORMAT_RGB565:
		/* 16bpp not supported on gen2 */
		if (DISPLAY_VER(dev_priv) == 2)
			return false;
		/* WaFbcOnly1to1Ratio:ctg */
		if (IS_G4X(dev_priv))
			return false;
		return true;
	default:
		return false;
	}
}

static bool rotation_is_valid(struct drm_i915_private *dev_priv,
			      u32 pixel_format, unsigned int rotation)
{
	if (DISPLAY_VER(dev_priv) >= 9 && pixel_format == DRM_FORMAT_RGB565 &&
	    drm_rotation_90_or_270(rotation))
		return false;
	else if (DISPLAY_VER(dev_priv) <= 4 && !IS_G4X(dev_priv) &&
		 rotation != DRM_MODE_ROTATE_0)
		return false;

	return true;
}

/*
 * For some reason, the hardware tracking starts looking at whatever we
 * programmed as the display plane base address register. It does not look at
 * the X and Y offset registers. That's why we include the src x/y offsets
 * instead of just looking at the plane size.
 */
static bool intel_fbc_hw_tracking_covers_screen(struct intel_crtc *crtc)
{
	struct drm_i915_private *dev_priv = to_i915(crtc->base.dev);
	struct intel_fbc *fbc = &dev_priv->fbc;
	unsigned int effective_w, effective_h, max_w, max_h;

	if (DISPLAY_VER(dev_priv) >= 10) {
		max_w = 5120;
		max_h = 4096;
	} else if (DISPLAY_VER(dev_priv) >= 8 || IS_HASWELL(dev_priv)) {
		max_w = 4096;
		max_h = 4096;
	} else if (IS_G4X(dev_priv) || DISPLAY_VER(dev_priv) >= 5) {
		max_w = 4096;
		max_h = 2048;
	} else {
		max_w = 2048;
		max_h = 1536;
	}

	intel_fbc_get_plane_source_size(&fbc->state_cache, &effective_w,
					&effective_h);
	effective_w += fbc->state_cache.plane.adjusted_x;
	effective_h += fbc->state_cache.plane.adjusted_y;

	return effective_w <= max_w && effective_h <= max_h;
}

static bool tiling_is_valid(struct drm_i915_private *dev_priv,
			    u64 modifier)
{
	switch (modifier) {
	case DRM_FORMAT_MOD_LINEAR:
		if (DISPLAY_VER(dev_priv) >= 9)
			return true;
		return false;
	case I915_FORMAT_MOD_X_TILED:
	case I915_FORMAT_MOD_Y_TILED:
		return true;
	default:
		return false;
	}
}

static void intel_fbc_update_state_cache(struct intel_crtc *crtc,
					 const struct intel_crtc_state *crtc_state,
					 const struct intel_plane_state *plane_state)
{
	struct drm_i915_private *dev_priv = to_i915(crtc->base.dev);
	struct intel_fbc *fbc = &dev_priv->fbc;
	struct intel_fbc_state_cache *cache = &fbc->state_cache;
	struct drm_framebuffer *fb = plane_state->hw.fb;

	cache->plane.visible = plane_state->uapi.visible;
	if (!cache->plane.visible)
		return;

	cache->crtc.mode_flags = crtc_state->hw.adjusted_mode.flags;
	if (IS_HASWELL(dev_priv) || IS_BROADWELL(dev_priv))
		cache->crtc.hsw_bdw_pixel_rate = crtc_state->pixel_rate;

	cache->plane.rotation = plane_state->hw.rotation;
	/*
	 * Src coordinates are already rotated by 270 degrees for
	 * the 90/270 degree plane rotation cases (to match the
	 * GTT mapping), hence no need to account for rotation here.
	 */
	cache->plane.src_w = drm_rect_width(&plane_state->uapi.src) >> 16;
	cache->plane.src_h = drm_rect_height(&plane_state->uapi.src) >> 16;
	cache->plane.adjusted_x = plane_state->view.color_plane[0].x;
	cache->plane.adjusted_y = plane_state->view.color_plane[0].y;

	cache->plane.pixel_blend_mode = plane_state->hw.pixel_blend_mode;

	cache->fb.format = fb->format;
	cache->fb.modifier = fb->modifier;

	/* FIXME is this correct? */
	cache->fb.stride = plane_state->view.color_plane[0].stride;
	if (drm_rotation_90_or_270(plane_state->hw.rotation))
		cache->fb.stride *= fb->format->cpp[0];

	/* FBC1 compression interval: arbitrary choice of 1 second */
	cache->interval = drm_mode_vrefresh(&crtc_state->hw.adjusted_mode);

	cache->fence_y_offset = intel_plane_fence_y_offset(plane_state);

	drm_WARN_ON(&dev_priv->drm, plane_state->flags & PLANE_HAS_FENCE &&
		    !plane_state->vma->fence);

	if (plane_state->flags & PLANE_HAS_FENCE &&
	    plane_state->vma->fence)
		cache->fence_id = plane_state->vma->fence->id;
	else
		cache->fence_id = -1;

	cache->psr2_active = crtc_state->has_psr2;
}

static bool intel_fbc_cfb_size_changed(struct drm_i915_private *dev_priv)
{
	struct intel_fbc *fbc = &dev_priv->fbc;

	return intel_fbc_calculate_cfb_size(dev_priv, &fbc->state_cache) >
		fbc->compressed_fb.size * fbc->threshold;
}

static u16 intel_fbc_gen9_wa_cfb_stride(struct drm_i915_private *dev_priv)
{
	struct intel_fbc *fbc = &dev_priv->fbc;
	struct intel_fbc_state_cache *cache = &fbc->state_cache;

<<<<<<< HEAD
	if ((IS_DISPLAY_VER(dev_priv, 9)) &&
=======
	if ((DISPLAY_VER(dev_priv) == 9) &&
>>>>>>> 425390c5
	    cache->fb.modifier != I915_FORMAT_MOD_X_TILED)
		return DIV_ROUND_UP(cache->plane.src_w, 32 * fbc->threshold) * 8;
	else
		return 0;
}

static bool intel_fbc_gen9_wa_cfb_stride_changed(struct drm_i915_private *dev_priv)
{
	struct intel_fbc *fbc = &dev_priv->fbc;

	return fbc->params.gen9_wa_cfb_stride != intel_fbc_gen9_wa_cfb_stride(dev_priv);
}

static bool intel_fbc_can_enable(struct drm_i915_private *dev_priv)
{
	struct intel_fbc *fbc = &dev_priv->fbc;

	if (intel_vgpu_active(dev_priv)) {
		fbc->no_fbc_reason = "VGPU is active";
		return false;
	}

	if (!dev_priv->params.enable_fbc) {
		fbc->no_fbc_reason = "disabled per module param or by default";
		return false;
	}

	if (fbc->underrun_detected) {
		fbc->no_fbc_reason = "underrun detected";
		return false;
	}

	return true;
}

static bool intel_fbc_can_activate(struct intel_crtc *crtc)
{
	struct drm_i915_private *dev_priv = to_i915(crtc->base.dev);
	struct intel_fbc *fbc = &dev_priv->fbc;
	struct intel_fbc_state_cache *cache = &fbc->state_cache;

	if (!intel_fbc_can_enable(dev_priv))
		return false;

	if (!cache->plane.visible) {
		fbc->no_fbc_reason = "primary plane not visible";
		return false;
	}

	/* We don't need to use a state cache here since this information is
	 * global for all CRTC.
	 */
	if (fbc->underrun_detected) {
		fbc->no_fbc_reason = "underrun detected";
		return false;
	}

	if (cache->crtc.mode_flags & DRM_MODE_FLAG_INTERLACE) {
		fbc->no_fbc_reason = "incompatible mode";
		return false;
	}

	if (!intel_fbc_hw_tracking_covers_screen(crtc)) {
		fbc->no_fbc_reason = "mode too large for compression";
		return false;
	}

	/* The use of a CPU fence is one of two ways to detect writes by the
	 * CPU to the scanout and trigger updates to the FBC.
	 *
	 * The other method is by software tracking (see
	 * intel_fbc_invalidate/flush()), it will manually notify FBC and nuke
	 * the current compressed buffer and recompress it.
	 *
	 * Note that is possible for a tiled surface to be unmappable (and
	 * so have no fence associated with it) due to aperture constraints
	 * at the time of pinning.
	 *
	 * FIXME with 90/270 degree rotation we should use the fence on
	 * the normal GTT view (the rotated view doesn't even have a
	 * fence). Would need changes to the FBC fence Y offset as well.
	 * For now this will effectively disable FBC with 90/270 degree
	 * rotation.
	 */
	if (DISPLAY_VER(dev_priv) < 9 && cache->fence_id < 0) {
		fbc->no_fbc_reason = "framebuffer not tiled or fenced";
		return false;
	}

	if (!pixel_format_is_valid(dev_priv, cache->fb.format->format)) {
		fbc->no_fbc_reason = "pixel format is invalid";
		return false;
	}

	if (!rotation_is_valid(dev_priv, cache->fb.format->format,
			       cache->plane.rotation)) {
		fbc->no_fbc_reason = "rotation unsupported";
		return false;
	}

	if (!tiling_is_valid(dev_priv, cache->fb.modifier)) {
		fbc->no_fbc_reason = "tiling unsupported";
		return false;
	}

	if (!stride_is_valid(dev_priv, cache->fb.modifier, cache->fb.stride)) {
		fbc->no_fbc_reason = "framebuffer stride not supported";
		return false;
	}

	if (cache->plane.pixel_blend_mode != DRM_MODE_BLEND_PIXEL_NONE &&
	    cache->fb.format->has_alpha) {
		fbc->no_fbc_reason = "per-pixel alpha blending is incompatible with FBC";
		return false;
	}

	/* WaFbcExceedCdClockThreshold:hsw,bdw */
	if ((IS_HASWELL(dev_priv) || IS_BROADWELL(dev_priv)) &&
	    cache->crtc.hsw_bdw_pixel_rate >= dev_priv->cdclk.hw.cdclk * 95 / 100) {
		fbc->no_fbc_reason = "pixel rate is too big";
		return false;
	}

	/* It is possible for the required CFB size change without a
	 * crtc->disable + crtc->enable since it is possible to change the
	 * stride without triggering a full modeset. Since we try to
	 * over-allocate the CFB, there's a chance we may keep FBC enabled even
	 * if this happens, but if we exceed the current CFB size we'll have to
	 * disable FBC. Notice that it would be possible to disable FBC, wait
	 * for a frame, free the stolen node, then try to reenable FBC in case
	 * we didn't get any invalidate/deactivate calls, but this would require
	 * a lot of tracking just for a specific case. If we conclude it's an
	 * important case, we can implement it later. */
	if (intel_fbc_cfb_size_changed(dev_priv)) {
		fbc->no_fbc_reason = "CFB requirements changed";
		return false;
	}

	/*
	 * Work around a problem on GEN9+ HW, where enabling FBC on a plane
	 * having a Y offset that isn't divisible by 4 causes FIFO underrun
	 * and screen flicker.
	 */
	if (DISPLAY_VER(dev_priv) >= 9 &&
	    (fbc->state_cache.plane.adjusted_y & 3)) {
		fbc->no_fbc_reason = "plane Y offset is misaligned";
		return false;
	}

	/* Wa_22010751166: icl, ehl, tgl, dg1, rkl */
	if (DISPLAY_VER(dev_priv) >= 11 &&
	    (cache->plane.src_h + cache->plane.adjusted_y) % 4) {
		fbc->no_fbc_reason = "plane height + offset is non-modulo of 4";
		return false;
	}

	/*
	 * Tigerlake is not supporting FBC with PSR2.
	 * Recommendation is to keep this combination disabled
	 * Bspec: 50422 HSD: 14010260002
	 */
	if (fbc->state_cache.psr2_active && IS_TIGERLAKE(dev_priv)) {
		fbc->no_fbc_reason = "not supported with PSR2";
		return false;
	}

	return true;
}

static void intel_fbc_get_reg_params(struct intel_crtc *crtc,
				     struct intel_fbc_reg_params *params)
{
	struct drm_i915_private *dev_priv = to_i915(crtc->base.dev);
	struct intel_fbc *fbc = &dev_priv->fbc;
	struct intel_fbc_state_cache *cache = &fbc->state_cache;

	/* Since all our fields are integer types, use memset here so the
	 * comparison function can rely on memcmp because the padding will be
	 * zero. */
	memset(params, 0, sizeof(*params));

	params->fence_id = cache->fence_id;
	params->fence_y_offset = cache->fence_y_offset;

	params->interval = cache->interval;

	params->crtc.pipe = crtc->pipe;
	params->crtc.i9xx_plane = to_intel_plane(crtc->base.primary)->i9xx_plane;

	params->fb.format = cache->fb.format;
	params->fb.modifier = cache->fb.modifier;
	params->fb.stride = cache->fb.stride;

	params->cfb_size = intel_fbc_calculate_cfb_size(dev_priv, cache);

	params->gen9_wa_cfb_stride = cache->gen9_wa_cfb_stride;

	params->plane_visible = cache->plane.visible;
}

static bool intel_fbc_can_flip_nuke(const struct intel_crtc_state *crtc_state)
{
	struct intel_crtc *crtc = to_intel_crtc(crtc_state->uapi.crtc);
	struct drm_i915_private *dev_priv = to_i915(crtc->base.dev);
	const struct intel_fbc *fbc = &dev_priv->fbc;
	const struct intel_fbc_state_cache *cache = &fbc->state_cache;
	const struct intel_fbc_reg_params *params = &fbc->params;

	if (drm_atomic_crtc_needs_modeset(&crtc_state->uapi))
		return false;

	if (!params->plane_visible)
		return false;

	if (!intel_fbc_can_activate(crtc))
		return false;

	if (params->fb.format != cache->fb.format)
		return false;

	if (params->fb.modifier != cache->fb.modifier)
		return false;

	if (params->fb.stride != cache->fb.stride)
		return false;

	if (params->cfb_size != intel_fbc_calculate_cfb_size(dev_priv, cache))
		return false;

	if (params->gen9_wa_cfb_stride != cache->gen9_wa_cfb_stride)
		return false;

	return true;
}

bool intel_fbc_pre_update(struct intel_atomic_state *state,
			  struct intel_crtc *crtc)
{
	struct intel_plane *plane = to_intel_plane(crtc->base.primary);
	const struct intel_crtc_state *crtc_state =
		intel_atomic_get_new_crtc_state(state, crtc);
	const struct intel_plane_state *plane_state =
		intel_atomic_get_new_plane_state(state, plane);
	struct drm_i915_private *dev_priv = to_i915(crtc->base.dev);
	struct intel_fbc *fbc = &dev_priv->fbc;
	const char *reason = "update pending";
	bool need_vblank_wait = false;

	if (!plane->has_fbc || !plane_state)
		return need_vblank_wait;

	mutex_lock(&fbc->lock);

	if (fbc->crtc != crtc)
		goto unlock;

	intel_fbc_update_state_cache(crtc, crtc_state, plane_state);
	fbc->flip_pending = true;

	if (!intel_fbc_can_flip_nuke(crtc_state)) {
		intel_fbc_deactivate(dev_priv, reason);

		/*
		 * Display WA #1198: glk+
		 * Need an extra vblank wait between FBC disable and most plane
		 * updates. Bspec says this is only needed for plane disable, but
		 * that is not true. Touching most plane registers will cause the
		 * corruption to appear. Also SKL/derivatives do not seem to be
		 * affected.
		 *
		 * TODO: could optimize this a bit by sampling the frame
		 * counter when we disable FBC (if it was already done earlier)
		 * and skipping the extra vblank wait before the plane update
		 * if at least one frame has already passed.
		 */
		if (fbc->activated &&
		    DISPLAY_VER(dev_priv) >= 10)
			need_vblank_wait = true;
		fbc->activated = false;
	}
unlock:
	mutex_unlock(&fbc->lock);

	return need_vblank_wait;
}

/**
 * __intel_fbc_disable - disable FBC
 * @dev_priv: i915 device instance
 *
 * This is the low level function that actually disables FBC. Callers should
 * grab the FBC lock.
 */
static void __intel_fbc_disable(struct drm_i915_private *dev_priv)
{
	struct intel_fbc *fbc = &dev_priv->fbc;
	struct intel_crtc *crtc = fbc->crtc;

	drm_WARN_ON(&dev_priv->drm, !mutex_is_locked(&fbc->lock));
	drm_WARN_ON(&dev_priv->drm, !fbc->crtc);
	drm_WARN_ON(&dev_priv->drm, fbc->active);

	drm_dbg_kms(&dev_priv->drm, "Disabling FBC on pipe %c\n",
		    pipe_name(crtc->pipe));

	__intel_fbc_cleanup_cfb(dev_priv);

	fbc->crtc = NULL;
}

static void __intel_fbc_post_update(struct intel_crtc *crtc)
{
	struct drm_i915_private *dev_priv = to_i915(crtc->base.dev);
	struct intel_fbc *fbc = &dev_priv->fbc;

	drm_WARN_ON(&dev_priv->drm, !mutex_is_locked(&fbc->lock));

	if (fbc->crtc != crtc)
		return;

	fbc->flip_pending = false;

	if (!dev_priv->params.enable_fbc) {
		intel_fbc_deactivate(dev_priv, "disabled at runtime per module param");
		__intel_fbc_disable(dev_priv);

		return;
	}

	intel_fbc_get_reg_params(crtc, &fbc->params);

	if (!intel_fbc_can_activate(crtc))
		return;

	if (!fbc->busy_bits)
		intel_fbc_hw_activate(dev_priv);
	else
		intel_fbc_deactivate(dev_priv, "frontbuffer write");
}

void intel_fbc_post_update(struct intel_atomic_state *state,
			   struct intel_crtc *crtc)
{
	struct drm_i915_private *dev_priv = to_i915(crtc->base.dev);
	struct intel_plane *plane = to_intel_plane(crtc->base.primary);
	const struct intel_plane_state *plane_state =
		intel_atomic_get_new_plane_state(state, plane);
	struct intel_fbc *fbc = &dev_priv->fbc;

	if (!plane->has_fbc || !plane_state)
		return;

	mutex_lock(&fbc->lock);
	__intel_fbc_post_update(crtc);
	mutex_unlock(&fbc->lock);
}

static unsigned int intel_fbc_get_frontbuffer_bit(struct intel_fbc *fbc)
{
	if (fbc->crtc)
		return to_intel_plane(fbc->crtc->base.primary)->frontbuffer_bit;
	else
		return fbc->possible_framebuffer_bits;
}

void intel_fbc_invalidate(struct drm_i915_private *dev_priv,
			  unsigned int frontbuffer_bits,
			  enum fb_op_origin origin)
{
	struct intel_fbc *fbc = &dev_priv->fbc;

	if (!HAS_FBC(dev_priv))
		return;

	if (origin == ORIGIN_GTT || origin == ORIGIN_FLIP)
		return;

	mutex_lock(&fbc->lock);

	fbc->busy_bits |= intel_fbc_get_frontbuffer_bit(fbc) & frontbuffer_bits;

	if (fbc->crtc && fbc->busy_bits)
		intel_fbc_deactivate(dev_priv, "frontbuffer write");

	mutex_unlock(&fbc->lock);
}

void intel_fbc_flush(struct drm_i915_private *dev_priv,
		     unsigned int frontbuffer_bits, enum fb_op_origin origin)
{
	struct intel_fbc *fbc = &dev_priv->fbc;

	if (!HAS_FBC(dev_priv))
		return;

	/*
	 * GTT tracking does not nuke the entire cfb
	 * so don't clear busy_bits set for some other
	 * reason.
	 */
	if (origin == ORIGIN_GTT)
		return;

	mutex_lock(&fbc->lock);

	fbc->busy_bits &= ~frontbuffer_bits;

	if (origin == ORIGIN_FLIP)
		goto out;

	if (!fbc->busy_bits && fbc->crtc &&
	    (frontbuffer_bits & intel_fbc_get_frontbuffer_bit(fbc))) {
		if (fbc->active)
			intel_fbc_recompress(dev_priv);
		else if (!fbc->flip_pending)
			__intel_fbc_post_update(fbc->crtc);
	}

out:
	mutex_unlock(&fbc->lock);
}

/**
 * intel_fbc_choose_crtc - select a CRTC to enable FBC on
 * @dev_priv: i915 device instance
 * @state: the atomic state structure
 *
 * This function looks at the proposed state for CRTCs and planes, then chooses
 * which pipe is going to have FBC by setting intel_crtc_state->enable_fbc to
 * true.
 *
 * Later, intel_fbc_enable is going to look for state->enable_fbc and then maybe
 * enable FBC for the chosen CRTC. If it does, it will set dev_priv->fbc.crtc.
 */
void intel_fbc_choose_crtc(struct drm_i915_private *dev_priv,
			   struct intel_atomic_state *state)
{
	struct intel_fbc *fbc = &dev_priv->fbc;
	struct intel_plane *plane;
	struct intel_plane_state *plane_state;
	bool crtc_chosen = false;
	int i;

	mutex_lock(&fbc->lock);

	/* Does this atomic commit involve the CRTC currently tied to FBC? */
	if (fbc->crtc &&
	    !intel_atomic_get_new_crtc_state(state, fbc->crtc))
		goto out;

	if (!intel_fbc_can_enable(dev_priv))
		goto out;

	/* Simply choose the first CRTC that is compatible and has a visible
	 * plane. We could go for fancier schemes such as checking the plane
	 * size, but this would just affect the few platforms that don't tie FBC
	 * to pipe or plane A. */
	for_each_new_intel_plane_in_state(state, plane, plane_state, i) {
		struct intel_crtc_state *crtc_state;
		struct intel_crtc *crtc = to_intel_crtc(plane_state->hw.crtc);

		if (!plane->has_fbc)
			continue;

		if (!plane_state->uapi.visible)
			continue;

		crtc_state = intel_atomic_get_new_crtc_state(state, crtc);

		crtc_state->enable_fbc = true;
		crtc_chosen = true;
		break;
	}

	if (!crtc_chosen)
		fbc->no_fbc_reason = "no suitable CRTC for FBC";

out:
	mutex_unlock(&fbc->lock);
}

/**
 * intel_fbc_enable: tries to enable FBC on the CRTC
 * @crtc: the CRTC
 * @state: corresponding &drm_crtc_state for @crtc
 *
 * This function checks if the given CRTC was chosen for FBC, then enables it if
 * possible. Notice that it doesn't activate FBC. It is valid to call
 * intel_fbc_enable multiple times for the same pipe without an
 * intel_fbc_disable in the middle, as long as it is deactivated.
 */
void intel_fbc_enable(struct intel_atomic_state *state,
		      struct intel_crtc *crtc)
{
	struct drm_i915_private *dev_priv = to_i915(crtc->base.dev);
	struct intel_plane *plane = to_intel_plane(crtc->base.primary);
	const struct intel_crtc_state *crtc_state =
		intel_atomic_get_new_crtc_state(state, crtc);
	const struct intel_plane_state *plane_state =
		intel_atomic_get_new_plane_state(state, plane);
	struct intel_fbc *fbc = &dev_priv->fbc;
	struct intel_fbc_state_cache *cache = &fbc->state_cache;

	if (!plane->has_fbc || !plane_state)
		return;

	mutex_lock(&fbc->lock);

	if (fbc->crtc) {
		if (fbc->crtc != crtc ||
		    (!intel_fbc_cfb_size_changed(dev_priv) &&
		     !intel_fbc_gen9_wa_cfb_stride_changed(dev_priv)))
			goto out;

		__intel_fbc_disable(dev_priv);
	}

	drm_WARN_ON(&dev_priv->drm, fbc->active);

	intel_fbc_update_state_cache(crtc, crtc_state, plane_state);

	/* FIXME crtc_state->enable_fbc lies :( */
	if (!cache->plane.visible)
		goto out;

	if (intel_fbc_alloc_cfb(dev_priv,
				intel_fbc_calculate_cfb_size(dev_priv, cache),
				plane_state->hw.fb->format->cpp[0])) {
		cache->plane.visible = false;
		fbc->no_fbc_reason = "not enough stolen memory";
		goto out;
	}

	cache->gen9_wa_cfb_stride = intel_fbc_gen9_wa_cfb_stride(dev_priv);

	drm_dbg_kms(&dev_priv->drm, "Enabling FBC on pipe %c\n",
		    pipe_name(crtc->pipe));
	fbc->no_fbc_reason = "FBC enabled but not active yet\n";

	fbc->crtc = crtc;
out:
	mutex_unlock(&fbc->lock);
}

/**
 * intel_fbc_disable - disable FBC if it's associated with crtc
 * @crtc: the CRTC
 *
 * This function disables FBC if it's associated with the provided CRTC.
 */
void intel_fbc_disable(struct intel_crtc *crtc)
{
	struct drm_i915_private *dev_priv = to_i915(crtc->base.dev);
	struct intel_plane *plane = to_intel_plane(crtc->base.primary);
	struct intel_fbc *fbc = &dev_priv->fbc;

	if (!plane->has_fbc)
		return;

	mutex_lock(&fbc->lock);
	if (fbc->crtc == crtc)
		__intel_fbc_disable(dev_priv);
	mutex_unlock(&fbc->lock);
}

/**
 * intel_fbc_global_disable - globally disable FBC
 * @dev_priv: i915 device instance
 *
 * This function disables FBC regardless of which CRTC is associated with it.
 */
void intel_fbc_global_disable(struct drm_i915_private *dev_priv)
{
	struct intel_fbc *fbc = &dev_priv->fbc;

	if (!HAS_FBC(dev_priv))
		return;

	mutex_lock(&fbc->lock);
	if (fbc->crtc) {
		drm_WARN_ON(&dev_priv->drm, fbc->crtc->active);
		__intel_fbc_disable(dev_priv);
	}
	mutex_unlock(&fbc->lock);
}

static void intel_fbc_underrun_work_fn(struct work_struct *work)
{
	struct drm_i915_private *dev_priv =
		container_of(work, struct drm_i915_private, fbc.underrun_work);
	struct intel_fbc *fbc = &dev_priv->fbc;

	mutex_lock(&fbc->lock);

	/* Maybe we were scheduled twice. */
	if (fbc->underrun_detected || !fbc->crtc)
		goto out;

	drm_dbg_kms(&dev_priv->drm, "Disabling FBC due to FIFO underrun.\n");
	fbc->underrun_detected = true;

	intel_fbc_deactivate(dev_priv, "FIFO underrun");
out:
	mutex_unlock(&fbc->lock);
}

/*
 * intel_fbc_reset_underrun - reset FBC fifo underrun status.
 * @dev_priv: i915 device instance
 *
 * See intel_fbc_handle_fifo_underrun_irq(). For automated testing we
 * want to re-enable FBC after an underrun to increase test coverage.
 */
int intel_fbc_reset_underrun(struct drm_i915_private *dev_priv)
{
	int ret;

	cancel_work_sync(&dev_priv->fbc.underrun_work);

	ret = mutex_lock_interruptible(&dev_priv->fbc.lock);
	if (ret)
		return ret;

	if (dev_priv->fbc.underrun_detected) {
		drm_dbg_kms(&dev_priv->drm,
			    "Re-allowing FBC after fifo underrun\n");
		dev_priv->fbc.no_fbc_reason = "FIFO underrun cleared";
	}

	dev_priv->fbc.underrun_detected = false;
	mutex_unlock(&dev_priv->fbc.lock);

	return 0;
}

/**
 * intel_fbc_handle_fifo_underrun_irq - disable FBC when we get a FIFO underrun
 * @dev_priv: i915 device instance
 *
 * Without FBC, most underruns are harmless and don't really cause too many
 * problems, except for an annoying message on dmesg. With FBC, underruns can
 * become black screens or even worse, especially when paired with bad
 * watermarks. So in order for us to be on the safe side, completely disable FBC
 * in case we ever detect a FIFO underrun on any pipe. An underrun on any pipe
 * already suggests that watermarks may be bad, so try to be as safe as
 * possible.
 *
 * This function is called from the IRQ handler.
 */
void intel_fbc_handle_fifo_underrun_irq(struct drm_i915_private *dev_priv)
{
	struct intel_fbc *fbc = &dev_priv->fbc;

	if (!HAS_FBC(dev_priv))
		return;

	/* There's no guarantee that underrun_detected won't be set to true
	 * right after this check and before the work is scheduled, but that's
	 * not a problem since we'll check it again under the work function
	 * while FBC is locked. This check here is just to prevent us from
	 * unnecessarily scheduling the work, and it relies on the fact that we
	 * never switch underrun_detect back to false after it's true. */
	if (READ_ONCE(fbc->underrun_detected))
		return;

	schedule_work(&fbc->underrun_work);
}

/*
 * The DDX driver changes its behavior depending on the value it reads from
 * i915.enable_fbc, so sanitize it by translating the default value into either
 * 0 or 1 in order to allow it to know what's going on.
 *
 * Notice that this is done at driver initialization and we still allow user
 * space to change the value during runtime without sanitizing it again. IGT
 * relies on being able to change i915.enable_fbc at runtime.
 */
static int intel_sanitize_fbc_option(struct drm_i915_private *dev_priv)
{
	if (dev_priv->params.enable_fbc >= 0)
		return !!dev_priv->params.enable_fbc;

	if (!HAS_FBC(dev_priv))
		return 0;

	if (IS_BROADWELL(dev_priv) || DISPLAY_VER(dev_priv) >= 9)
		return 1;

	return 0;
}

static bool need_fbc_vtd_wa(struct drm_i915_private *dev_priv)
{
	/* WaFbcTurnOffFbcWhenHyperVisorIsUsed:skl,bxt */
	if (intel_vtd_active() &&
	    (IS_SKYLAKE(dev_priv) || IS_BROXTON(dev_priv))) {
		drm_info(&dev_priv->drm,
			 "Disabling framebuffer compression (FBC) to prevent screen flicker with VT-d enabled\n");
		return true;
	}

	return false;
}

/**
 * intel_fbc_init - Initialize FBC
 * @dev_priv: the i915 device
 *
 * This function might be called during PM init process.
 */
void intel_fbc_init(struct drm_i915_private *dev_priv)
{
	struct intel_fbc *fbc = &dev_priv->fbc;

	INIT_WORK(&fbc->underrun_work, intel_fbc_underrun_work_fn);
	mutex_init(&fbc->lock);
	fbc->active = false;

	if (!drm_mm_initialized(&dev_priv->mm.stolen))
		mkwrite_device_info(dev_priv)->display.has_fbc = false;

	if (need_fbc_vtd_wa(dev_priv))
		mkwrite_device_info(dev_priv)->display.has_fbc = false;

	dev_priv->params.enable_fbc = intel_sanitize_fbc_option(dev_priv);
	drm_dbg_kms(&dev_priv->drm, "Sanitized enable_fbc value: %d\n",
		    dev_priv->params.enable_fbc);

	if (!HAS_FBC(dev_priv)) {
		fbc->no_fbc_reason = "unsupported by this chipset";
		return;
	}

	/* We still don't have any sort of hardware state readout for FBC, so
	 * deactivate it in case the BIOS activated it to make sure software
	 * matches the hardware state. */
	if (intel_fbc_hw_is_active(dev_priv))
		intel_fbc_hw_deactivate(dev_priv);
}<|MERGE_RESOLUTION|>--- conflicted
+++ resolved
@@ -302,11 +302,7 @@
 	int threshold = dev_priv->fbc.threshold;
 
 	/* Display WA #0529: skl, kbl, bxt. */
-<<<<<<< HEAD
-	if (IS_DISPLAY_VER(dev_priv, 9)) {
-=======
 	if (DISPLAY_VER(dev_priv) == 9) {
->>>>>>> 425390c5
 		u32 val = intel_de_read(dev_priv, CHICKEN_MISC_4);
 
 		val &= ~(FBC_STRIDE_OVERRIDE | FBC_STRIDE_MASK);
@@ -449,11 +445,7 @@
 	 * reserved range size, so it always assumes the maximum (8mb) is used.
 	 * If we enable FBC using a CFB on that memory range we'll get FIFO
 	 * underruns, even if that range is not reserved by the BIOS. */
-<<<<<<< HEAD
-	if (IS_BROADWELL(dev_priv) || (IS_DISPLAY_VER(dev_priv, 9) &&
-=======
 	if (IS_BROADWELL(dev_priv) || (DISPLAY_VER(dev_priv) == 9 &&
->>>>>>> 425390c5
 				       !IS_BROXTON(dev_priv)))
 		end = resource_size(&dev_priv->dsm) - 8 * 1024 * 1024;
 	else
@@ -768,11 +760,7 @@
 	struct intel_fbc *fbc = &dev_priv->fbc;
 	struct intel_fbc_state_cache *cache = &fbc->state_cache;
 
-<<<<<<< HEAD
-	if ((IS_DISPLAY_VER(dev_priv, 9)) &&
-=======
 	if ((DISPLAY_VER(dev_priv) == 9) &&
->>>>>>> 425390c5
 	    cache->fb.modifier != I915_FORMAT_MOD_X_TILED)
 		return DIV_ROUND_UP(cache->plane.src_w, 32 * fbc->threshold) * 8;
 	else
