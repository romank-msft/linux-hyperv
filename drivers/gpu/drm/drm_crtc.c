/*
 * Copyright (c) 2006-2008 Intel Corporation
 * Copyright (c) 2007 Dave Airlie <airlied@linux.ie>
 * Copyright (c) 2008 Red Hat Inc.
 *
 * DRM core CRTC related functions
 *
 * Permission to use, copy, modify, distribute, and sell this software and its
 * documentation for any purpose is hereby granted without fee, provided that
 * the above copyright notice appear in all copies and that both that copyright
 * notice and this permission notice appear in supporting documentation, and
 * that the name of the copyright holders not be used in advertising or
 * publicity pertaining to distribution of the software without specific,
 * written prior permission.  The copyright holders make no representations
 * about the suitability of this software for any purpose.  It is provided "as
 * is" without express or implied warranty.
 *
 * THE COPYRIGHT HOLDERS DISCLAIM ALL WARRANTIES WITH REGARD TO THIS SOFTWARE,
 * INCLUDING ALL IMPLIED WARRANTIES OF MERCHANTABILITY AND FITNESS, IN NO
 * EVENT SHALL THE COPYRIGHT HOLDERS BE LIABLE FOR ANY SPECIAL, INDIRECT OR
 * CONSEQUENTIAL DAMAGES OR ANY DAMAGES WHATSOEVER RESULTING FROM LOSS OF USE,
 * DATA OR PROFITS, WHETHER IN AN ACTION OF CONTRACT, NEGLIGENCE OR OTHER
 * TORTIOUS ACTION, ARISING OUT OF OR IN CONNECTION WITH THE USE OR PERFORMANCE
 * OF THIS SOFTWARE.
 *
 * Authors:
 *      Keith Packard
 *	Eric Anholt <eric@anholt.net>
 *      Dave Airlie <airlied@linux.ie>
 *      Jesse Barnes <jesse.barnes@intel.com>
 */
#include <linux/ctype.h>
#include <linux/list.h>
#include <linux/slab.h>
#include <linux/export.h>
#include <drm/drmP.h>
#include <drm/drm_crtc.h>
#include <drm/drm_edid.h>
#include <drm/drm_fourcc.h>
#include <drm/drm_modeset_lock.h>

#include "drm_crtc_internal.h"
#include "drm_internal.h"

static struct drm_framebuffer *add_framebuffer_internal(struct drm_device *dev,
							struct drm_mode_fb_cmd2 *r,
							struct drm_file *file_priv);

/* Avoid boilerplate.  I'm tired of typing. */
#define DRM_ENUM_NAME_FN(fnname, list)				\
	const char *fnname(int val)				\
	{							\
		int i;						\
		for (i = 0; i < ARRAY_SIZE(list); i++) {	\
			if (list[i].type == val)		\
				return list[i].name;		\
		}						\
		return "(unknown)";				\
	}

/*
 * Global properties
 */
static const struct drm_prop_enum_list drm_dpms_enum_list[] = {
	{ DRM_MODE_DPMS_ON, "On" },
	{ DRM_MODE_DPMS_STANDBY, "Standby" },
	{ DRM_MODE_DPMS_SUSPEND, "Suspend" },
	{ DRM_MODE_DPMS_OFF, "Off" }
};

DRM_ENUM_NAME_FN(drm_get_dpms_name, drm_dpms_enum_list)

static const struct drm_prop_enum_list drm_plane_type_enum_list[] = {
	{ DRM_PLANE_TYPE_OVERLAY, "Overlay" },
	{ DRM_PLANE_TYPE_PRIMARY, "Primary" },
	{ DRM_PLANE_TYPE_CURSOR, "Cursor" },
};

/*
 * Optional properties
 */
static const struct drm_prop_enum_list drm_scaling_mode_enum_list[] = {
	{ DRM_MODE_SCALE_NONE, "None" },
	{ DRM_MODE_SCALE_FULLSCREEN, "Full" },
	{ DRM_MODE_SCALE_CENTER, "Center" },
	{ DRM_MODE_SCALE_ASPECT, "Full aspect" },
};

static const struct drm_prop_enum_list drm_aspect_ratio_enum_list[] = {
	{ DRM_MODE_PICTURE_ASPECT_NONE, "Automatic" },
	{ DRM_MODE_PICTURE_ASPECT_4_3, "4:3" },
	{ DRM_MODE_PICTURE_ASPECT_16_9, "16:9" },
};

/*
 * Non-global properties, but "required" for certain connectors.
 */
static const struct drm_prop_enum_list drm_dvi_i_select_enum_list[] = {
	{ DRM_MODE_SUBCONNECTOR_Automatic, "Automatic" }, /* DVI-I and TV-out */
	{ DRM_MODE_SUBCONNECTOR_DVID,      "DVI-D"     }, /* DVI-I  */
	{ DRM_MODE_SUBCONNECTOR_DVIA,      "DVI-A"     }, /* DVI-I  */
};

DRM_ENUM_NAME_FN(drm_get_dvi_i_select_name, drm_dvi_i_select_enum_list)

static const struct drm_prop_enum_list drm_dvi_i_subconnector_enum_list[] = {
	{ DRM_MODE_SUBCONNECTOR_Unknown,   "Unknown"   }, /* DVI-I and TV-out */
	{ DRM_MODE_SUBCONNECTOR_DVID,      "DVI-D"     }, /* DVI-I  */
	{ DRM_MODE_SUBCONNECTOR_DVIA,      "DVI-A"     }, /* DVI-I  */
};

DRM_ENUM_NAME_FN(drm_get_dvi_i_subconnector_name,
		 drm_dvi_i_subconnector_enum_list)

static const struct drm_prop_enum_list drm_tv_select_enum_list[] = {
	{ DRM_MODE_SUBCONNECTOR_Automatic, "Automatic" }, /* DVI-I and TV-out */
	{ DRM_MODE_SUBCONNECTOR_Composite, "Composite" }, /* TV-out */
	{ DRM_MODE_SUBCONNECTOR_SVIDEO,    "SVIDEO"    }, /* TV-out */
	{ DRM_MODE_SUBCONNECTOR_Component, "Component" }, /* TV-out */
	{ DRM_MODE_SUBCONNECTOR_SCART,     "SCART"     }, /* TV-out */
};

DRM_ENUM_NAME_FN(drm_get_tv_select_name, drm_tv_select_enum_list)

static const struct drm_prop_enum_list drm_tv_subconnector_enum_list[] = {
	{ DRM_MODE_SUBCONNECTOR_Unknown,   "Unknown"   }, /* DVI-I and TV-out */
	{ DRM_MODE_SUBCONNECTOR_Composite, "Composite" }, /* TV-out */
	{ DRM_MODE_SUBCONNECTOR_SVIDEO,    "SVIDEO"    }, /* TV-out */
	{ DRM_MODE_SUBCONNECTOR_Component, "Component" }, /* TV-out */
	{ DRM_MODE_SUBCONNECTOR_SCART,     "SCART"     }, /* TV-out */
};

DRM_ENUM_NAME_FN(drm_get_tv_subconnector_name,
		 drm_tv_subconnector_enum_list)

static const struct drm_prop_enum_list drm_dirty_info_enum_list[] = {
	{ DRM_MODE_DIRTY_OFF,      "Off"      },
	{ DRM_MODE_DIRTY_ON,       "On"       },
	{ DRM_MODE_DIRTY_ANNOTATE, "Annotate" },
};

struct drm_conn_prop_enum_list {
	int type;
	const char *name;
	struct ida ida;
};

/*
 * Connector and encoder types.
 */
static struct drm_conn_prop_enum_list drm_connector_enum_list[] = {
	{ DRM_MODE_CONNECTOR_Unknown, "Unknown" },
	{ DRM_MODE_CONNECTOR_VGA, "VGA" },
	{ DRM_MODE_CONNECTOR_DVII, "DVI-I" },
	{ DRM_MODE_CONNECTOR_DVID, "DVI-D" },
	{ DRM_MODE_CONNECTOR_DVIA, "DVI-A" },
	{ DRM_MODE_CONNECTOR_Composite, "Composite" },
	{ DRM_MODE_CONNECTOR_SVIDEO, "SVIDEO" },
	{ DRM_MODE_CONNECTOR_LVDS, "LVDS" },
	{ DRM_MODE_CONNECTOR_Component, "Component" },
	{ DRM_MODE_CONNECTOR_9PinDIN, "DIN" },
	{ DRM_MODE_CONNECTOR_DisplayPort, "DP" },
	{ DRM_MODE_CONNECTOR_HDMIA, "HDMI-A" },
	{ DRM_MODE_CONNECTOR_HDMIB, "HDMI-B" },
	{ DRM_MODE_CONNECTOR_TV, "TV" },
	{ DRM_MODE_CONNECTOR_eDP, "eDP" },
	{ DRM_MODE_CONNECTOR_VIRTUAL, "Virtual" },
	{ DRM_MODE_CONNECTOR_DSI, "DSI" },
};

static const struct drm_prop_enum_list drm_encoder_enum_list[] = {
	{ DRM_MODE_ENCODER_NONE, "None" },
	{ DRM_MODE_ENCODER_DAC, "DAC" },
	{ DRM_MODE_ENCODER_TMDS, "TMDS" },
	{ DRM_MODE_ENCODER_LVDS, "LVDS" },
	{ DRM_MODE_ENCODER_TVDAC, "TV" },
	{ DRM_MODE_ENCODER_VIRTUAL, "Virtual" },
	{ DRM_MODE_ENCODER_DSI, "DSI" },
	{ DRM_MODE_ENCODER_DPMST, "DP MST" },
};

static const struct drm_prop_enum_list drm_subpixel_enum_list[] = {
	{ SubPixelUnknown, "Unknown" },
	{ SubPixelHorizontalRGB, "Horizontal RGB" },
	{ SubPixelHorizontalBGR, "Horizontal BGR" },
	{ SubPixelVerticalRGB, "Vertical RGB" },
	{ SubPixelVerticalBGR, "Vertical BGR" },
	{ SubPixelNone, "None" },
};

void drm_connector_ida_init(void)
{
	int i;

	for (i = 0; i < ARRAY_SIZE(drm_connector_enum_list); i++)
		ida_init(&drm_connector_enum_list[i].ida);
}

void drm_connector_ida_destroy(void)
{
	int i;

	for (i = 0; i < ARRAY_SIZE(drm_connector_enum_list); i++)
		ida_destroy(&drm_connector_enum_list[i].ida);
}

/**
 * drm_get_connector_status_name - return a string for connector status
 * @status: connector status to compute name of
 *
 * In contrast to the other drm_get_*_name functions this one here returns a
 * const pointer and hence is threadsafe.
 */
const char *drm_get_connector_status_name(enum drm_connector_status status)
{
	if (status == connector_status_connected)
		return "connected";
	else if (status == connector_status_disconnected)
		return "disconnected";
	else
		return "unknown";
}
EXPORT_SYMBOL(drm_get_connector_status_name);

/**
 * drm_get_subpixel_order_name - return a string for a given subpixel enum
 * @order: enum of subpixel_order
 *
 * Note you could abuse this and return something out of bounds, but that
 * would be a caller error.  No unscrubbed user data should make it here.
 */
const char *drm_get_subpixel_order_name(enum subpixel_order order)
{
	return drm_subpixel_enum_list[order].name;
}
EXPORT_SYMBOL(drm_get_subpixel_order_name);

static char printable_char(int c)
{
	return isascii(c) && isprint(c) ? c : '?';
}

/**
 * drm_get_format_name - return a string for drm fourcc format
 * @format: format to compute name of
 *
 * Note that the buffer used by this function is globally shared and owned by
 * the function itself.
 *
 * FIXME: This isn't really multithreading safe.
 */
const char *drm_get_format_name(uint32_t format)
{
	static char buf[32];

	snprintf(buf, sizeof(buf),
		 "%c%c%c%c %s-endian (0x%08x)",
		 printable_char(format & 0xff),
		 printable_char((format >> 8) & 0xff),
		 printable_char((format >> 16) & 0xff),
		 printable_char((format >> 24) & 0x7f),
		 format & DRM_FORMAT_BIG_ENDIAN ? "big" : "little",
		 format);

	return buf;
}
EXPORT_SYMBOL(drm_get_format_name);

/*
 * Internal function to assign a slot in the object idr and optionally
 * register the object into the idr.
 */
static int drm_mode_object_get_reg(struct drm_device *dev,
				   struct drm_mode_object *obj,
				   uint32_t obj_type,
				   bool register_obj)
{
	int ret;

	mutex_lock(&dev->mode_config.idr_mutex);
	ret = idr_alloc(&dev->mode_config.crtc_idr, register_obj ? obj : NULL, 1, 0, GFP_KERNEL);
	if (ret >= 0) {
		/*
		 * Set up the object linking under the protection of the idr
		 * lock so that other users can't see inconsistent state.
		 */
		obj->id = ret;
		obj->type = obj_type;
	}
	mutex_unlock(&dev->mode_config.idr_mutex);

	return ret < 0 ? ret : 0;
}

/**
 * drm_mode_object_get - allocate a new modeset identifier
 * @dev: DRM device
 * @obj: object pointer, used to generate unique ID
 * @obj_type: object type
 *
 * Create a unique identifier based on @ptr in @dev's identifier space.  Used
 * for tracking modes, CRTCs and connectors. Note that despite the _get postfix
 * modeset identifiers are _not_ reference counted. Hence don't use this for
 * reference counted modeset objects like framebuffers.
 *
 * Returns:
 * New unique (relative to other objects in @dev) integer identifier for the
 * object.
 */
int drm_mode_object_get(struct drm_device *dev,
			struct drm_mode_object *obj, uint32_t obj_type)
{
	return drm_mode_object_get_reg(dev, obj, obj_type, true);
}

static void drm_mode_object_register(struct drm_device *dev,
				     struct drm_mode_object *obj)
{
	mutex_lock(&dev->mode_config.idr_mutex);
	idr_replace(&dev->mode_config.crtc_idr, obj, obj->id);
	mutex_unlock(&dev->mode_config.idr_mutex);
}

/**
 * drm_mode_object_put - free a modeset identifer
 * @dev: DRM device
 * @object: object to free
 *
 * Free @id from @dev's unique identifier pool. Note that despite the _get
 * postfix modeset identifiers are _not_ reference counted. Hence don't use this
 * for reference counted modeset objects like framebuffers.
 */
void drm_mode_object_put(struct drm_device *dev,
			 struct drm_mode_object *object)
{
	mutex_lock(&dev->mode_config.idr_mutex);
	idr_remove(&dev->mode_config.crtc_idr, object->id);
	mutex_unlock(&dev->mode_config.idr_mutex);
}

static struct drm_mode_object *_object_find(struct drm_device *dev,
		uint32_t id, uint32_t type)
{
	struct drm_mode_object *obj = NULL;

	mutex_lock(&dev->mode_config.idr_mutex);
	obj = idr_find(&dev->mode_config.crtc_idr, id);
	if (obj && type != DRM_MODE_OBJECT_ANY && obj->type != type)
		obj = NULL;
	if (obj && obj->id != id)
		obj = NULL;
	/* don't leak out unref'd fb's */
	if (obj && (obj->type == DRM_MODE_OBJECT_FB))
		obj = NULL;
	mutex_unlock(&dev->mode_config.idr_mutex);

	return obj;
}

/**
 * drm_mode_object_find - look up a drm object with static lifetime
 * @dev: drm device
 * @id: id of the mode object
 * @type: type of the mode object
 *
 * Note that framebuffers cannot be looked up with this functions - since those
 * are reference counted, they need special treatment.  Even with
 * DRM_MODE_OBJECT_ANY (although that will simply return NULL
 * rather than WARN_ON()).
 */
struct drm_mode_object *drm_mode_object_find(struct drm_device *dev,
		uint32_t id, uint32_t type)
{
	struct drm_mode_object *obj = NULL;

	/* Framebuffers are reference counted and need their own lookup
	 * function.*/
	WARN_ON(type == DRM_MODE_OBJECT_FB);
	obj = _object_find(dev, id, type);
	return obj;
}
EXPORT_SYMBOL(drm_mode_object_find);

/**
 * drm_framebuffer_init - initialize a framebuffer
 * @dev: DRM device
 * @fb: framebuffer to be initialized
 * @funcs: ... with these functions
 *
 * Allocates an ID for the framebuffer's parent mode object, sets its mode
 * functions & device file and adds it to the master fd list.
 *
 * IMPORTANT:
 * This functions publishes the fb and makes it available for concurrent access
 * by other users. Which means by this point the fb _must_ be fully set up -
 * since all the fb attributes are invariant over its lifetime, no further
 * locking but only correct reference counting is required.
 *
 * Returns:
 * Zero on success, error code on failure.
 */
int drm_framebuffer_init(struct drm_device *dev, struct drm_framebuffer *fb,
			 const struct drm_framebuffer_funcs *funcs)
{
	int ret;

	mutex_lock(&dev->mode_config.fb_lock);
	kref_init(&fb->refcount);
	INIT_LIST_HEAD(&fb->filp_head);
	fb->dev = dev;
	fb->funcs = funcs;

	ret = drm_mode_object_get(dev, &fb->base, DRM_MODE_OBJECT_FB);
	if (ret)
		goto out;

	dev->mode_config.num_fb++;
	list_add(&fb->head, &dev->mode_config.fb_list);
out:
	mutex_unlock(&dev->mode_config.fb_lock);

	return 0;
}
EXPORT_SYMBOL(drm_framebuffer_init);

/* dev->mode_config.fb_lock must be held! */
static void __drm_framebuffer_unregister(struct drm_device *dev,
					 struct drm_framebuffer *fb)
{
	mutex_lock(&dev->mode_config.idr_mutex);
	idr_remove(&dev->mode_config.crtc_idr, fb->base.id);
	mutex_unlock(&dev->mode_config.idr_mutex);

	fb->base.id = 0;
}

static void drm_framebuffer_free(struct kref *kref)
{
	struct drm_framebuffer *fb =
			container_of(kref, struct drm_framebuffer, refcount);
	struct drm_device *dev = fb->dev;

	/*
	 * The lookup idr holds a weak reference, which has not necessarily been
	 * removed at this point. Check for that.
	 */
	mutex_lock(&dev->mode_config.fb_lock);
	if (fb->base.id) {
		/* Mark fb as reaped and drop idr ref. */
		__drm_framebuffer_unregister(dev, fb);
	}
	mutex_unlock(&dev->mode_config.fb_lock);

	fb->funcs->destroy(fb);
}

static struct drm_framebuffer *__drm_framebuffer_lookup(struct drm_device *dev,
							uint32_t id)
{
	struct drm_mode_object *obj = NULL;
	struct drm_framebuffer *fb;

	mutex_lock(&dev->mode_config.idr_mutex);
	obj = idr_find(&dev->mode_config.crtc_idr, id);
	if (!obj || (obj->type != DRM_MODE_OBJECT_FB) || (obj->id != id))
		fb = NULL;
	else
		fb = obj_to_fb(obj);
	mutex_unlock(&dev->mode_config.idr_mutex);

	return fb;
}

/**
 * drm_framebuffer_lookup - look up a drm framebuffer and grab a reference
 * @dev: drm device
 * @id: id of the fb object
 *
 * If successful, this grabs an additional reference to the framebuffer -
 * callers need to make sure to eventually unreference the returned framebuffer
 * again, using @drm_framebuffer_unreference.
 */
struct drm_framebuffer *drm_framebuffer_lookup(struct drm_device *dev,
					       uint32_t id)
{
	struct drm_framebuffer *fb;

	mutex_lock(&dev->mode_config.fb_lock);
	fb = __drm_framebuffer_lookup(dev, id);
	if (fb) {
		if (!kref_get_unless_zero(&fb->refcount))
			fb = NULL;
	}
	mutex_unlock(&dev->mode_config.fb_lock);

	return fb;
}
EXPORT_SYMBOL(drm_framebuffer_lookup);

/**
 * drm_framebuffer_unreference - unref a framebuffer
 * @fb: framebuffer to unref
 *
 * This functions decrements the fb's refcount and frees it if it drops to zero.
 */
void drm_framebuffer_unreference(struct drm_framebuffer *fb)
{
	DRM_DEBUG("%p: FB ID: %d (%d)\n", fb, fb->base.id, atomic_read(&fb->refcount.refcount));
	kref_put(&fb->refcount, drm_framebuffer_free);
}
EXPORT_SYMBOL(drm_framebuffer_unreference);

/**
 * drm_framebuffer_reference - incr the fb refcnt
 * @fb: framebuffer
 *
 * This functions increments the fb's refcount.
 */
void drm_framebuffer_reference(struct drm_framebuffer *fb)
{
	DRM_DEBUG("%p: FB ID: %d (%d)\n", fb, fb->base.id, atomic_read(&fb->refcount.refcount));
	kref_get(&fb->refcount);
}
EXPORT_SYMBOL(drm_framebuffer_reference);

static void drm_framebuffer_free_bug(struct kref *kref)
{
	BUG();
}

static void __drm_framebuffer_unreference(struct drm_framebuffer *fb)
{
	DRM_DEBUG("%p: FB ID: %d (%d)\n", fb, fb->base.id, atomic_read(&fb->refcount.refcount));
	kref_put(&fb->refcount, drm_framebuffer_free_bug);
}

/**
 * drm_framebuffer_unregister_private - unregister a private fb from the lookup idr
 * @fb: fb to unregister
 *
 * Drivers need to call this when cleaning up driver-private framebuffers, e.g.
 * those used for fbdev. Note that the caller must hold a reference of it's own,
 * i.e. the object may not be destroyed through this call (since it'll lead to a
 * locking inversion).
 */
void drm_framebuffer_unregister_private(struct drm_framebuffer *fb)
{
	struct drm_device *dev = fb->dev;

	mutex_lock(&dev->mode_config.fb_lock);
	/* Mark fb as reaped and drop idr ref. */
	__drm_framebuffer_unregister(dev, fb);
	mutex_unlock(&dev->mode_config.fb_lock);
}
EXPORT_SYMBOL(drm_framebuffer_unregister_private);

/**
 * drm_framebuffer_cleanup - remove a framebuffer object
 * @fb: framebuffer to remove
 *
 * Cleanup framebuffer. This function is intended to be used from the drivers
 * ->destroy callback. It can also be used to clean up driver private
 *  framebuffers embedded into a larger structure.
 *
 * Note that this function does not remove the fb from active usuage - if it is
 * still used anywhere, hilarity can ensue since userspace could call getfb on
 * the id and get back -EINVAL. Obviously no concern at driver unload time.
 *
 * Also, the framebuffer will not be removed from the lookup idr - for
 * user-created framebuffers this will happen in in the rmfb ioctl. For
 * driver-private objects (e.g. for fbdev) drivers need to explicitly call
 * drm_framebuffer_unregister_private.
 */
void drm_framebuffer_cleanup(struct drm_framebuffer *fb)
{
	struct drm_device *dev = fb->dev;

	mutex_lock(&dev->mode_config.fb_lock);
	list_del(&fb->head);
	dev->mode_config.num_fb--;
	mutex_unlock(&dev->mode_config.fb_lock);
}
EXPORT_SYMBOL(drm_framebuffer_cleanup);

/**
 * drm_framebuffer_remove - remove and unreference a framebuffer object
 * @fb: framebuffer to remove
 *
 * Scans all the CRTCs and planes in @dev's mode_config.  If they're
 * using @fb, removes it, setting it to NULL. Then drops the reference to the
 * passed-in framebuffer. Might take the modeset locks.
 *
 * Note that this function optimizes the cleanup away if the caller holds the
 * last reference to the framebuffer. It is also guaranteed to not take the
 * modeset locks in this case.
 */
void drm_framebuffer_remove(struct drm_framebuffer *fb)
{
	struct drm_device *dev = fb->dev;
	struct drm_crtc *crtc;
	struct drm_plane *plane;
	struct drm_mode_set set;
	int ret;

	WARN_ON(!list_empty(&fb->filp_head));

	/*
	 * drm ABI mandates that we remove any deleted framebuffers from active
	 * useage. But since most sane clients only remove framebuffers they no
	 * longer need, try to optimize this away.
	 *
	 * Since we're holding a reference ourselves, observing a refcount of 1
	 * means that we're the last holder and can skip it. Also, the refcount
	 * can never increase from 1 again, so we don't need any barriers or
	 * locks.
	 *
	 * Note that userspace could try to race with use and instate a new
	 * usage _after_ we've cleared all current ones. End result will be an
	 * in-use fb with fb-id == 0. Userspace is allowed to shoot its own foot
	 * in this manner.
	 */
	if (atomic_read(&fb->refcount.refcount) > 1) {
		drm_modeset_lock_all(dev);
		/* remove from any CRTC */
		list_for_each_entry(crtc, &dev->mode_config.crtc_list, head) {
			if (crtc->primary->fb == fb) {
				/* should turn off the crtc */
				memset(&set, 0, sizeof(struct drm_mode_set));
				set.crtc = crtc;
				set.fb = NULL;
				ret = drm_mode_set_config_internal(&set);
				if (ret)
					DRM_ERROR("failed to reset crtc %p when fb was deleted\n", crtc);
			}
		}

		list_for_each_entry(plane, &dev->mode_config.plane_list, head) {
			if (plane->fb == fb)
				drm_plane_force_disable(plane);
		}
		drm_modeset_unlock_all(dev);
	}

	drm_framebuffer_unreference(fb);
}
EXPORT_SYMBOL(drm_framebuffer_remove);

DEFINE_WW_CLASS(crtc_ww_class);

/**
 * drm_crtc_init_with_planes - Initialise a new CRTC object with
 *    specified primary and cursor planes.
 * @dev: DRM device
 * @crtc: CRTC object to init
 * @primary: Primary plane for CRTC
 * @cursor: Cursor plane for CRTC
 * @funcs: callbacks for the new CRTC
 *
 * Inits a new object created as base part of a driver crtc object.
 *
 * Returns:
 * Zero on success, error code on failure.
 */
int drm_crtc_init_with_planes(struct drm_device *dev, struct drm_crtc *crtc,
			      struct drm_plane *primary,
			      struct drm_plane *cursor,
			      const struct drm_crtc_funcs *funcs)
{
	struct drm_mode_config *config = &dev->mode_config;
	int ret;

	crtc->dev = dev;
	crtc->funcs = funcs;
	crtc->invert_dimensions = false;

	drm_modeset_lock_init(&crtc->mutex);
	ret = drm_mode_object_get(dev, &crtc->base, DRM_MODE_OBJECT_CRTC);
	if (ret)
		return ret;

	crtc->base.properties = &crtc->properties;

	list_add_tail(&crtc->head, &config->crtc_list);
	config->num_crtc++;

	crtc->primary = primary;
	crtc->cursor = cursor;
	if (primary)
		primary->possible_crtcs = 1 << drm_crtc_index(crtc);
	if (cursor)
		cursor->possible_crtcs = 1 << drm_crtc_index(crtc);

	return 0;
}
EXPORT_SYMBOL(drm_crtc_init_with_planes);

/**
 * drm_crtc_cleanup - Clean up the core crtc usage
 * @crtc: CRTC to cleanup
 *
 * This function cleans up @crtc and removes it from the DRM mode setting
 * core. Note that the function does *not* free the crtc structure itself,
 * this is the responsibility of the caller.
 */
void drm_crtc_cleanup(struct drm_crtc *crtc)
{
	struct drm_device *dev = crtc->dev;

	kfree(crtc->gamma_store);
	crtc->gamma_store = NULL;

	drm_modeset_lock_fini(&crtc->mutex);

	drm_mode_object_put(dev, &crtc->base);
	list_del(&crtc->head);
	dev->mode_config.num_crtc--;

	WARN_ON(crtc->state && !crtc->funcs->atomic_destroy_state);
	if (crtc->state && crtc->funcs->atomic_destroy_state)
		crtc->funcs->atomic_destroy_state(crtc, crtc->state);

	memset(crtc, 0, sizeof(*crtc));
}
EXPORT_SYMBOL(drm_crtc_cleanup);

/**
 * drm_crtc_index - find the index of a registered CRTC
 * @crtc: CRTC to find index for
 *
 * Given a registered CRTC, return the index of that CRTC within a DRM
 * device's list of CRTCs.
 */
unsigned int drm_crtc_index(struct drm_crtc *crtc)
{
	unsigned int index = 0;
	struct drm_crtc *tmp;

	list_for_each_entry(tmp, &crtc->dev->mode_config.crtc_list, head) {
		if (tmp == crtc)
			return index;

		index++;
	}

	BUG();
}
EXPORT_SYMBOL(drm_crtc_index);

/*
 * drm_mode_remove - remove and free a mode
 * @connector: connector list to modify
 * @mode: mode to remove
 *
 * Remove @mode from @connector's mode list, then free it.
 */
static void drm_mode_remove(struct drm_connector *connector,
			    struct drm_display_mode *mode)
{
	list_del(&mode->head);
	drm_mode_destroy(connector->dev, mode);
}

/**
 * drm_connector_get_cmdline_mode - reads the user's cmdline mode
 * @connector: connector to quwery
 *
 * The kernel supports per-connector configration of its consoles through
 * use of the video= parameter. This function parses that option and
 * extracts the user's specified mode (or enable/disable status) for a
 * particular connector. This is typically only used during the early fbdev
 * setup.
 */
static void drm_connector_get_cmdline_mode(struct drm_connector *connector)
{
	struct drm_cmdline_mode *mode = &connector->cmdline_mode;
	char *option = NULL;

	if (fb_get_options(connector->name, &option))
		return;

	if (!drm_mode_parse_command_line_for_connector(option,
						       connector,
						       mode))
		return;

	if (mode->force) {
		const char *s;

		switch (mode->force) {
		case DRM_FORCE_OFF:
			s = "OFF";
			break;
		case DRM_FORCE_ON_DIGITAL:
			s = "ON - dig";
			break;
		default:
		case DRM_FORCE_ON:
			s = "ON";
			break;
		}

		DRM_INFO("forcing %s connector %s\n", connector->name, s);
		connector->force = mode->force;
	}

	DRM_DEBUG_KMS("cmdline mode for connector %s %dx%d@%dHz%s%s%s\n",
		      connector->name,
		      mode->xres, mode->yres,
		      mode->refresh_specified ? mode->refresh : 60,
		      mode->rb ? " reduced blanking" : "",
		      mode->margins ? " with margins" : "",
		      mode->interlace ?  " interlaced" : "");
}

/**
 * drm_connector_init - Init a preallocated connector
 * @dev: DRM device
 * @connector: the connector to init
 * @funcs: callbacks for this connector
 * @connector_type: user visible type of the connector
 *
 * Initialises a preallocated connector. Connectors should be
 * subclassed as part of driver connector objects.
 *
 * Returns:
 * Zero on success, error code on failure.
 */
int drm_connector_init(struct drm_device *dev,
		       struct drm_connector *connector,
		       const struct drm_connector_funcs *funcs,
		       int connector_type)
{
	int ret;
	struct ida *connector_ida =
		&drm_connector_enum_list[connector_type].ida;

	drm_modeset_lock_all(dev);

	ret = drm_mode_object_get_reg(dev, &connector->base, DRM_MODE_OBJECT_CONNECTOR, false);
	if (ret)
		goto out_unlock;

	connector->base.properties = &connector->properties;
	connector->dev = dev;
	connector->funcs = funcs;
	connector->connector_type = connector_type;
	connector->connector_type_id =
		ida_simple_get(connector_ida, 1, 0, GFP_KERNEL);
	if (connector->connector_type_id < 0) {
		ret = connector->connector_type_id;
		goto out_put;
	}
	connector->name =
		kasprintf(GFP_KERNEL, "%s-%d",
			  drm_connector_enum_list[connector_type].name,
			  connector->connector_type_id);
	if (!connector->name) {
		ret = -ENOMEM;
		goto out_put;
	}

	INIT_LIST_HEAD(&connector->probed_modes);
	INIT_LIST_HEAD(&connector->modes);
	connector->edid_blob_ptr = NULL;
	connector->status = connector_status_unknown;

	drm_connector_get_cmdline_mode(connector);

	/* We should add connectors at the end to avoid upsetting the connector
	 * index too much. */
	list_add_tail(&connector->head, &dev->mode_config.connector_list);
	dev->mode_config.num_connector++;

	if (connector_type != DRM_MODE_CONNECTOR_VIRTUAL)
		drm_object_attach_property(&connector->base,
					      dev->mode_config.edid_property,
					      0);

	drm_object_attach_property(&connector->base,
				      dev->mode_config.dpms_property, 0);

	connector->debugfs_entry = NULL;

out_put:
	if (ret)
		drm_mode_object_put(dev, &connector->base);

out_unlock:
	drm_modeset_unlock_all(dev);

	return ret;
}
EXPORT_SYMBOL(drm_connector_init);

/**
 * drm_connector_cleanup - cleans up an initialised connector
 * @connector: connector to cleanup
 *
 * Cleans up the connector but doesn't free the object.
 */
void drm_connector_cleanup(struct drm_connector *connector)
{
	struct drm_device *dev = connector->dev;
	struct drm_display_mode *mode, *t;

	if (connector->tile_group) {
		drm_mode_put_tile_group(dev, connector->tile_group);
		connector->tile_group = NULL;
	}

	list_for_each_entry_safe(mode, t, &connector->probed_modes, head)
		drm_mode_remove(connector, mode);

	list_for_each_entry_safe(mode, t, &connector->modes, head)
		drm_mode_remove(connector, mode);

	ida_remove(&drm_connector_enum_list[connector->connector_type].ida,
		   connector->connector_type_id);

	drm_mode_object_put(dev, &connector->base);
	kfree(connector->name);
	connector->name = NULL;
	list_del(&connector->head);
	dev->mode_config.num_connector--;

	WARN_ON(connector->state && !connector->funcs->atomic_destroy_state);
	if (connector->state && connector->funcs->atomic_destroy_state)
		connector->funcs->atomic_destroy_state(connector,
						       connector->state);

	memset(connector, 0, sizeof(*connector));
}
EXPORT_SYMBOL(drm_connector_cleanup);

/**
 * drm_connector_index - find the index of a registered connector
 * @connector: connector to find index for
 *
 * Given a registered connector, return the index of that connector within a DRM
 * device's list of connectors.
 */
unsigned int drm_connector_index(struct drm_connector *connector)
{
	unsigned int index = 0;
	struct drm_connector *tmp;
	struct drm_mode_config *config = &connector->dev->mode_config;

	WARN_ON(!drm_modeset_is_locked(&config->connection_mutex));

	list_for_each_entry(tmp, &connector->dev->mode_config.connector_list, head) {
		if (tmp == connector)
			return index;

		index++;
	}

	BUG();
}
EXPORT_SYMBOL(drm_connector_index);

/**
 * drm_connector_register - register a connector
 * @connector: the connector to register
 *
 * Register userspace interfaces for a connector
 *
 * Returns:
 * Zero on success, error code on failure.
 */
int drm_connector_register(struct drm_connector *connector)
{
	int ret;

	drm_mode_object_register(connector->dev, &connector->base);

	ret = drm_sysfs_connector_add(connector);
	if (ret)
		return ret;

	ret = drm_debugfs_connector_add(connector);
	if (ret) {
		drm_sysfs_connector_remove(connector);
		return ret;
	}

	return 0;
}
EXPORT_SYMBOL(drm_connector_register);

/**
 * drm_connector_unregister - unregister a connector
 * @connector: the connector to unregister
 *
 * Unregister userspace interfaces for a connector
 */
void drm_connector_unregister(struct drm_connector *connector)
{
	drm_sysfs_connector_remove(connector);
	drm_debugfs_connector_remove(connector);
}
EXPORT_SYMBOL(drm_connector_unregister);


/**
 * drm_connector_unplug_all - unregister connector userspace interfaces
 * @dev: drm device
 *
 * This function unregisters all connector userspace interfaces in sysfs. Should
 * be call when the device is disconnected, e.g. from an usb driver's
 * ->disconnect callback.
 */
void drm_connector_unplug_all(struct drm_device *dev)
{
	struct drm_connector *connector;

	/* taking the mode config mutex ends up in a clash with sysfs */
	list_for_each_entry(connector, &dev->mode_config.connector_list, head)
		drm_connector_unregister(connector);

}
EXPORT_SYMBOL(drm_connector_unplug_all);

/**
 * drm_bridge_init - initialize a drm transcoder/bridge
 * @dev: drm device
 * @bridge: transcoder/bridge to set up
 * @funcs: bridge function table
 *
 * Initialises a preallocated bridge. Bridges should be
 * subclassed as part of driver connector objects.
 *
 * Returns:
 * Zero on success, error code on failure.
 */
int drm_bridge_init(struct drm_device *dev, struct drm_bridge *bridge,
		const struct drm_bridge_funcs *funcs)
{
	int ret;

	drm_modeset_lock_all(dev);

	ret = drm_mode_object_get(dev, &bridge->base, DRM_MODE_OBJECT_BRIDGE);
	if (ret)
		goto out;

	bridge->dev = dev;
	bridge->funcs = funcs;

	list_add_tail(&bridge->head, &dev->mode_config.bridge_list);
	dev->mode_config.num_bridge++;

 out:
	drm_modeset_unlock_all(dev);
	return ret;
}
EXPORT_SYMBOL(drm_bridge_init);

/**
 * drm_bridge_cleanup - cleans up an initialised bridge
 * @bridge: bridge to cleanup
 *
 * Cleans up the bridge but doesn't free the object.
 */
void drm_bridge_cleanup(struct drm_bridge *bridge)
{
	struct drm_device *dev = bridge->dev;

	drm_modeset_lock_all(dev);
	drm_mode_object_put(dev, &bridge->base);
	list_del(&bridge->head);
	dev->mode_config.num_bridge--;
	drm_modeset_unlock_all(dev);

	memset(bridge, 0, sizeof(*bridge));
}
EXPORT_SYMBOL(drm_bridge_cleanup);

/**
 * drm_encoder_init - Init a preallocated encoder
 * @dev: drm device
 * @encoder: the encoder to init
 * @funcs: callbacks for this encoder
 * @encoder_type: user visible type of the encoder
 *
 * Initialises a preallocated encoder. Encoder should be
 * subclassed as part of driver encoder objects.
 *
 * Returns:
 * Zero on success, error code on failure.
 */
int drm_encoder_init(struct drm_device *dev,
		      struct drm_encoder *encoder,
		      const struct drm_encoder_funcs *funcs,
		      int encoder_type)
{
	int ret;

	drm_modeset_lock_all(dev);

	ret = drm_mode_object_get(dev, &encoder->base, DRM_MODE_OBJECT_ENCODER);
	if (ret)
		goto out_unlock;

	encoder->dev = dev;
	encoder->encoder_type = encoder_type;
	encoder->funcs = funcs;
	encoder->name = kasprintf(GFP_KERNEL, "%s-%d",
				  drm_encoder_enum_list[encoder_type].name,
				  encoder->base.id);
	if (!encoder->name) {
		ret = -ENOMEM;
		goto out_put;
	}

	list_add_tail(&encoder->head, &dev->mode_config.encoder_list);
	dev->mode_config.num_encoder++;

out_put:
	if (ret)
		drm_mode_object_put(dev, &encoder->base);

out_unlock:
	drm_modeset_unlock_all(dev);

	return ret;
}
EXPORT_SYMBOL(drm_encoder_init);

/**
 * drm_encoder_cleanup - cleans up an initialised encoder
 * @encoder: encoder to cleanup
 *
 * Cleans up the encoder but doesn't free the object.
 */
void drm_encoder_cleanup(struct drm_encoder *encoder)
{
	struct drm_device *dev = encoder->dev;

	drm_modeset_lock_all(dev);
	drm_mode_object_put(dev, &encoder->base);
	kfree(encoder->name);
	list_del(&encoder->head);
	dev->mode_config.num_encoder--;
	drm_modeset_unlock_all(dev);

	memset(encoder, 0, sizeof(*encoder));
}
EXPORT_SYMBOL(drm_encoder_cleanup);

/**
 * drm_universal_plane_init - Initialize a new universal plane object
 * @dev: DRM device
 * @plane: plane object to init
 * @possible_crtcs: bitmask of possible CRTCs
 * @funcs: callbacks for the new plane
 * @formats: array of supported formats (%DRM_FORMAT_*)
 * @format_count: number of elements in @formats
 * @type: type of plane (overlay, primary, cursor)
 *
 * Initializes a plane object of type @type.
 *
 * Returns:
 * Zero on success, error code on failure.
 */
int drm_universal_plane_init(struct drm_device *dev, struct drm_plane *plane,
			     unsigned long possible_crtcs,
			     const struct drm_plane_funcs *funcs,
			     const uint32_t *formats, uint32_t format_count,
			     enum drm_plane_type type)
{
	int ret;

	ret = drm_mode_object_get(dev, &plane->base, DRM_MODE_OBJECT_PLANE);
	if (ret)
		return ret;

	drm_modeset_lock_init(&plane->mutex);

	plane->base.properties = &plane->properties;
	plane->dev = dev;
	plane->funcs = funcs;
	plane->format_types = kmalloc_array(format_count, sizeof(uint32_t),
					    GFP_KERNEL);
	if (!plane->format_types) {
		DRM_DEBUG_KMS("out of memory when allocating plane\n");
		drm_mode_object_put(dev, &plane->base);
		return -ENOMEM;
	}

	memcpy(plane->format_types, formats, format_count * sizeof(uint32_t));
	plane->format_count = format_count;
	plane->possible_crtcs = possible_crtcs;
	plane->type = type;

	list_add_tail(&plane->head, &dev->mode_config.plane_list);
	dev->mode_config.num_total_plane++;
	if (plane->type == DRM_PLANE_TYPE_OVERLAY)
		dev->mode_config.num_overlay_plane++;

	drm_object_attach_property(&plane->base,
				   dev->mode_config.plane_type_property,
				   plane->type);

	return 0;
}
EXPORT_SYMBOL(drm_universal_plane_init);

/**
 * drm_plane_init - Initialize a legacy plane
 * @dev: DRM device
 * @plane: plane object to init
 * @possible_crtcs: bitmask of possible CRTCs
 * @funcs: callbacks for the new plane
 * @formats: array of supported formats (%DRM_FORMAT_*)
 * @format_count: number of elements in @formats
 * @is_primary: plane type (primary vs overlay)
 *
 * Legacy API to initialize a DRM plane.
 *
 * New drivers should call drm_universal_plane_init() instead.
 *
 * Returns:
 * Zero on success, error code on failure.
 */
int drm_plane_init(struct drm_device *dev, struct drm_plane *plane,
		   unsigned long possible_crtcs,
		   const struct drm_plane_funcs *funcs,
		   const uint32_t *formats, uint32_t format_count,
		   bool is_primary)
{
	enum drm_plane_type type;

	type = is_primary ? DRM_PLANE_TYPE_PRIMARY : DRM_PLANE_TYPE_OVERLAY;
	return drm_universal_plane_init(dev, plane, possible_crtcs, funcs,
					formats, format_count, type);
}
EXPORT_SYMBOL(drm_plane_init);

/**
 * drm_plane_cleanup - Clean up the core plane usage
 * @plane: plane to cleanup
 *
 * This function cleans up @plane and removes it from the DRM mode setting
 * core. Note that the function does *not* free the plane structure itself,
 * this is the responsibility of the caller.
 */
void drm_plane_cleanup(struct drm_plane *plane)
{
	struct drm_device *dev = plane->dev;

	drm_modeset_lock_all(dev);
	kfree(plane->format_types);
	drm_mode_object_put(dev, &plane->base);

	BUG_ON(list_empty(&plane->head));

	list_del(&plane->head);
	dev->mode_config.num_total_plane--;
	if (plane->type == DRM_PLANE_TYPE_OVERLAY)
		dev->mode_config.num_overlay_plane--;
	drm_modeset_unlock_all(dev);

	WARN_ON(plane->state && !plane->funcs->atomic_destroy_state);
	if (plane->state && plane->funcs->atomic_destroy_state)
		plane->funcs->atomic_destroy_state(plane, plane->state);

	memset(plane, 0, sizeof(*plane));
}
EXPORT_SYMBOL(drm_plane_cleanup);

/**
 * drm_plane_index - find the index of a registered plane
 * @plane: plane to find index for
 *
 * Given a registered plane, return the index of that CRTC within a DRM
 * device's list of planes.
 */
unsigned int drm_plane_index(struct drm_plane *plane)
{
	unsigned int index = 0;
	struct drm_plane *tmp;

	list_for_each_entry(tmp, &plane->dev->mode_config.plane_list, head) {
		if (tmp == plane)
			return index;

		index++;
	}

	BUG();
}
EXPORT_SYMBOL(drm_plane_index);

/**
 * drm_plane_force_disable - Forcibly disable a plane
 * @plane: plane to disable
 *
 * Forces the plane to be disabled.
 *
 * Used when the plane's current framebuffer is destroyed,
 * and when restoring fbdev mode.
 */
void drm_plane_force_disable(struct drm_plane *plane)
{
	int ret;

	if (!plane->fb)
		return;

	plane->old_fb = plane->fb;
	ret = plane->funcs->disable_plane(plane);
	if (ret) {
		DRM_ERROR("failed to disable plane with busy fb\n");
		plane->old_fb = NULL;
		return;
	}
	/* disconnect the plane from the fb and crtc: */
	__drm_framebuffer_unreference(plane->old_fb);
	plane->old_fb = NULL;
	plane->fb = NULL;
	plane->crtc = NULL;
}
EXPORT_SYMBOL(drm_plane_force_disable);

static int drm_mode_create_standard_connector_properties(struct drm_device *dev)
{
	struct drm_property *edid;
	struct drm_property *dpms;
	struct drm_property *dev_path;

	/*
	 * Standard properties (apply to all connectors)
	 */
	edid = drm_property_create(dev, DRM_MODE_PROP_BLOB |
				   DRM_MODE_PROP_IMMUTABLE,
				   "EDID", 0);
	dev->mode_config.edid_property = edid;

	dpms = drm_property_create_enum(dev, 0,
				   "DPMS", drm_dpms_enum_list,
				   ARRAY_SIZE(drm_dpms_enum_list));
	dev->mode_config.dpms_property = dpms;

	dev_path = drm_property_create(dev,
				       DRM_MODE_PROP_BLOB |
				       DRM_MODE_PROP_IMMUTABLE,
				       "PATH", 0);
	dev->mode_config.path_property = dev_path;

	dev->mode_config.tile_property = drm_property_create(dev,
							     DRM_MODE_PROP_BLOB |
							     DRM_MODE_PROP_IMMUTABLE,
							     "TILE", 0);

	return 0;
}

static int drm_mode_create_standard_plane_properties(struct drm_device *dev)
{
	struct drm_property *type;

	/*
	 * Standard properties (apply to all planes)
	 */
	type = drm_property_create_enum(dev, DRM_MODE_PROP_IMMUTABLE,
					"type", drm_plane_type_enum_list,
					ARRAY_SIZE(drm_plane_type_enum_list));
	dev->mode_config.plane_type_property = type;

	return 0;
}

/**
 * drm_mode_create_dvi_i_properties - create DVI-I specific connector properties
 * @dev: DRM device
 *
 * Called by a driver the first time a DVI-I connector is made.
 */
int drm_mode_create_dvi_i_properties(struct drm_device *dev)
{
	struct drm_property *dvi_i_selector;
	struct drm_property *dvi_i_subconnector;

	if (dev->mode_config.dvi_i_select_subconnector_property)
		return 0;

	dvi_i_selector =
		drm_property_create_enum(dev, 0,
				    "select subconnector",
				    drm_dvi_i_select_enum_list,
				    ARRAY_SIZE(drm_dvi_i_select_enum_list));
	dev->mode_config.dvi_i_select_subconnector_property = dvi_i_selector;

	dvi_i_subconnector = drm_property_create_enum(dev, DRM_MODE_PROP_IMMUTABLE,
				    "subconnector",
				    drm_dvi_i_subconnector_enum_list,
				    ARRAY_SIZE(drm_dvi_i_subconnector_enum_list));
	dev->mode_config.dvi_i_subconnector_property = dvi_i_subconnector;

	return 0;
}
EXPORT_SYMBOL(drm_mode_create_dvi_i_properties);

/**
 * drm_create_tv_properties - create TV specific connector properties
 * @dev: DRM device
 * @num_modes: number of different TV formats (modes) supported
 * @modes: array of pointers to strings containing name of each format
 *
 * Called by a driver's TV initialization routine, this function creates
 * the TV specific connector properties for a given device.  Caller is
 * responsible for allocating a list of format names and passing them to
 * this routine.
 */
int drm_mode_create_tv_properties(struct drm_device *dev,
				  unsigned int num_modes,
				  char *modes[])
{
	struct drm_property *tv_selector;
	struct drm_property *tv_subconnector;
	unsigned int i;

	if (dev->mode_config.tv_select_subconnector_property)
		return 0;

	/*
	 * Basic connector properties
	 */
	tv_selector = drm_property_create_enum(dev, 0,
					  "select subconnector",
					  drm_tv_select_enum_list,
					  ARRAY_SIZE(drm_tv_select_enum_list));
	dev->mode_config.tv_select_subconnector_property = tv_selector;

	tv_subconnector =
		drm_property_create_enum(dev, DRM_MODE_PROP_IMMUTABLE,
				    "subconnector",
				    drm_tv_subconnector_enum_list,
				    ARRAY_SIZE(drm_tv_subconnector_enum_list));
	dev->mode_config.tv_subconnector_property = tv_subconnector;

	/*
	 * Other, TV specific properties: margins & TV modes.
	 */
	dev->mode_config.tv_left_margin_property =
		drm_property_create_range(dev, 0, "left margin", 0, 100);

	dev->mode_config.tv_right_margin_property =
		drm_property_create_range(dev, 0, "right margin", 0, 100);

	dev->mode_config.tv_top_margin_property =
		drm_property_create_range(dev, 0, "top margin", 0, 100);

	dev->mode_config.tv_bottom_margin_property =
		drm_property_create_range(dev, 0, "bottom margin", 0, 100);

	dev->mode_config.tv_mode_property =
		drm_property_create(dev, DRM_MODE_PROP_ENUM,
				    "mode", num_modes);
	for (i = 0; i < num_modes; i++)
		drm_property_add_enum(dev->mode_config.tv_mode_property, i,
				      i, modes[i]);

	dev->mode_config.tv_brightness_property =
		drm_property_create_range(dev, 0, "brightness", 0, 100);

	dev->mode_config.tv_contrast_property =
		drm_property_create_range(dev, 0, "contrast", 0, 100);

	dev->mode_config.tv_flicker_reduction_property =
		drm_property_create_range(dev, 0, "flicker reduction", 0, 100);

	dev->mode_config.tv_overscan_property =
		drm_property_create_range(dev, 0, "overscan", 0, 100);

	dev->mode_config.tv_saturation_property =
		drm_property_create_range(dev, 0, "saturation", 0, 100);

	dev->mode_config.tv_hue_property =
		drm_property_create_range(dev, 0, "hue", 0, 100);

	return 0;
}
EXPORT_SYMBOL(drm_mode_create_tv_properties);

/**
 * drm_mode_create_scaling_mode_property - create scaling mode property
 * @dev: DRM device
 *
 * Called by a driver the first time it's needed, must be attached to desired
 * connectors.
 */
int drm_mode_create_scaling_mode_property(struct drm_device *dev)
{
	struct drm_property *scaling_mode;

	if (dev->mode_config.scaling_mode_property)
		return 0;

	scaling_mode =
		drm_property_create_enum(dev, 0, "scaling mode",
				drm_scaling_mode_enum_list,
				    ARRAY_SIZE(drm_scaling_mode_enum_list));

	dev->mode_config.scaling_mode_property = scaling_mode;

	return 0;
}
EXPORT_SYMBOL(drm_mode_create_scaling_mode_property);

/**
 * drm_mode_create_aspect_ratio_property - create aspect ratio property
 * @dev: DRM device
 *
 * Called by a driver the first time it's needed, must be attached to desired
 * connectors.
 *
 * Returns:
 * Zero on success, negative errno on failure.
 */
int drm_mode_create_aspect_ratio_property(struct drm_device *dev)
{
	if (dev->mode_config.aspect_ratio_property)
		return 0;

	dev->mode_config.aspect_ratio_property =
		drm_property_create_enum(dev, 0, "aspect ratio",
				drm_aspect_ratio_enum_list,
				ARRAY_SIZE(drm_aspect_ratio_enum_list));

	if (dev->mode_config.aspect_ratio_property == NULL)
		return -ENOMEM;

	return 0;
}
EXPORT_SYMBOL(drm_mode_create_aspect_ratio_property);

/**
 * drm_mode_create_dirty_property - create dirty property
 * @dev: DRM device
 *
 * Called by a driver the first time it's needed, must be attached to desired
 * connectors.
 */
int drm_mode_create_dirty_info_property(struct drm_device *dev)
{
	struct drm_property *dirty_info;

	if (dev->mode_config.dirty_info_property)
		return 0;

	dirty_info =
		drm_property_create_enum(dev, DRM_MODE_PROP_IMMUTABLE,
				    "dirty",
				    drm_dirty_info_enum_list,
				    ARRAY_SIZE(drm_dirty_info_enum_list));
	dev->mode_config.dirty_info_property = dirty_info;

	return 0;
}
EXPORT_SYMBOL(drm_mode_create_dirty_info_property);

/**
 * drm_mode_create_suggested_offset_properties - create suggests offset properties
 * @dev: DRM device
 *
 * Create the the suggested x/y offset property for connectors.
 */
int drm_mode_create_suggested_offset_properties(struct drm_device *dev)
{
	if (dev->mode_config.suggested_x_property && dev->mode_config.suggested_y_property)
		return 0;

	dev->mode_config.suggested_x_property =
		drm_property_create_range(dev, DRM_MODE_PROP_IMMUTABLE, "suggested X", 0, 0xffffffff);

	dev->mode_config.suggested_y_property =
		drm_property_create_range(dev, DRM_MODE_PROP_IMMUTABLE, "suggested Y", 0, 0xffffffff);

	if (dev->mode_config.suggested_x_property == NULL ||
	    dev->mode_config.suggested_y_property == NULL)
		return -ENOMEM;
	return 0;
}
EXPORT_SYMBOL(drm_mode_create_suggested_offset_properties);

static int drm_mode_group_init(struct drm_device *dev, struct drm_mode_group *group)
{
	uint32_t total_objects = 0;

	total_objects += dev->mode_config.num_crtc;
	total_objects += dev->mode_config.num_connector;
	total_objects += dev->mode_config.num_encoder;
	total_objects += dev->mode_config.num_bridge;

	group->id_list = kcalloc(total_objects, sizeof(uint32_t), GFP_KERNEL);
	if (!group->id_list)
		return -ENOMEM;

	group->num_crtcs = 0;
	group->num_connectors = 0;
	group->num_encoders = 0;
	group->num_bridges = 0;
	return 0;
}

void drm_mode_group_destroy(struct drm_mode_group *group)
{
	kfree(group->id_list);
	group->id_list = NULL;
}

/*
 * NOTE: Driver's shouldn't ever call drm_mode_group_init_legacy_group - it is
 * the drm core's responsibility to set up mode control groups.
 */
int drm_mode_group_init_legacy_group(struct drm_device *dev,
				     struct drm_mode_group *group)
{
	struct drm_crtc *crtc;
	struct drm_encoder *encoder;
	struct drm_connector *connector;
	struct drm_bridge *bridge;
	int ret;

	ret = drm_mode_group_init(dev, group);
	if (ret)
		return ret;

	list_for_each_entry(crtc, &dev->mode_config.crtc_list, head)
		group->id_list[group->num_crtcs++] = crtc->base.id;

	list_for_each_entry(encoder, &dev->mode_config.encoder_list, head)
		group->id_list[group->num_crtcs + group->num_encoders++] =
		encoder->base.id;

	list_for_each_entry(connector, &dev->mode_config.connector_list, head)
		group->id_list[group->num_crtcs + group->num_encoders +
			       group->num_connectors++] = connector->base.id;

	list_for_each_entry(bridge, &dev->mode_config.bridge_list, head)
		group->id_list[group->num_crtcs + group->num_encoders +
			       group->num_connectors + group->num_bridges++] =
					bridge->base.id;

	return 0;
}
EXPORT_SYMBOL(drm_mode_group_init_legacy_group);

void drm_reinit_primary_mode_group(struct drm_device *dev)
{
	drm_modeset_lock_all(dev);
	drm_mode_group_destroy(&dev->primary->mode_group);
	drm_mode_group_init_legacy_group(dev, &dev->primary->mode_group);
	drm_modeset_unlock_all(dev);
}
EXPORT_SYMBOL(drm_reinit_primary_mode_group);

/**
 * drm_crtc_convert_to_umode - convert a drm_display_mode into a modeinfo
 * @out: drm_mode_modeinfo struct to return to the user
 * @in: drm_display_mode to use
 *
 * Convert a drm_display_mode into a drm_mode_modeinfo structure to return to
 * the user.
 */
static void drm_crtc_convert_to_umode(struct drm_mode_modeinfo *out,
				      const struct drm_display_mode *in)
{
	WARN(in->hdisplay > USHRT_MAX || in->hsync_start > USHRT_MAX ||
	     in->hsync_end > USHRT_MAX || in->htotal > USHRT_MAX ||
	     in->hskew > USHRT_MAX || in->vdisplay > USHRT_MAX ||
	     in->vsync_start > USHRT_MAX || in->vsync_end > USHRT_MAX ||
	     in->vtotal > USHRT_MAX || in->vscan > USHRT_MAX,
	     "timing values too large for mode info\n");

	out->clock = in->clock;
	out->hdisplay = in->hdisplay;
	out->hsync_start = in->hsync_start;
	out->hsync_end = in->hsync_end;
	out->htotal = in->htotal;
	out->hskew = in->hskew;
	out->vdisplay = in->vdisplay;
	out->vsync_start = in->vsync_start;
	out->vsync_end = in->vsync_end;
	out->vtotal = in->vtotal;
	out->vscan = in->vscan;
	out->vrefresh = in->vrefresh;
	out->flags = in->flags;
	out->type = in->type;
	strncpy(out->name, in->name, DRM_DISPLAY_MODE_LEN);
	out->name[DRM_DISPLAY_MODE_LEN-1] = 0;
}

/**
 * drm_crtc_convert_umode - convert a modeinfo into a drm_display_mode
 * @out: drm_display_mode to return to the user
 * @in: drm_mode_modeinfo to use
 *
 * Convert a drm_mode_modeinfo into a drm_display_mode structure to return to
 * the caller.
 *
 * Returns:
 * Zero on success, negative errno on failure.
 */
static int drm_crtc_convert_umode(struct drm_display_mode *out,
				  const struct drm_mode_modeinfo *in)
{
	if (in->clock > INT_MAX || in->vrefresh > INT_MAX)
		return -ERANGE;

	if ((in->flags & DRM_MODE_FLAG_3D_MASK) > DRM_MODE_FLAG_3D_MAX)
		return -EINVAL;

	out->clock = in->clock;
	out->hdisplay = in->hdisplay;
	out->hsync_start = in->hsync_start;
	out->hsync_end = in->hsync_end;
	out->htotal = in->htotal;
	out->hskew = in->hskew;
	out->vdisplay = in->vdisplay;
	out->vsync_start = in->vsync_start;
	out->vsync_end = in->vsync_end;
	out->vtotal = in->vtotal;
	out->vscan = in->vscan;
	out->vrefresh = in->vrefresh;
	out->flags = in->flags;
	out->type = in->type;
	strncpy(out->name, in->name, DRM_DISPLAY_MODE_LEN);
	out->name[DRM_DISPLAY_MODE_LEN-1] = 0;

	return 0;
}

/**
 * drm_mode_getresources - get graphics configuration
 * @dev: drm device for the ioctl
 * @data: data pointer for the ioctl
 * @file_priv: drm file for the ioctl call
 *
 * Construct a set of configuration description structures and return
 * them to the user, including CRTC, connector and framebuffer configuration.
 *
 * Called by the user via ioctl.
 *
 * Returns:
 * Zero on success, negative errno on failure.
 */
int drm_mode_getresources(struct drm_device *dev, void *data,
			  struct drm_file *file_priv)
{
	struct drm_mode_card_res *card_res = data;
	struct list_head *lh;
	struct drm_framebuffer *fb;
	struct drm_connector *connector;
	struct drm_crtc *crtc;
	struct drm_encoder *encoder;
	int ret = 0;
	int connector_count = 0;
	int crtc_count = 0;
	int fb_count = 0;
	int encoder_count = 0;
	int copied = 0, i;
	uint32_t __user *fb_id;
	uint32_t __user *crtc_id;
	uint32_t __user *connector_id;
	uint32_t __user *encoder_id;
	struct drm_mode_group *mode_group;

	if (!drm_core_check_feature(dev, DRIVER_MODESET))
		return -EINVAL;


	mutex_lock(&file_priv->fbs_lock);
	/*
	 * For the non-control nodes we need to limit the list of resources
	 * by IDs in the group list for this node
	 */
	list_for_each(lh, &file_priv->fbs)
		fb_count++;

	/* handle this in 4 parts */
	/* FBs */
	if (card_res->count_fbs >= fb_count) {
		copied = 0;
		fb_id = (uint32_t __user *)(unsigned long)card_res->fb_id_ptr;
		list_for_each_entry(fb, &file_priv->fbs, filp_head) {
			if (put_user(fb->base.id, fb_id + copied)) {
				mutex_unlock(&file_priv->fbs_lock);
				return -EFAULT;
			}
			copied++;
		}
	}
	card_res->count_fbs = fb_count;
	mutex_unlock(&file_priv->fbs_lock);

	/* mode_config.mutex protects the connector list against e.g. DP MST
	 * connector hot-adding. CRTC/Plane lists are invariant. */
	mutex_lock(&dev->mode_config.mutex);
	if (!drm_is_primary_client(file_priv)) {

		mode_group = NULL;
		list_for_each(lh, &dev->mode_config.crtc_list)
			crtc_count++;

		list_for_each(lh, &dev->mode_config.connector_list)
			connector_count++;

		list_for_each(lh, &dev->mode_config.encoder_list)
			encoder_count++;
	} else {

		mode_group = &file_priv->master->minor->mode_group;
		crtc_count = mode_group->num_crtcs;
		connector_count = mode_group->num_connectors;
		encoder_count = mode_group->num_encoders;
	}

	card_res->max_height = dev->mode_config.max_height;
	card_res->min_height = dev->mode_config.min_height;
	card_res->max_width = dev->mode_config.max_width;
	card_res->min_width = dev->mode_config.min_width;

	/* CRTCs */
	if (card_res->count_crtcs >= crtc_count) {
		copied = 0;
		crtc_id = (uint32_t __user *)(unsigned long)card_res->crtc_id_ptr;
		if (!mode_group) {
			list_for_each_entry(crtc, &dev->mode_config.crtc_list,
					    head) {
				DRM_DEBUG_KMS("[CRTC:%d]\n", crtc->base.id);
				if (put_user(crtc->base.id, crtc_id + copied)) {
					ret = -EFAULT;
					goto out;
				}
				copied++;
			}
		} else {
			for (i = 0; i < mode_group->num_crtcs; i++) {
				if (put_user(mode_group->id_list[i],
					     crtc_id + copied)) {
					ret = -EFAULT;
					goto out;
				}
				copied++;
			}
		}
	}
	card_res->count_crtcs = crtc_count;

	/* Encoders */
	if (card_res->count_encoders >= encoder_count) {
		copied = 0;
		encoder_id = (uint32_t __user *)(unsigned long)card_res->encoder_id_ptr;
		if (!mode_group) {
			list_for_each_entry(encoder,
					    &dev->mode_config.encoder_list,
					    head) {
				DRM_DEBUG_KMS("[ENCODER:%d:%s]\n", encoder->base.id,
						encoder->name);
				if (put_user(encoder->base.id, encoder_id +
					     copied)) {
					ret = -EFAULT;
					goto out;
				}
				copied++;
			}
		} else {
			for (i = mode_group->num_crtcs; i < mode_group->num_crtcs + mode_group->num_encoders; i++) {
				if (put_user(mode_group->id_list[i],
					     encoder_id + copied)) {
					ret = -EFAULT;
					goto out;
				}
				copied++;
			}

		}
	}
	card_res->count_encoders = encoder_count;

	/* Connectors */
	if (card_res->count_connectors >= connector_count) {
		copied = 0;
		connector_id = (uint32_t __user *)(unsigned long)card_res->connector_id_ptr;
		if (!mode_group) {
			list_for_each_entry(connector,
					    &dev->mode_config.connector_list,
					    head) {
				DRM_DEBUG_KMS("[CONNECTOR:%d:%s]\n",
					connector->base.id,
					connector->name);
				if (put_user(connector->base.id,
					     connector_id + copied)) {
					ret = -EFAULT;
					goto out;
				}
				copied++;
			}
		} else {
			int start = mode_group->num_crtcs +
				mode_group->num_encoders;
			for (i = start; i < start + mode_group->num_connectors; i++) {
				if (put_user(mode_group->id_list[i],
					     connector_id + copied)) {
					ret = -EFAULT;
					goto out;
				}
				copied++;
			}
		}
	}
	card_res->count_connectors = connector_count;

	DRM_DEBUG_KMS("CRTC[%d] CONNECTORS[%d] ENCODERS[%d]\n", card_res->count_crtcs,
		  card_res->count_connectors, card_res->count_encoders);

out:
	mutex_unlock(&dev->mode_config.mutex);
	return ret;
}

/**
 * drm_mode_getcrtc - get CRTC configuration
 * @dev: drm device for the ioctl
 * @data: data pointer for the ioctl
 * @file_priv: drm file for the ioctl call
 *
 * Construct a CRTC configuration structure to return to the user.
 *
 * Called by the user via ioctl.
 *
 * Returns:
 * Zero on success, negative errno on failure.
 */
int drm_mode_getcrtc(struct drm_device *dev,
		     void *data, struct drm_file *file_priv)
{
	struct drm_mode_crtc *crtc_resp = data;
	struct drm_crtc *crtc;

	if (!drm_core_check_feature(dev, DRIVER_MODESET))
		return -EINVAL;

	crtc = drm_crtc_find(dev, crtc_resp->crtc_id);
	if (!crtc)
		return -ENOENT;

	drm_modeset_lock_crtc(crtc, crtc->primary);
	crtc_resp->x = crtc->x;
	crtc_resp->y = crtc->y;
	crtc_resp->gamma_size = crtc->gamma_size;
	if (crtc->primary->fb)
		crtc_resp->fb_id = crtc->primary->fb->base.id;
	else
		crtc_resp->fb_id = 0;

	if (crtc->enabled) {

		drm_crtc_convert_to_umode(&crtc_resp->mode, &crtc->mode);
		crtc_resp->mode_valid = 1;

	} else {
		crtc_resp->mode_valid = 0;
	}
	drm_modeset_unlock_crtc(crtc);

	return 0;
}

static bool drm_mode_expose_to_userspace(const struct drm_display_mode *mode,
					 const struct drm_file *file_priv)
{
	/*
	 * If user-space hasn't configured the driver to expose the stereo 3D
	 * modes, don't expose them.
	 */
	if (!file_priv->stereo_allowed && drm_mode_is_stereo(mode))
		return false;

	return true;
}

static struct drm_encoder *drm_connector_get_encoder(struct drm_connector *connector)
{
	/* For atomic drivers only state objects are synchronously updated and
	 * protected by modeset locks, so check those first. */
	if (connector->state)
		return connector->state->best_encoder;
	return connector->encoder;
}

/**
 * drm_mode_getconnector - get connector configuration
 * @dev: drm device for the ioctl
 * @data: data pointer for the ioctl
 * @file_priv: drm file for the ioctl call
 *
 * Construct a connector configuration structure to return to the user.
 *
 * Called by the user via ioctl.
 *
 * Returns:
 * Zero on success, negative errno on failure.
 */
int drm_mode_getconnector(struct drm_device *dev, void *data,
			  struct drm_file *file_priv)
{
	struct drm_mode_get_connector *out_resp = data;
	struct drm_connector *connector;
	struct drm_encoder *encoder;
	struct drm_display_mode *mode;
	int mode_count = 0;
	int props_count = 0;
	int encoders_count = 0;
	int ret = 0;
	int copied = 0;
	int i;
	struct drm_mode_modeinfo u_mode;
	struct drm_mode_modeinfo __user *mode_ptr;
	uint32_t __user *prop_ptr;
	uint64_t __user *prop_values;
	uint32_t __user *encoder_ptr;

	if (!drm_core_check_feature(dev, DRIVER_MODESET))
		return -EINVAL;

	memset(&u_mode, 0, sizeof(struct drm_mode_modeinfo));

	DRM_DEBUG_KMS("[CONNECTOR:%d:?]\n", out_resp->connector_id);

	mutex_lock(&dev->mode_config.mutex);

	connector = drm_connector_find(dev, out_resp->connector_id);
	if (!connector) {
		ret = -ENOENT;
		goto out;
	}

	props_count = connector->properties.count;

	for (i = 0; i < DRM_CONNECTOR_MAX_ENCODER; i++)
		if (connector->encoder_ids[i] != 0)
			encoders_count++;

	if (out_resp->count_modes == 0) {
		connector->funcs->fill_modes(connector,
					     dev->mode_config.max_width,
					     dev->mode_config.max_height);
	}

	/* delayed so we get modes regardless of pre-fill_modes state */
	list_for_each_entry(mode, &connector->modes, head)
		if (drm_mode_expose_to_userspace(mode, file_priv))
			mode_count++;

	out_resp->connector_id = connector->base.id;
	out_resp->connector_type = connector->connector_type;
	out_resp->connector_type_id = connector->connector_type_id;
	out_resp->mm_width = connector->display_info.width_mm;
	out_resp->mm_height = connector->display_info.height_mm;
	out_resp->subpixel = connector->display_info.subpixel_order;
	out_resp->connection = connector->status;
	drm_modeset_lock(&dev->mode_config.connection_mutex, NULL);

	encoder = drm_connector_get_encoder(connector);
	if (encoder)
		out_resp->encoder_id = encoder->base.id;
	else
		out_resp->encoder_id = 0;
	drm_modeset_unlock(&dev->mode_config.connection_mutex);

	/*
	 * This ioctl is called twice, once to determine how much space is
	 * needed, and the 2nd time to fill it.
	 */
	if ((out_resp->count_modes >= mode_count) && mode_count) {
		copied = 0;
		mode_ptr = (struct drm_mode_modeinfo __user *)(unsigned long)out_resp->modes_ptr;
		list_for_each_entry(mode, &connector->modes, head) {
			if (!drm_mode_expose_to_userspace(mode, file_priv))
				continue;

			drm_crtc_convert_to_umode(&u_mode, mode);
			if (copy_to_user(mode_ptr + copied,
					 &u_mode, sizeof(u_mode))) {
				ret = -EFAULT;
				goto out;
			}
			copied++;
		}
	}
	out_resp->count_modes = mode_count;

	if ((out_resp->count_props >= props_count) && props_count) {
		copied = 0;
		prop_ptr = (uint32_t __user *)(unsigned long)(out_resp->props_ptr);
		prop_values = (uint64_t __user *)(unsigned long)(out_resp->prop_values_ptr);
		for (i = 0; i < connector->properties.count; i++) {
			struct drm_property *prop = connector->properties.properties[i];
			uint64_t val;

			ret = drm_object_property_get_value(&connector->base, prop, &val);
			if (ret)
				goto out;

			if (put_user(prop->base.id, prop_ptr + copied)) {
				ret = -EFAULT;
				goto out;
			}
			if (put_user(val, prop_values + copied)) {
				ret = -EFAULT;
				goto out;
			}
			copied++;
		}
	}
	out_resp->count_props = props_count;

	if ((out_resp->count_encoders >= encoders_count) && encoders_count) {
		copied = 0;
		encoder_ptr = (uint32_t __user *)(unsigned long)(out_resp->encoders_ptr);
		for (i = 0; i < DRM_CONNECTOR_MAX_ENCODER; i++) {
			if (connector->encoder_ids[i] != 0) {
				if (put_user(connector->encoder_ids[i],
					     encoder_ptr + copied)) {
					ret = -EFAULT;
					goto out;
				}
				copied++;
			}
		}
	}
	out_resp->count_encoders = encoders_count;

out:
	mutex_unlock(&dev->mode_config.mutex);

	return ret;
}

static struct drm_crtc *drm_encoder_get_crtc(struct drm_encoder *encoder)
{
	struct drm_connector *connector;
	struct drm_device *dev = encoder->dev;
	bool uses_atomic = false;

	/* For atomic drivers only state objects are synchronously updated and
	 * protected by modeset locks, so check those first. */
	list_for_each_entry(connector, &dev->mode_config.connector_list, head) {
		if (!connector->state)
			continue;

		uses_atomic = true;

		if (connector->state->best_encoder != encoder)
			continue;

		return connector->state->crtc;
	}

	/* Don't return stale data (e.g. pending async disable). */
	if (uses_atomic)
		return NULL;

	return encoder->crtc;
}

/**
 * drm_mode_getencoder - get encoder configuration
 * @dev: drm device for the ioctl
 * @data: data pointer for the ioctl
 * @file_priv: drm file for the ioctl call
 *
 * Construct a encoder configuration structure to return to the user.
 *
 * Called by the user via ioctl.
 *
 * Returns:
 * Zero on success, negative errno on failure.
 */
int drm_mode_getencoder(struct drm_device *dev, void *data,
			struct drm_file *file_priv)
{
	struct drm_mode_get_encoder *enc_resp = data;
	struct drm_encoder *encoder;
	struct drm_crtc *crtc;

	if (!drm_core_check_feature(dev, DRIVER_MODESET))
		return -EINVAL;

	encoder = drm_encoder_find(dev, enc_resp->encoder_id);
	if (!encoder)
		return -ENOENT;

	drm_modeset_lock(&dev->mode_config.connection_mutex, NULL);
	crtc = drm_encoder_get_crtc(encoder);
	if (crtc)
		enc_resp->crtc_id = crtc->base.id;
	else if (encoder->crtc)
		enc_resp->crtc_id = encoder->crtc->base.id;
	else
		enc_resp->crtc_id = 0;
	drm_modeset_unlock(&dev->mode_config.connection_mutex);

	enc_resp->encoder_type = encoder->encoder_type;
	enc_resp->encoder_id = encoder->base.id;
	enc_resp->possible_crtcs = encoder->possible_crtcs;
	enc_resp->possible_clones = encoder->possible_clones;

	return 0;
}

/**
 * drm_mode_getplane_res - enumerate all plane resources
 * @dev: DRM device
 * @data: ioctl data
 * @file_priv: DRM file info
 *
 * Construct a list of plane ids to return to the user.
 *
 * Called by the user via ioctl.
 *
 * Returns:
 * Zero on success, negative errno on failure.
 */
int drm_mode_getplane_res(struct drm_device *dev, void *data,
			  struct drm_file *file_priv)
{
	struct drm_mode_get_plane_res *plane_resp = data;
	struct drm_mode_config *config;
	struct drm_plane *plane;
	uint32_t __user *plane_ptr;
	int copied = 0;
	unsigned num_planes;

	if (!drm_core_check_feature(dev, DRIVER_MODESET))
		return -EINVAL;

	config = &dev->mode_config;

	if (file_priv->universal_planes)
		num_planes = config->num_total_plane;
	else
		num_planes = config->num_overlay_plane;

	/*
	 * This ioctl is called twice, once to determine how much space is
	 * needed, and the 2nd time to fill it.
	 */
	if (num_planes &&
	    (plane_resp->count_planes >= num_planes)) {
		plane_ptr = (uint32_t __user *)(unsigned long)plane_resp->plane_id_ptr;

		/* Plane lists are invariant, no locking needed. */
		list_for_each_entry(plane, &config->plane_list, head) {
			/*
			 * Unless userspace set the 'universal planes'
			 * capability bit, only advertise overlays.
			 */
			if (plane->type != DRM_PLANE_TYPE_OVERLAY &&
			    !file_priv->universal_planes)
				continue;

			if (put_user(plane->base.id, plane_ptr + copied))
				return -EFAULT;
			copied++;
		}
	}
	plane_resp->count_planes = num_planes;

	return 0;
}

/**
 * drm_mode_getplane - get plane configuration
 * @dev: DRM device
 * @data: ioctl data
 * @file_priv: DRM file info
 *
 * Construct a plane configuration structure to return to the user.
 *
 * Called by the user via ioctl.
 *
 * Returns:
 * Zero on success, negative errno on failure.
 */
int drm_mode_getplane(struct drm_device *dev, void *data,
		      struct drm_file *file_priv)
{
	struct drm_mode_get_plane *plane_resp = data;
	struct drm_plane *plane;
	uint32_t __user *format_ptr;

	if (!drm_core_check_feature(dev, DRIVER_MODESET))
		return -EINVAL;

	plane = drm_plane_find(dev, plane_resp->plane_id);
	if (!plane)
		return -ENOENT;

	drm_modeset_lock(&plane->mutex, NULL);
	if (plane->crtc)
		plane_resp->crtc_id = plane->crtc->base.id;
	else
		plane_resp->crtc_id = 0;

	if (plane->fb)
		plane_resp->fb_id = plane->fb->base.id;
	else
		plane_resp->fb_id = 0;
	drm_modeset_unlock(&plane->mutex);

	plane_resp->plane_id = plane->base.id;
	plane_resp->possible_crtcs = plane->possible_crtcs;
	plane_resp->gamma_size = 0;

	/*
	 * This ioctl is called twice, once to determine how much space is
	 * needed, and the 2nd time to fill it.
	 */
	if (plane->format_count &&
	    (plane_resp->count_format_types >= plane->format_count)) {
		format_ptr = (uint32_t __user *)(unsigned long)plane_resp->format_type_ptr;
		if (copy_to_user(format_ptr,
				 plane->format_types,
				 sizeof(uint32_t) * plane->format_count)) {
			return -EFAULT;
		}
	}
	plane_resp->count_format_types = plane->format_count;

	return 0;
}

/*
 * setplane_internal - setplane handler for internal callers
 *
 * Note that we assume an extra reference has already been taken on fb.  If the
 * update fails, this reference will be dropped before return; if it succeeds,
 * the previous framebuffer (if any) will be unreferenced instead.
 *
 * src_{x,y,w,h} are provided in 16.16 fixed point format
 */
static int __setplane_internal(struct drm_plane *plane,
			       struct drm_crtc *crtc,
			       struct drm_framebuffer *fb,
			       int32_t crtc_x, int32_t crtc_y,
			       uint32_t crtc_w, uint32_t crtc_h,
			       /* src_{x,y,w,h} values are 16.16 fixed point */
			       uint32_t src_x, uint32_t src_y,
			       uint32_t src_w, uint32_t src_h)
{
	int ret = 0;
	unsigned int fb_width, fb_height;
	unsigned int i;

	/* No fb means shut it down */
	if (!fb) {
		plane->old_fb = plane->fb;
		ret = plane->funcs->disable_plane(plane);
		if (!ret) {
			plane->crtc = NULL;
			plane->fb = NULL;
		} else {
			plane->old_fb = NULL;
		}
		goto out;
	}

	/* Check whether this plane is usable on this CRTC */
	if (!(plane->possible_crtcs & drm_crtc_mask(crtc))) {
		DRM_DEBUG_KMS("Invalid crtc for plane\n");
		ret = -EINVAL;
		goto out;
	}

	/* Check whether this plane supports the fb pixel format. */
	for (i = 0; i < plane->format_count; i++)
		if (fb->pixel_format == plane->format_types[i])
			break;
	if (i == plane->format_count) {
		DRM_DEBUG_KMS("Invalid pixel format %s\n",
			      drm_get_format_name(fb->pixel_format));
		ret = -EINVAL;
		goto out;
	}

	fb_width = fb->width << 16;
	fb_height = fb->height << 16;

	/* Make sure source coordinates are inside the fb. */
	if (src_w > fb_width ||
	    src_x > fb_width - src_w ||
	    src_h > fb_height ||
	    src_y > fb_height - src_h) {
		DRM_DEBUG_KMS("Invalid source coordinates "
			      "%u.%06ux%u.%06u+%u.%06u+%u.%06u\n",
			      src_w >> 16, ((src_w & 0xffff) * 15625) >> 10,
			      src_h >> 16, ((src_h & 0xffff) * 15625) >> 10,
			      src_x >> 16, ((src_x & 0xffff) * 15625) >> 10,
			      src_y >> 16, ((src_y & 0xffff) * 15625) >> 10);
		ret = -ENOSPC;
		goto out;
	}

	plane->old_fb = plane->fb;
	ret = plane->funcs->update_plane(plane, crtc, fb,
					 crtc_x, crtc_y, crtc_w, crtc_h,
					 src_x, src_y, src_w, src_h);
	if (!ret) {
		plane->crtc = crtc;
		plane->fb = fb;
		fb = NULL;
	} else {
		plane->old_fb = NULL;
	}

out:
	if (fb)
		drm_framebuffer_unreference(fb);
	if (plane->old_fb)
		drm_framebuffer_unreference(plane->old_fb);
	plane->old_fb = NULL;

	return ret;
}

static int setplane_internal(struct drm_plane *plane,
			     struct drm_crtc *crtc,
			     struct drm_framebuffer *fb,
			     int32_t crtc_x, int32_t crtc_y,
			     uint32_t crtc_w, uint32_t crtc_h,
			     /* src_{x,y,w,h} values are 16.16 fixed point */
			     uint32_t src_x, uint32_t src_y,
			     uint32_t src_w, uint32_t src_h)
{
	int ret;

	drm_modeset_lock_all(plane->dev);
	ret = __setplane_internal(plane, crtc, fb,
				  crtc_x, crtc_y, crtc_w, crtc_h,
				  src_x, src_y, src_w, src_h);
	drm_modeset_unlock_all(plane->dev);

	return ret;
}

/**
 * drm_mode_setplane - configure a plane's configuration
 * @dev: DRM device
 * @data: ioctl data*
 * @file_priv: DRM file info
 *
 * Set plane configuration, including placement, fb, scaling, and other factors.
 * Or pass a NULL fb to disable (planes may be disabled without providing a
 * valid crtc).
 *
 * Returns:
 * Zero on success, negative errno on failure.
 */
int drm_mode_setplane(struct drm_device *dev, void *data,
		      struct drm_file *file_priv)
{
	struct drm_mode_set_plane *plane_req = data;
	struct drm_plane *plane;
	struct drm_crtc *crtc = NULL;
	struct drm_framebuffer *fb = NULL;

	if (!drm_core_check_feature(dev, DRIVER_MODESET))
		return -EINVAL;

	/* Give drivers some help against integer overflows */
	if (plane_req->crtc_w > INT_MAX ||
	    plane_req->crtc_x > INT_MAX - (int32_t) plane_req->crtc_w ||
	    plane_req->crtc_h > INT_MAX ||
	    plane_req->crtc_y > INT_MAX - (int32_t) plane_req->crtc_h) {
		DRM_DEBUG_KMS("Invalid CRTC coordinates %ux%u+%d+%d\n",
			      plane_req->crtc_w, plane_req->crtc_h,
			      plane_req->crtc_x, plane_req->crtc_y);
		return -ERANGE;
	}

	/*
	 * First, find the plane, crtc, and fb objects.  If not available,
	 * we don't bother to call the driver.
	 */
	plane = drm_plane_find(dev, plane_req->plane_id);
	if (!plane) {
		DRM_DEBUG_KMS("Unknown plane ID %d\n",
			      plane_req->plane_id);
		return -ENOENT;
	}

	if (plane_req->fb_id) {
		fb = drm_framebuffer_lookup(dev, plane_req->fb_id);
		if (!fb) {
			DRM_DEBUG_KMS("Unknown framebuffer ID %d\n",
				      plane_req->fb_id);
			return -ENOENT;
		}

		crtc = drm_crtc_find(dev, plane_req->crtc_id);
		if (!crtc) {
			DRM_DEBUG_KMS("Unknown crtc ID %d\n",
				      plane_req->crtc_id);
			return -ENOENT;
		}
	}

	/*
	 * setplane_internal will take care of deref'ing either the old or new
	 * framebuffer depending on success.
	 */
	return setplane_internal(plane, crtc, fb,
				 plane_req->crtc_x, plane_req->crtc_y,
				 plane_req->crtc_w, plane_req->crtc_h,
				 plane_req->src_x, plane_req->src_y,
				 plane_req->src_w, plane_req->src_h);
}

/**
 * drm_mode_set_config_internal - helper to call ->set_config
 * @set: modeset config to set
 *
 * This is a little helper to wrap internal calls to the ->set_config driver
 * interface. The only thing it adds is correct refcounting dance.
 *
 * Returns:
 * Zero on success, negative errno on failure.
 */
int drm_mode_set_config_internal(struct drm_mode_set *set)
{
	struct drm_crtc *crtc = set->crtc;
	struct drm_framebuffer *fb;
	struct drm_crtc *tmp;
	int ret;

	/*
	 * NOTE: ->set_config can also disable other crtcs (if we steal all
	 * connectors from it), hence we need to refcount the fbs across all
	 * crtcs. Atomic modeset will have saner semantics ...
	 */
	list_for_each_entry(tmp, &crtc->dev->mode_config.crtc_list, head)
		tmp->primary->old_fb = tmp->primary->fb;

	fb = set->fb;

	ret = crtc->funcs->set_config(set);
	if (ret == 0) {
		crtc->primary->crtc = crtc;
		crtc->primary->fb = fb;
	}

	list_for_each_entry(tmp, &crtc->dev->mode_config.crtc_list, head) {
		if (tmp->primary->fb)
			drm_framebuffer_reference(tmp->primary->fb);
		if (tmp->primary->old_fb)
			drm_framebuffer_unreference(tmp->primary->old_fb);
		tmp->primary->old_fb = NULL;
	}

	return ret;
}
EXPORT_SYMBOL(drm_mode_set_config_internal);

/**
 * drm_crtc_check_viewport - Checks that a framebuffer is big enough for the
 *     CRTC viewport
 * @crtc: CRTC that framebuffer will be displayed on
 * @x: x panning
 * @y: y panning
 * @mode: mode that framebuffer will be displayed under
 * @fb: framebuffer to check size of
 */
int drm_crtc_check_viewport(const struct drm_crtc *crtc,
			    int x, int y,
			    const struct drm_display_mode *mode,
			    const struct drm_framebuffer *fb)

{
	int hdisplay, vdisplay;

	hdisplay = mode->hdisplay;
	vdisplay = mode->vdisplay;

	if (drm_mode_is_stereo(mode)) {
		struct drm_display_mode adjusted = *mode;

		drm_mode_set_crtcinfo(&adjusted, CRTC_STEREO_DOUBLE);
		hdisplay = adjusted.crtc_hdisplay;
		vdisplay = adjusted.crtc_vdisplay;
	}

	if (crtc->invert_dimensions)
		swap(hdisplay, vdisplay);

	if (hdisplay > fb->width ||
	    vdisplay > fb->height ||
	    x > fb->width - hdisplay ||
	    y > fb->height - vdisplay) {
		DRM_DEBUG_KMS("Invalid fb size %ux%u for CRTC viewport %ux%u+%d+%d%s.\n",
			      fb->width, fb->height, hdisplay, vdisplay, x, y,
			      crtc->invert_dimensions ? " (inverted)" : "");
		return -ENOSPC;
	}

	return 0;
}
EXPORT_SYMBOL(drm_crtc_check_viewport);

/**
 * drm_mode_setcrtc - set CRTC configuration
 * @dev: drm device for the ioctl
 * @data: data pointer for the ioctl
 * @file_priv: drm file for the ioctl call
 *
 * Build a new CRTC configuration based on user request.
 *
 * Called by the user via ioctl.
 *
 * Returns:
 * Zero on success, negative errno on failure.
 */
int drm_mode_setcrtc(struct drm_device *dev, void *data,
		     struct drm_file *file_priv)
{
	struct drm_mode_config *config = &dev->mode_config;
	struct drm_mode_crtc *crtc_req = data;
	struct drm_crtc *crtc;
	struct drm_connector **connector_set = NULL, *connector;
	struct drm_framebuffer *fb = NULL;
	struct drm_display_mode *mode = NULL;
	struct drm_mode_set set;
	uint32_t __user *set_connectors_ptr;
	int ret;
	int i;

	if (!drm_core_check_feature(dev, DRIVER_MODESET))
		return -EINVAL;

	/* For some reason crtc x/y offsets are signed internally. */
	if (crtc_req->x > INT_MAX || crtc_req->y > INT_MAX)
		return -ERANGE;

	drm_modeset_lock_all(dev);
	crtc = drm_crtc_find(dev, crtc_req->crtc_id);
	if (!crtc) {
		DRM_DEBUG_KMS("Unknown CRTC ID %d\n", crtc_req->crtc_id);
		ret = -ENOENT;
		goto out;
	}
	DRM_DEBUG_KMS("[CRTC:%d]\n", crtc->base.id);

	if (crtc_req->mode_valid) {
		/* If we have a mode we need a framebuffer. */
		/* If we pass -1, set the mode with the currently bound fb */
		if (crtc_req->fb_id == -1) {
			if (!crtc->primary->fb) {
				DRM_DEBUG_KMS("CRTC doesn't have current FB\n");
				ret = -EINVAL;
				goto out;
			}
			fb = crtc->primary->fb;
			/* Make refcounting symmetric with the lookup path. */
			drm_framebuffer_reference(fb);
		} else {
			fb = drm_framebuffer_lookup(dev, crtc_req->fb_id);
			if (!fb) {
				DRM_DEBUG_KMS("Unknown FB ID%d\n",
						crtc_req->fb_id);
				ret = -ENOENT;
				goto out;
			}
		}

		mode = drm_mode_create(dev);
		if (!mode) {
			ret = -ENOMEM;
			goto out;
		}

		ret = drm_crtc_convert_umode(mode, &crtc_req->mode);
		if (ret) {
			DRM_DEBUG_KMS("Invalid mode\n");
			goto out;
		}

		drm_mode_set_crtcinfo(mode, CRTC_INTERLACE_HALVE_V);

		ret = drm_crtc_check_viewport(crtc, crtc_req->x, crtc_req->y,
					      mode, fb);
		if (ret)
			goto out;

	}

	if (crtc_req->count_connectors == 0 && mode) {
		DRM_DEBUG_KMS("Count connectors is 0 but mode set\n");
		ret = -EINVAL;
		goto out;
	}

	if (crtc_req->count_connectors > 0 && (!mode || !fb)) {
		DRM_DEBUG_KMS("Count connectors is %d but no mode or fb set\n",
			  crtc_req->count_connectors);
		ret = -EINVAL;
		goto out;
	}

	if (crtc_req->count_connectors > 0) {
		u32 out_id;

		/* Avoid unbounded kernel memory allocation */
		if (crtc_req->count_connectors > config->num_connector) {
			ret = -EINVAL;
			goto out;
		}

		connector_set = kmalloc_array(crtc_req->count_connectors,
					      sizeof(struct drm_connector *),
					      GFP_KERNEL);
		if (!connector_set) {
			ret = -ENOMEM;
			goto out;
		}

		for (i = 0; i < crtc_req->count_connectors; i++) {
			set_connectors_ptr = (uint32_t __user *)(unsigned long)crtc_req->set_connectors_ptr;
			if (get_user(out_id, &set_connectors_ptr[i])) {
				ret = -EFAULT;
				goto out;
			}

			connector = drm_connector_find(dev, out_id);
			if (!connector) {
				DRM_DEBUG_KMS("Connector id %d unknown\n",
						out_id);
				ret = -ENOENT;
				goto out;
			}
			DRM_DEBUG_KMS("[CONNECTOR:%d:%s]\n",
					connector->base.id,
					connector->name);

			connector_set[i] = connector;
		}
	}

	set.crtc = crtc;
	set.x = crtc_req->x;
	set.y = crtc_req->y;
	set.mode = mode;
	set.connectors = connector_set;
	set.num_connectors = crtc_req->count_connectors;
	set.fb = fb;
	ret = drm_mode_set_config_internal(&set);

out:
	if (fb)
		drm_framebuffer_unreference(fb);

	kfree(connector_set);
	drm_mode_destroy(dev, mode);
	drm_modeset_unlock_all(dev);
	return ret;
}

/**
 * drm_mode_cursor_universal - translate legacy cursor ioctl call into a
 *     universal plane handler call
 * @crtc: crtc to update cursor for
 * @req: data pointer for the ioctl
 * @file_priv: drm file for the ioctl call
 *
 * Legacy cursor ioctl's work directly with driver buffer handles.  To
 * translate legacy ioctl calls into universal plane handler calls, we need to
 * wrap the native buffer handle in a drm_framebuffer.
 *
 * Note that we assume any handle passed to the legacy ioctls was a 32-bit ARGB
 * buffer with a pitch of 4*width; the universal plane interface should be used
 * directly in cases where the hardware can support other buffer settings and
 * userspace wants to make use of these capabilities.
 *
 * Returns:
 * Zero on success, negative errno on failure.
 */
static int drm_mode_cursor_universal(struct drm_crtc *crtc,
				     struct drm_mode_cursor2 *req,
				     struct drm_file *file_priv)
{
	struct drm_device *dev = crtc->dev;
	struct drm_framebuffer *fb = NULL;
	struct drm_mode_fb_cmd2 fbreq = {
		.width = req->width,
		.height = req->height,
		.pixel_format = DRM_FORMAT_ARGB8888,
		.pitches = { req->width * 4 },
		.handles = { req->handle },
	};
	int32_t crtc_x, crtc_y;
	uint32_t crtc_w = 0, crtc_h = 0;
	uint32_t src_w = 0, src_h = 0;
	int ret = 0;

	BUG_ON(!crtc->cursor);
	WARN_ON(crtc->cursor->crtc != crtc && crtc->cursor->crtc != NULL);

	/*
	 * Obtain fb we'll be using (either new or existing) and take an extra
	 * reference to it if fb != null.  setplane will take care of dropping
	 * the reference if the plane update fails.
	 */
	if (req->flags & DRM_MODE_CURSOR_BO) {
		if (req->handle) {
			fb = add_framebuffer_internal(dev, &fbreq, file_priv);
			if (IS_ERR(fb)) {
				DRM_DEBUG_KMS("failed to wrap cursor buffer in drm framebuffer\n");
				return PTR_ERR(fb);
			}

			drm_framebuffer_reference(fb);
		} else {
			fb = NULL;
		}
	} else {
		fb = crtc->cursor->fb;
		if (fb)
			drm_framebuffer_reference(fb);
	}

	if (req->flags & DRM_MODE_CURSOR_MOVE) {
		crtc_x = req->x;
		crtc_y = req->y;
	} else {
		crtc_x = crtc->cursor_x;
		crtc_y = crtc->cursor_y;
	}

	if (fb) {
		crtc_w = fb->width;
		crtc_h = fb->height;
		src_w = fb->width << 16;
		src_h = fb->height << 16;
	}

	/*
	 * setplane_internal will take care of deref'ing either the old or new
	 * framebuffer depending on success.
	 */
	ret = __setplane_internal(crtc->cursor, crtc, fb,
				crtc_x, crtc_y, crtc_w, crtc_h,
				0, 0, src_w, src_h);

	/* Update successful; save new cursor position, if necessary */
	if (ret == 0 && req->flags & DRM_MODE_CURSOR_MOVE) {
		crtc->cursor_x = req->x;
		crtc->cursor_y = req->y;
	}

	return ret;
}

static int drm_mode_cursor_common(struct drm_device *dev,
				  struct drm_mode_cursor2 *req,
				  struct drm_file *file_priv)
{
	struct drm_crtc *crtc;
	int ret = 0;

	if (!drm_core_check_feature(dev, DRIVER_MODESET))
		return -EINVAL;

	if (!req->flags || (~DRM_MODE_CURSOR_FLAGS & req->flags))
		return -EINVAL;

	crtc = drm_crtc_find(dev, req->crtc_id);
	if (!crtc) {
		DRM_DEBUG_KMS("Unknown CRTC ID %d\n", req->crtc_id);
		return -ENOENT;
	}

	/*
	 * If this crtc has a universal cursor plane, call that plane's update
	 * handler rather than using legacy cursor handlers.
	 */
	drm_modeset_lock_crtc(crtc, crtc->cursor);
	if (crtc->cursor) {
		ret = drm_mode_cursor_universal(crtc, req, file_priv);
		goto out;
	}

	if (req->flags & DRM_MODE_CURSOR_BO) {
		if (!crtc->funcs->cursor_set && !crtc->funcs->cursor_set2) {
			ret = -ENXIO;
			goto out;
		}
		/* Turns off the cursor if handle is 0 */
		if (crtc->funcs->cursor_set2)
			ret = crtc->funcs->cursor_set2(crtc, file_priv, req->handle,
						      req->width, req->height, req->hot_x, req->hot_y);
		else
			ret = crtc->funcs->cursor_set(crtc, file_priv, req->handle,
						      req->width, req->height);
	}

	if (req->flags & DRM_MODE_CURSOR_MOVE) {
		if (crtc->funcs->cursor_move) {
			ret = crtc->funcs->cursor_move(crtc, req->x, req->y);
		} else {
			ret = -EFAULT;
			goto out;
		}
	}
out:
	drm_modeset_unlock_crtc(crtc);

	return ret;

}


/**
 * drm_mode_cursor_ioctl - set CRTC's cursor configuration
 * @dev: drm device for the ioctl
 * @data: data pointer for the ioctl
 * @file_priv: drm file for the ioctl call
 *
 * Set the cursor configuration based on user request.
 *
 * Called by the user via ioctl.
 *
 * Returns:
 * Zero on success, negative errno on failure.
 */
int drm_mode_cursor_ioctl(struct drm_device *dev,
			  void *data, struct drm_file *file_priv)
{
	struct drm_mode_cursor *req = data;
	struct drm_mode_cursor2 new_req;

	memcpy(&new_req, req, sizeof(struct drm_mode_cursor));
	new_req.hot_x = new_req.hot_y = 0;

	return drm_mode_cursor_common(dev, &new_req, file_priv);
}

/**
 * drm_mode_cursor2_ioctl - set CRTC's cursor configuration
 * @dev: drm device for the ioctl
 * @data: data pointer for the ioctl
 * @file_priv: drm file for the ioctl call
 *
 * Set the cursor configuration based on user request. This implements the 2nd
 * version of the cursor ioctl, which allows userspace to additionally specify
 * the hotspot of the pointer.
 *
 * Called by the user via ioctl.
 *
 * Returns:
 * Zero on success, negative errno on failure.
 */
int drm_mode_cursor2_ioctl(struct drm_device *dev,
			   void *data, struct drm_file *file_priv)
{
	struct drm_mode_cursor2 *req = data;

	return drm_mode_cursor_common(dev, req, file_priv);
}

/**
 * drm_mode_legacy_fb_format - compute drm fourcc code from legacy description
 * @bpp: bits per pixels
 * @depth: bit depth per pixel
 *
 * Computes a drm fourcc pixel format code for the given @bpp/@depth values.
 * Useful in fbdev emulation code, since that deals in those values.
 */
uint32_t drm_mode_legacy_fb_format(uint32_t bpp, uint32_t depth)
{
	uint32_t fmt;

	switch (bpp) {
	case 8:
		fmt = DRM_FORMAT_C8;
		break;
	case 16:
		if (depth == 15)
			fmt = DRM_FORMAT_XRGB1555;
		else
			fmt = DRM_FORMAT_RGB565;
		break;
	case 24:
		fmt = DRM_FORMAT_RGB888;
		break;
	case 32:
		if (depth == 24)
			fmt = DRM_FORMAT_XRGB8888;
		else if (depth == 30)
			fmt = DRM_FORMAT_XRGB2101010;
		else
			fmt = DRM_FORMAT_ARGB8888;
		break;
	default:
		DRM_ERROR("bad bpp, assuming x8r8g8b8 pixel format\n");
		fmt = DRM_FORMAT_XRGB8888;
		break;
	}

	return fmt;
}
EXPORT_SYMBOL(drm_mode_legacy_fb_format);

/**
 * drm_mode_addfb - add an FB to the graphics configuration
 * @dev: drm device for the ioctl
 * @data: data pointer for the ioctl
 * @file_priv: drm file for the ioctl call
 *
 * Add a new FB to the specified CRTC, given a user request. This is the
 * original addfb ioctl which only supported RGB formats.
 *
 * Called by the user via ioctl.
 *
 * Returns:
 * Zero on success, negative errno on failure.
 */
int drm_mode_addfb(struct drm_device *dev,
		   void *data, struct drm_file *file_priv)
{
	struct drm_mode_fb_cmd *or = data;
	struct drm_mode_fb_cmd2 r = {};
	int ret;

	/* convert to new format and call new ioctl */
	r.fb_id = or->fb_id;
	r.width = or->width;
	r.height = or->height;
	r.pitches[0] = or->pitch;
	r.pixel_format = drm_mode_legacy_fb_format(or->bpp, or->depth);
	r.handles[0] = or->handle;

	ret = drm_mode_addfb2(dev, &r, file_priv);
	if (ret)
		return ret;

	or->fb_id = r.fb_id;

	return 0;
}

static int format_check(const struct drm_mode_fb_cmd2 *r)
{
	uint32_t format = r->pixel_format & ~DRM_FORMAT_BIG_ENDIAN;

	switch (format) {
	case DRM_FORMAT_C8:
	case DRM_FORMAT_RGB332:
	case DRM_FORMAT_BGR233:
	case DRM_FORMAT_XRGB4444:
	case DRM_FORMAT_XBGR4444:
	case DRM_FORMAT_RGBX4444:
	case DRM_FORMAT_BGRX4444:
	case DRM_FORMAT_ARGB4444:
	case DRM_FORMAT_ABGR4444:
	case DRM_FORMAT_RGBA4444:
	case DRM_FORMAT_BGRA4444:
	case DRM_FORMAT_XRGB1555:
	case DRM_FORMAT_XBGR1555:
	case DRM_FORMAT_RGBX5551:
	case DRM_FORMAT_BGRX5551:
	case DRM_FORMAT_ARGB1555:
	case DRM_FORMAT_ABGR1555:
	case DRM_FORMAT_RGBA5551:
	case DRM_FORMAT_BGRA5551:
	case DRM_FORMAT_RGB565:
	case DRM_FORMAT_BGR565:
	case DRM_FORMAT_RGB888:
	case DRM_FORMAT_BGR888:
	case DRM_FORMAT_XRGB8888:
	case DRM_FORMAT_XBGR8888:
	case DRM_FORMAT_RGBX8888:
	case DRM_FORMAT_BGRX8888:
	case DRM_FORMAT_ARGB8888:
	case DRM_FORMAT_ABGR8888:
	case DRM_FORMAT_RGBA8888:
	case DRM_FORMAT_BGRA8888:
	case DRM_FORMAT_XRGB2101010:
	case DRM_FORMAT_XBGR2101010:
	case DRM_FORMAT_RGBX1010102:
	case DRM_FORMAT_BGRX1010102:
	case DRM_FORMAT_ARGB2101010:
	case DRM_FORMAT_ABGR2101010:
	case DRM_FORMAT_RGBA1010102:
	case DRM_FORMAT_BGRA1010102:
	case DRM_FORMAT_YUYV:
	case DRM_FORMAT_YVYU:
	case DRM_FORMAT_UYVY:
	case DRM_FORMAT_VYUY:
	case DRM_FORMAT_AYUV:
	case DRM_FORMAT_NV12:
	case DRM_FORMAT_NV21:
	case DRM_FORMAT_NV16:
	case DRM_FORMAT_NV61:
	case DRM_FORMAT_NV24:
	case DRM_FORMAT_NV42:
	case DRM_FORMAT_YUV410:
	case DRM_FORMAT_YVU410:
	case DRM_FORMAT_YUV411:
	case DRM_FORMAT_YVU411:
	case DRM_FORMAT_YUV420:
	case DRM_FORMAT_YVU420:
	case DRM_FORMAT_YUV422:
	case DRM_FORMAT_YVU422:
	case DRM_FORMAT_YUV444:
	case DRM_FORMAT_YVU444:
		return 0;
	default:
		DRM_DEBUG_KMS("invalid pixel format %s\n",
			      drm_get_format_name(r->pixel_format));
		return -EINVAL;
	}
}

static int framebuffer_check(const struct drm_mode_fb_cmd2 *r)
{
	int ret, hsub, vsub, num_planes, i;

	ret = format_check(r);
	if (ret) {
		DRM_DEBUG_KMS("bad framebuffer format %s\n",
			      drm_get_format_name(r->pixel_format));
		return ret;
	}

	hsub = drm_format_horz_chroma_subsampling(r->pixel_format);
	vsub = drm_format_vert_chroma_subsampling(r->pixel_format);
	num_planes = drm_format_num_planes(r->pixel_format);

	if (r->width == 0 || r->width % hsub) {
		DRM_DEBUG_KMS("bad framebuffer width %u\n", r->width);
		return -EINVAL;
	}

	if (r->height == 0 || r->height % vsub) {
		DRM_DEBUG_KMS("bad framebuffer height %u\n", r->height);
		return -EINVAL;
	}

	for (i = 0; i < num_planes; i++) {
		unsigned int width = r->width / (i != 0 ? hsub : 1);
		unsigned int height = r->height / (i != 0 ? vsub : 1);
		unsigned int cpp = drm_format_plane_cpp(r->pixel_format, i);

		if (!r->handles[i]) {
			DRM_DEBUG_KMS("no buffer object handle for plane %d\n", i);
			return -EINVAL;
		}

		if ((uint64_t) width * cpp > UINT_MAX)
			return -ERANGE;

		if ((uint64_t) height * r->pitches[i] + r->offsets[i] > UINT_MAX)
			return -ERANGE;

		if (r->pitches[i] < width * cpp) {
			DRM_DEBUG_KMS("bad pitch %u for plane %d\n", r->pitches[i], i);
			return -EINVAL;
		}
	}

	return 0;
}

static struct drm_framebuffer *add_framebuffer_internal(struct drm_device *dev,
							struct drm_mode_fb_cmd2 *r,
							struct drm_file *file_priv)
{
	struct drm_mode_config *config = &dev->mode_config;
	struct drm_framebuffer *fb;
	int ret;

	if (r->flags & ~DRM_MODE_FB_INTERLACED) {
		DRM_DEBUG_KMS("bad framebuffer flags 0x%08x\n", r->flags);
		return ERR_PTR(-EINVAL);
	}

	if ((config->min_width > r->width) || (r->width > config->max_width)) {
		DRM_DEBUG_KMS("bad framebuffer width %d, should be >= %d && <= %d\n",
			  r->width, config->min_width, config->max_width);
		return ERR_PTR(-EINVAL);
	}
	if ((config->min_height > r->height) || (r->height > config->max_height)) {
		DRM_DEBUG_KMS("bad framebuffer height %d, should be >= %d && <= %d\n",
			  r->height, config->min_height, config->max_height);
		return ERR_PTR(-EINVAL);
	}

	ret = framebuffer_check(r);
	if (ret)
		return ERR_PTR(ret);

	fb = dev->mode_config.funcs->fb_create(dev, file_priv, r);
	if (IS_ERR(fb)) {
		DRM_DEBUG_KMS("could not create framebuffer\n");
		return fb;
	}

	mutex_lock(&file_priv->fbs_lock);
	r->fb_id = fb->base.id;
	list_add(&fb->filp_head, &file_priv->fbs);
	DRM_DEBUG_KMS("[FB:%d]\n", fb->base.id);
	mutex_unlock(&file_priv->fbs_lock);

	return fb;
}

/**
 * drm_mode_addfb2 - add an FB to the graphics configuration
 * @dev: drm device for the ioctl
 * @data: data pointer for the ioctl
 * @file_priv: drm file for the ioctl call
 *
 * Add a new FB to the specified CRTC, given a user request with format. This is
 * the 2nd version of the addfb ioctl, which supports multi-planar framebuffers
 * and uses fourcc codes as pixel format specifiers.
 *
 * Called by the user via ioctl.
 *
 * Returns:
 * Zero on success, negative errno on failure.
 */
int drm_mode_addfb2(struct drm_device *dev,
		    void *data, struct drm_file *file_priv)
{
	struct drm_framebuffer *fb;

	if (!drm_core_check_feature(dev, DRIVER_MODESET))
		return -EINVAL;

	fb = add_framebuffer_internal(dev, data, file_priv);
	if (IS_ERR(fb))
		return PTR_ERR(fb);

	return 0;
}

/**
 * drm_mode_rmfb - remove an FB from the configuration
 * @dev: drm device for the ioctl
 * @data: data pointer for the ioctl
 * @file_priv: drm file for the ioctl call
 *
 * Remove the FB specified by the user.
 *
 * Called by the user via ioctl.
 *
 * Returns:
 * Zero on success, negative errno on failure.
 */
int drm_mode_rmfb(struct drm_device *dev,
		   void *data, struct drm_file *file_priv)
{
	struct drm_framebuffer *fb = NULL;
	struct drm_framebuffer *fbl = NULL;
	uint32_t *id = data;
	int found = 0;

	if (!drm_core_check_feature(dev, DRIVER_MODESET))
		return -EINVAL;

	mutex_lock(&file_priv->fbs_lock);
	mutex_lock(&dev->mode_config.fb_lock);
	fb = __drm_framebuffer_lookup(dev, *id);
	if (!fb)
		goto fail_lookup;

	list_for_each_entry(fbl, &file_priv->fbs, filp_head)
		if (fb == fbl)
			found = 1;
	if (!found)
		goto fail_lookup;

	/* Mark fb as reaped, we still have a ref from fpriv->fbs. */
	__drm_framebuffer_unregister(dev, fb);

	list_del_init(&fb->filp_head);
	mutex_unlock(&dev->mode_config.fb_lock);
	mutex_unlock(&file_priv->fbs_lock);

	drm_framebuffer_remove(fb);

	return 0;

fail_lookup:
	mutex_unlock(&dev->mode_config.fb_lock);
	mutex_unlock(&file_priv->fbs_lock);

	return -ENOENT;
}

/**
 * drm_mode_getfb - get FB info
 * @dev: drm device for the ioctl
 * @data: data pointer for the ioctl
 * @file_priv: drm file for the ioctl call
 *
 * Lookup the FB given its ID and return info about it.
 *
 * Called by the user via ioctl.
 *
 * Returns:
 * Zero on success, negative errno on failure.
 */
int drm_mode_getfb(struct drm_device *dev,
		   void *data, struct drm_file *file_priv)
{
	struct drm_mode_fb_cmd *r = data;
	struct drm_framebuffer *fb;
	int ret;

	if (!drm_core_check_feature(dev, DRIVER_MODESET))
		return -EINVAL;

	fb = drm_framebuffer_lookup(dev, r->fb_id);
	if (!fb)
		return -ENOENT;

	r->height = fb->height;
	r->width = fb->width;
	r->depth = fb->depth;
	r->bpp = fb->bits_per_pixel;
	r->pitch = fb->pitches[0];
	if (fb->funcs->create_handle) {
		if (file_priv->is_master || capable(CAP_SYS_ADMIN) ||
		    drm_is_control_client(file_priv)) {
			ret = fb->funcs->create_handle(fb, file_priv,
						       &r->handle);
		} else {
			/* GET_FB() is an unprivileged ioctl so we must not
			 * return a buffer-handle to non-master processes! For
			 * backwards-compatibility reasons, we cannot make
			 * GET_FB() privileged, so just return an invalid handle
			 * for non-masters. */
			r->handle = 0;
			ret = 0;
		}
	} else {
		ret = -ENODEV;
	}

	drm_framebuffer_unreference(fb);

	return ret;
}

/**
 * drm_mode_dirtyfb_ioctl - flush frontbuffer rendering on an FB
 * @dev: drm device for the ioctl
 * @data: data pointer for the ioctl
 * @file_priv: drm file for the ioctl call
 *
 * Lookup the FB and flush out the damaged area supplied by userspace as a clip
 * rectangle list. Generic userspace which does frontbuffer rendering must call
 * this ioctl to flush out the changes on manual-update display outputs, e.g.
 * usb display-link, mipi manual update panels or edp panel self refresh modes.
 *
 * Modesetting drivers which always update the frontbuffer do not need to
 * implement the corresponding ->dirty framebuffer callback.
 *
 * Called by the user via ioctl.
 *
 * Returns:
 * Zero on success, negative errno on failure.
 */
int drm_mode_dirtyfb_ioctl(struct drm_device *dev,
			   void *data, struct drm_file *file_priv)
{
	struct drm_clip_rect __user *clips_ptr;
	struct drm_clip_rect *clips = NULL;
	struct drm_mode_fb_dirty_cmd *r = data;
	struct drm_framebuffer *fb;
	unsigned flags;
	int num_clips;
	int ret;

	if (!drm_core_check_feature(dev, DRIVER_MODESET))
		return -EINVAL;

	fb = drm_framebuffer_lookup(dev, r->fb_id);
	if (!fb)
		return -ENOENT;

	num_clips = r->num_clips;
	clips_ptr = (struct drm_clip_rect __user *)(unsigned long)r->clips_ptr;

	if (!num_clips != !clips_ptr) {
		ret = -EINVAL;
		goto out_err1;
	}

	flags = DRM_MODE_FB_DIRTY_FLAGS & r->flags;

	/* If userspace annotates copy, clips must come in pairs */
	if (flags & DRM_MODE_FB_DIRTY_ANNOTATE_COPY && (num_clips % 2)) {
		ret = -EINVAL;
		goto out_err1;
	}

	if (num_clips && clips_ptr) {
		if (num_clips < 0 || num_clips > DRM_MODE_FB_DIRTY_MAX_CLIPS) {
			ret = -EINVAL;
			goto out_err1;
		}
		clips = kcalloc(num_clips, sizeof(*clips), GFP_KERNEL);
		if (!clips) {
			ret = -ENOMEM;
			goto out_err1;
		}

		ret = copy_from_user(clips, clips_ptr,
				     num_clips * sizeof(*clips));
		if (ret) {
			ret = -EFAULT;
			goto out_err2;
		}
	}

	if (fb->funcs->dirty) {
		ret = fb->funcs->dirty(fb, file_priv, flags, r->color,
				       clips, num_clips);
	} else {
		ret = -ENOSYS;
	}

out_err2:
	kfree(clips);
out_err1:
	drm_framebuffer_unreference(fb);

	return ret;
}


/**
 * drm_fb_release - remove and free the FBs on this file
 * @priv: drm file for the ioctl
 *
 * Destroy all the FBs associated with @filp.
 *
 * Called by the user via ioctl.
 *
 * Returns:
 * Zero on success, negative errno on failure.
 */
void drm_fb_release(struct drm_file *priv)
{
	struct drm_device *dev = priv->minor->dev;
	struct drm_framebuffer *fb, *tfb;

	/*
	 * When the file gets released that means no one else can access the fb
	 * list any more, so no need to grab fpriv->fbs_lock. And we need to
	 * avoid upsetting lockdep since the universal cursor code adds a
	 * framebuffer while holding mutex locks.
	 *
	 * Note that a real deadlock between fpriv->fbs_lock and the modeset
	 * locks is impossible here since no one else but this function can get
	 * at it any more.
	 */
	list_for_each_entry_safe(fb, tfb, &priv->fbs, filp_head) {

		mutex_lock(&dev->mode_config.fb_lock);
		/* Mark fb as reaped, we still have a ref from fpriv->fbs. */
		__drm_framebuffer_unregister(dev, fb);
		mutex_unlock(&dev->mode_config.fb_lock);

		list_del_init(&fb->filp_head);

		/* This will also drop the fpriv->fbs reference. */
		drm_framebuffer_remove(fb);
	}
}

/**
 * drm_property_create - create a new property type
 * @dev: drm device
 * @flags: flags specifying the property type
 * @name: name of the property
 * @num_values: number of pre-defined values
 *
 * This creates a new generic drm property which can then be attached to a drm
 * object with drm_object_attach_property. The returned property object must be
 * freed with drm_property_destroy.
 *
 * Note that the DRM core keeps a per-device list of properties and that, if
 * drm_mode_config_cleanup() is called, it will destroy all properties created
 * by the driver.
 *
 * Returns:
 * A pointer to the newly created property on success, NULL on failure.
 */
struct drm_property *drm_property_create(struct drm_device *dev, int flags,
					 const char *name, int num_values)
{
	struct drm_property *property = NULL;
	int ret;

	property = kzalloc(sizeof(struct drm_property), GFP_KERNEL);
	if (!property)
		return NULL;

	property->dev = dev;

	if (num_values) {
		property->values = kcalloc(num_values, sizeof(uint64_t),
					   GFP_KERNEL);
		if (!property->values)
			goto fail;
	}

	ret = drm_mode_object_get(dev, &property->base, DRM_MODE_OBJECT_PROPERTY);
	if (ret)
		goto fail;

	property->flags = flags;
	property->num_values = num_values;
	INIT_LIST_HEAD(&property->enum_list);

	if (name) {
		strncpy(property->name, name, DRM_PROP_NAME_LEN);
		property->name[DRM_PROP_NAME_LEN-1] = '\0';
	}

	list_add_tail(&property->head, &dev->mode_config.property_list);

	WARN_ON(!drm_property_type_valid(property));

	return property;
fail:
	kfree(property->values);
	kfree(property);
	return NULL;
}
EXPORT_SYMBOL(drm_property_create);

/**
 * drm_property_create_enum - create a new enumeration property type
 * @dev: drm device
 * @flags: flags specifying the property type
 * @name: name of the property
 * @props: enumeration lists with property values
 * @num_values: number of pre-defined values
 *
 * This creates a new generic drm property which can then be attached to a drm
 * object with drm_object_attach_property. The returned property object must be
 * freed with drm_property_destroy.
 *
 * Userspace is only allowed to set one of the predefined values for enumeration
 * properties.
 *
 * Returns:
 * A pointer to the newly created property on success, NULL on failure.
 */
struct drm_property *drm_property_create_enum(struct drm_device *dev, int flags,
					 const char *name,
					 const struct drm_prop_enum_list *props,
					 int num_values)
{
	struct drm_property *property;
	int i, ret;

	flags |= DRM_MODE_PROP_ENUM;

	property = drm_property_create(dev, flags, name, num_values);
	if (!property)
		return NULL;

	for (i = 0; i < num_values; i++) {
		ret = drm_property_add_enum(property, i,
				      props[i].type,
				      props[i].name);
		if (ret) {
			drm_property_destroy(dev, property);
			return NULL;
		}
	}

	return property;
}
EXPORT_SYMBOL(drm_property_create_enum);

/**
 * drm_property_create_bitmask - create a new bitmask property type
 * @dev: drm device
 * @flags: flags specifying the property type
 * @name: name of the property
 * @props: enumeration lists with property bitflags
 * @num_props: size of the @props array
 * @supported_bits: bitmask of all supported enumeration values
 *
 * This creates a new bitmask drm property which can then be attached to a drm
 * object with drm_object_attach_property. The returned property object must be
 * freed with drm_property_destroy.
 *
 * Compared to plain enumeration properties userspace is allowed to set any
 * or'ed together combination of the predefined property bitflag values
 *
 * Returns:
 * A pointer to the newly created property on success, NULL on failure.
 */
struct drm_property *drm_property_create_bitmask(struct drm_device *dev,
					 int flags, const char *name,
					 const struct drm_prop_enum_list *props,
					 int num_props,
					 uint64_t supported_bits)
{
	struct drm_property *property;
	int i, ret, index = 0;
	int num_values = hweight64(supported_bits);

	flags |= DRM_MODE_PROP_BITMASK;

	property = drm_property_create(dev, flags, name, num_values);
	if (!property)
		return NULL;
	for (i = 0; i < num_props; i++) {
		if (!(supported_bits & (1ULL << props[i].type)))
			continue;

		if (WARN_ON(index >= num_values)) {
			drm_property_destroy(dev, property);
			return NULL;
		}

		ret = drm_property_add_enum(property, index++,
				      props[i].type,
				      props[i].name);
		if (ret) {
			drm_property_destroy(dev, property);
			return NULL;
		}
	}

	return property;
}
EXPORT_SYMBOL(drm_property_create_bitmask);

static struct drm_property *property_create_range(struct drm_device *dev,
					 int flags, const char *name,
					 uint64_t min, uint64_t max)
{
	struct drm_property *property;

	property = drm_property_create(dev, flags, name, 2);
	if (!property)
		return NULL;

	property->values[0] = min;
	property->values[1] = max;

	return property;
}

/**
 * drm_property_create_range - create a new ranged property type
 * @dev: drm device
 * @flags: flags specifying the property type
 * @name: name of the property
 * @min: minimum value of the property
 * @max: maximum value of the property
 *
 * This creates a new generic drm property which can then be attached to a drm
 * object with drm_object_attach_property. The returned property object must be
 * freed with drm_property_destroy.
 *
 * Userspace is allowed to set any integer value in the (min, max) range
 * inclusive.
 *
 * Returns:
 * A pointer to the newly created property on success, NULL on failure.
 */
struct drm_property *drm_property_create_range(struct drm_device *dev, int flags,
					 const char *name,
					 uint64_t min, uint64_t max)
{
	return property_create_range(dev, DRM_MODE_PROP_RANGE | flags,
			name, min, max);
}
EXPORT_SYMBOL(drm_property_create_range);

struct drm_property *drm_property_create_signed_range(struct drm_device *dev,
					 int flags, const char *name,
					 int64_t min, int64_t max)
{
	return property_create_range(dev, DRM_MODE_PROP_SIGNED_RANGE | flags,
			name, I642U64(min), I642U64(max));
}
EXPORT_SYMBOL(drm_property_create_signed_range);

struct drm_property *drm_property_create_object(struct drm_device *dev,
					 int flags, const char *name, uint32_t type)
{
	struct drm_property *property;

	flags |= DRM_MODE_PROP_OBJECT;

	property = drm_property_create(dev, flags, name, 1);
	if (!property)
		return NULL;

	property->values[0] = type;

	return property;
}
EXPORT_SYMBOL(drm_property_create_object);

/**
 * drm_property_add_enum - add a possible value to an enumeration property
 * @property: enumeration property to change
 * @index: index of the new enumeration
 * @value: value of the new enumeration
 * @name: symbolic name of the new enumeration
 *
 * This functions adds enumerations to a property.
 *
 * It's use is deprecated, drivers should use one of the more specific helpers
 * to directly create the property with all enumerations already attached.
 *
 * Returns:
 * Zero on success, error code on failure.
 */
int drm_property_add_enum(struct drm_property *property, int index,
			  uint64_t value, const char *name)
{
	struct drm_property_enum *prop_enum;

	if (!(drm_property_type_is(property, DRM_MODE_PROP_ENUM) ||
			drm_property_type_is(property, DRM_MODE_PROP_BITMASK)))
		return -EINVAL;

	/*
	 * Bitmask enum properties have the additional constraint of values
	 * from 0 to 63
	 */
	if (drm_property_type_is(property, DRM_MODE_PROP_BITMASK) &&
			(value > 63))
		return -EINVAL;

	if (!list_empty(&property->enum_list)) {
		list_for_each_entry(prop_enum, &property->enum_list, head) {
			if (prop_enum->value == value) {
				strncpy(prop_enum->name, name, DRM_PROP_NAME_LEN);
				prop_enum->name[DRM_PROP_NAME_LEN-1] = '\0';
				return 0;
			}
		}
	}

	prop_enum = kzalloc(sizeof(struct drm_property_enum), GFP_KERNEL);
	if (!prop_enum)
		return -ENOMEM;

	strncpy(prop_enum->name, name, DRM_PROP_NAME_LEN);
	prop_enum->name[DRM_PROP_NAME_LEN-1] = '\0';
	prop_enum->value = value;

	property->values[index] = value;
	list_add_tail(&prop_enum->head, &property->enum_list);
	return 0;
}
EXPORT_SYMBOL(drm_property_add_enum);

/**
 * drm_property_destroy - destroy a drm property
 * @dev: drm device
 * @property: property to destry
 *
 * This function frees a property including any attached resources like
 * enumeration values.
 */
void drm_property_destroy(struct drm_device *dev, struct drm_property *property)
{
	struct drm_property_enum *prop_enum, *pt;

	list_for_each_entry_safe(prop_enum, pt, &property->enum_list, head) {
		list_del(&prop_enum->head);
		kfree(prop_enum);
	}

	if (property->num_values)
		kfree(property->values);
	drm_mode_object_put(dev, &property->base);
	list_del(&property->head);
	kfree(property);
}
EXPORT_SYMBOL(drm_property_destroy);

/**
 * drm_object_attach_property - attach a property to a modeset object
 * @obj: drm modeset object
 * @property: property to attach
 * @init_val: initial value of the property
 *
 * This attaches the given property to the modeset object with the given initial
 * value. Currently this function cannot fail since the properties are stored in
 * a statically sized array.
 */
void drm_object_attach_property(struct drm_mode_object *obj,
				struct drm_property *property,
				uint64_t init_val)
{
	int count = obj->properties->count;

	if (count == DRM_OBJECT_MAX_PROPERTY) {
		WARN(1, "Failed to attach object property (type: 0x%x). Please "
			"increase DRM_OBJECT_MAX_PROPERTY by 1 for each time "
			"you see this message on the same object type.\n",
			obj->type);
		return;
	}

	obj->properties->properties[count] = property;
	obj->properties->values[count] = init_val;
	obj->properties->count++;
}
EXPORT_SYMBOL(drm_object_attach_property);

/**
 * drm_object_property_set_value - set the value of a property
 * @obj: drm mode object to set property value for
 * @property: property to set
 * @val: value the property should be set to
 *
 * This functions sets a given property on a given object. This function only
 * changes the software state of the property, it does not call into the
 * driver's ->set_property callback.
 *
 * Returns:
 * Zero on success, error code on failure.
 */
int drm_object_property_set_value(struct drm_mode_object *obj,
				  struct drm_property *property, uint64_t val)
{
	int i;

	for (i = 0; i < obj->properties->count; i++) {
		if (obj->properties->properties[i] == property) {
			obj->properties->values[i] = val;
			return 0;
		}
	}

	return -EINVAL;
}
EXPORT_SYMBOL(drm_object_property_set_value);

/**
 * drm_object_property_get_value - retrieve the value of a property
 * @obj: drm mode object to get property value from
 * @property: property to retrieve
 * @val: storage for the property value
 *
 * This function retrieves the softare state of the given property for the given
 * property. Since there is no driver callback to retrieve the current property
 * value this might be out of sync with the hardware, depending upon the driver
 * and property.
 *
 * Returns:
 * Zero on success, error code on failure.
 */
int drm_object_property_get_value(struct drm_mode_object *obj,
				  struct drm_property *property, uint64_t *val)
{
	int i;

	for (i = 0; i < obj->properties->count; i++) {
		if (obj->properties->properties[i] == property) {
			*val = obj->properties->values[i];
			return 0;
		}
	}

	return -EINVAL;
}
EXPORT_SYMBOL(drm_object_property_get_value);

/**
 * drm_mode_getproperty_ioctl - get the property metadata
 * @dev: DRM device
 * @data: ioctl data
 * @file_priv: DRM file info
 *
 * This function retrieves the metadata for a given property, like the different
 * possible values for an enum property or the limits for a range property.
 *
 * Blob properties are special
 *
 * Called by the user via ioctl.
 *
 * Returns:
 * Zero on success, negative errno on failure.
 */
int drm_mode_getproperty_ioctl(struct drm_device *dev,
			       void *data, struct drm_file *file_priv)
{
	struct drm_mode_get_property *out_resp = data;
	struct drm_property *property;
	int enum_count = 0;
	int value_count = 0;
	int ret = 0, i;
	int copied;
	struct drm_property_enum *prop_enum;
	struct drm_mode_property_enum __user *enum_ptr;
	uint64_t __user *values_ptr;

	if (!drm_core_check_feature(dev, DRIVER_MODESET))
		return -EINVAL;

	drm_modeset_lock_all(dev);
	property = drm_property_find(dev, out_resp->prop_id);
	if (!property) {
		ret = -ENOENT;
		goto done;
	}

	if (drm_property_type_is(property, DRM_MODE_PROP_ENUM) ||
			drm_property_type_is(property, DRM_MODE_PROP_BITMASK)) {
		list_for_each_entry(prop_enum, &property->enum_list, head)
			enum_count++;
	}

	value_count = property->num_values;

	strncpy(out_resp->name, property->name, DRM_PROP_NAME_LEN);
	out_resp->name[DRM_PROP_NAME_LEN-1] = 0;
	out_resp->flags = property->flags;

	if ((out_resp->count_values >= value_count) && value_count) {
		values_ptr = (uint64_t __user *)(unsigned long)out_resp->values_ptr;
		for (i = 0; i < value_count; i++) {
			if (copy_to_user(values_ptr + i, &property->values[i], sizeof(uint64_t))) {
				ret = -EFAULT;
				goto done;
			}
		}
	}
	out_resp->count_values = value_count;

	if (drm_property_type_is(property, DRM_MODE_PROP_ENUM) ||
			drm_property_type_is(property, DRM_MODE_PROP_BITMASK)) {
		if ((out_resp->count_enum_blobs >= enum_count) && enum_count) {
			copied = 0;
			enum_ptr = (struct drm_mode_property_enum __user *)(unsigned long)out_resp->enum_blob_ptr;
			list_for_each_entry(prop_enum, &property->enum_list, head) {

				if (copy_to_user(&enum_ptr[copied].value, &prop_enum->value, sizeof(uint64_t))) {
					ret = -EFAULT;
					goto done;
				}

				if (copy_to_user(&enum_ptr[copied].name,
						 &prop_enum->name, DRM_PROP_NAME_LEN)) {
					ret = -EFAULT;
					goto done;
				}
				copied++;
			}
		}
		out_resp->count_enum_blobs = enum_count;
	}

	/*
	 * NOTE: The idea seems to have been to use this to read all the blob
	 * property values. But nothing ever added them to the corresponding
	 * list, userspace always used the special-purpose get_blob ioctl to
	 * read the value for a blob property. It also doesn't make a lot of
	 * sense to return values here when everything else is just metadata for
	 * the property itself.
	 */
	if (drm_property_type_is(property, DRM_MODE_PROP_BLOB))
		out_resp->count_enum_blobs = 0;
done:
	drm_modeset_unlock_all(dev);
	return ret;
}

static struct drm_property_blob *
drm_property_create_blob(struct drm_device *dev, size_t length,
			 const void *data)
{
	struct drm_property_blob *blob;
	int ret;

	if (!length || !data)
		return NULL;

	blob = kzalloc(sizeof(struct drm_property_blob)+length, GFP_KERNEL);
	if (!blob)
		return NULL;

	ret = drm_mode_object_get(dev, &blob->base, DRM_MODE_OBJECT_BLOB);
	if (ret) {
		kfree(blob);
		return NULL;
	}

	blob->length = length;

	memcpy(blob->data, data, length);

	list_add_tail(&blob->head, &dev->mode_config.property_blob_list);
	return blob;
}

static void drm_property_destroy_blob(struct drm_device *dev,
			       struct drm_property_blob *blob)
{
	drm_mode_object_put(dev, &blob->base);
	list_del(&blob->head);
	kfree(blob);
}

/**
 * drm_mode_getblob_ioctl - get the contents of a blob property value
 * @dev: DRM device
 * @data: ioctl data
 * @file_priv: DRM file info
 *
 * This function retrieves the contents of a blob property. The value stored in
 * an object's blob property is just a normal modeset object id.
 *
 * Called by the user via ioctl.
 *
 * Returns:
 * Zero on success, negative errno on failure.
 */
int drm_mode_getblob_ioctl(struct drm_device *dev,
			   void *data, struct drm_file *file_priv)
{
	struct drm_mode_get_blob *out_resp = data;
	struct drm_property_blob *blob;
	int ret = 0;
	void __user *blob_ptr;

	if (!drm_core_check_feature(dev, DRIVER_MODESET))
		return -EINVAL;

	drm_modeset_lock_all(dev);
	blob = drm_property_blob_find(dev, out_resp->blob_id);
	if (!blob) {
		ret = -ENOENT;
		goto done;
	}

	if (out_resp->length == blob->length) {
		blob_ptr = (void __user *)(unsigned long)out_resp->data;
		if (copy_to_user(blob_ptr, blob->data, blob->length)) {
			ret = -EFAULT;
			goto done;
		}
	}
	out_resp->length = blob->length;

done:
	drm_modeset_unlock_all(dev);
	return ret;
}

/**
 * drm_mode_connector_set_path_property - set tile property on connector
 * @connector: connector to set property on.
 * @path: path to use for property.
 *
 * This creates a property to expose to userspace to specify a
 * connector path. This is mainly used for DisplayPort MST where
 * connectors have a topology and we want to allow userspace to give
 * them more meaningful names.
 *
 * Returns:
 * Zero on success, negative errno on failure.
 */
int drm_mode_connector_set_path_property(struct drm_connector *connector,
					 const char *path)
{
	struct drm_device *dev = connector->dev;
	size_t size = strlen(path) + 1;
	int ret;

	connector->path_blob_ptr = drm_property_create_blob(connector->dev,
							    size, path);
	if (!connector->path_blob_ptr)
		return -EINVAL;

	ret = drm_object_property_set_value(&connector->base,
					    dev->mode_config.path_property,
					    connector->path_blob_ptr->base.id);
	return ret;
}
EXPORT_SYMBOL(drm_mode_connector_set_path_property);

/**
 * drm_mode_connector_set_tile_property - set tile property on connector
 * @connector: connector to set property on.
 *
 * This looks up the tile information for a connector, and creates a
 * property for userspace to parse if it exists. The property is of
 * the form of 8 integers using ':' as a separator.
 *
 * Returns:
 * Zero on success, errno on failure.
 */
int drm_mode_connector_set_tile_property(struct drm_connector *connector)
{
	struct drm_device *dev = connector->dev;
	int ret, size;
	char tile[256];

	if (connector->tile_blob_ptr)
		drm_property_destroy_blob(dev, connector->tile_blob_ptr);

	if (!connector->has_tile) {
		connector->tile_blob_ptr = NULL;
		ret = drm_object_property_set_value(&connector->base,
						    dev->mode_config.tile_property, 0);
		return ret;
	}

	snprintf(tile, 256, "%d:%d:%d:%d:%d:%d:%d:%d",
		 connector->tile_group->id, connector->tile_is_single_monitor,
		 connector->num_h_tile, connector->num_v_tile,
		 connector->tile_h_loc, connector->tile_v_loc,
		 connector->tile_h_size, connector->tile_v_size);
	size = strlen(tile) + 1;

	connector->tile_blob_ptr = drm_property_create_blob(connector->dev,
							    size, tile);
	if (!connector->tile_blob_ptr)
		return -EINVAL;

	ret = drm_object_property_set_value(&connector->base,
					    dev->mode_config.tile_property,
					    connector->tile_blob_ptr->base.id);
	return ret;
}
EXPORT_SYMBOL(drm_mode_connector_set_tile_property);

/**
 * drm_mode_connector_update_edid_property - update the edid property of a connector
 * @connector: drm connector
 * @edid: new value of the edid property
 *
 * This function creates a new blob modeset object and assigns its id to the
 * connector's edid property.
 *
 * Returns:
 * Zero on success, negative errno on failure.
 */
int drm_mode_connector_update_edid_property(struct drm_connector *connector,
					    const struct edid *edid)
{
	struct drm_device *dev = connector->dev;
	size_t size;
	int ret;

	/* ignore requests to set edid when overridden */
	if (connector->override_edid)
		return 0;

	if (connector->edid_blob_ptr)
		drm_property_destroy_blob(dev, connector->edid_blob_ptr);

	/* Delete edid, when there is none. */
	if (!edid) {
		connector->edid_blob_ptr = NULL;
		ret = drm_object_property_set_value(&connector->base, dev->mode_config.edid_property, 0);
		return ret;
	}

	size = EDID_LENGTH * (1 + edid->extensions);
	connector->edid_blob_ptr = drm_property_create_blob(connector->dev,
							    size, edid);
	if (!connector->edid_blob_ptr)
		return -EINVAL;

	ret = drm_object_property_set_value(&connector->base,
					       dev->mode_config.edid_property,
					       connector->edid_blob_ptr->base.id);

	return ret;
}
EXPORT_SYMBOL(drm_mode_connector_update_edid_property);

/* Some properties could refer to dynamic refcnt'd objects, or things that
 * need special locking to handle lifetime issues (ie. to ensure the prop
 * value doesn't become invalid part way through the property update due to
 * race).  The value returned by reference via 'obj' should be passed back
 * to drm_property_change_valid_put() after the property is set (and the
 * object to which the property is attached has a chance to take it's own
 * reference).
 */
static bool drm_property_change_valid_get(struct drm_property *property,
					 uint64_t value, struct drm_mode_object **ref)
{
	int i;

	if (property->flags & DRM_MODE_PROP_IMMUTABLE)
		return false;

	*ref = NULL;

	if (drm_property_type_is(property, DRM_MODE_PROP_RANGE)) {
		if (value < property->values[0] || value > property->values[1])
			return false;
		return true;
	} else if (drm_property_type_is(property, DRM_MODE_PROP_SIGNED_RANGE)) {
		int64_t svalue = U642I64(value);

		if (svalue < U642I64(property->values[0]) ||
				svalue > U642I64(property->values[1]))
			return false;
		return true;
	} else if (drm_property_type_is(property, DRM_MODE_PROP_BITMASK)) {
		uint64_t valid_mask = 0;

		for (i = 0; i < property->num_values; i++)
			valid_mask |= (1ULL << property->values[i]);
		return !(value & ~valid_mask);
	} else if (drm_property_type_is(property, DRM_MODE_PROP_BLOB)) {
		/* Only the driver knows */
		return true;
	} else if (drm_property_type_is(property, DRM_MODE_PROP_OBJECT)) {
<<<<<<< HEAD
		/* a zero value for an object property translates to null: */
		if (value == 0)
			return true;

		/* handle refcnt'd objects specially: */
		if (property->values[0] == DRM_MODE_OBJECT_FB) {
			struct drm_framebuffer *fb;
			fb = drm_framebuffer_lookup(property->dev, value);
			if (fb) {
				*ref = &fb->base;
				return true;
			} else {
				return false;
			}
		} else {
			return _object_find(property->dev, value, property->values[0]) != NULL;
		}
	} else {
		int i;
		for (i = 0; i < property->num_values; i++)
			if (property->values[i] == value)
				return true;
		return false;
=======
		struct drm_mode_object *obj;

		/* a zero value for an object property translates to null: */
		if (value == 0)
			return true;
		/*
		 * NOTE: use _object_find() directly to bypass restriction on
		 * looking up refcnt'd objects (ie. fb's).  For a refcnt'd
		 * object this could race against object finalization, so it
		 * simply tells us that the object *was* valid.  Which is good
		 * enough.
		 */
		obj = _object_find(property->dev, value, property->values[0]);
		return obj != NULL;
>>>>>>> dafffda0
	}

	for (i = 0; i < property->num_values; i++)
		if (property->values[i] == value)
			return true;
	return false;
}

static void drm_property_change_valid_put(struct drm_property *property,
		struct drm_mode_object *ref)
{
	if (!ref)
		return;

	if (drm_property_type_is(property, DRM_MODE_PROP_OBJECT)) {
		if (property->values[0] == DRM_MODE_OBJECT_FB)
			drm_framebuffer_unreference(obj_to_fb(ref));
	}
}

/**
 * drm_mode_connector_property_set_ioctl - set the current value of a connector property
 * @dev: DRM device
 * @data: ioctl data
 * @file_priv: DRM file info
 *
 * This function sets the current value for a connectors's property. It also
 * calls into a driver's ->set_property callback to update the hardware state
 *
 * Called by the user via ioctl.
 *
 * Returns:
 * Zero on success, negative errno on failure.
 */
int drm_mode_connector_property_set_ioctl(struct drm_device *dev,
				       void *data, struct drm_file *file_priv)
{
	struct drm_mode_connector_set_property *conn_set_prop = data;
	struct drm_mode_obj_set_property obj_set_prop = {
		.value = conn_set_prop->value,
		.prop_id = conn_set_prop->prop_id,
		.obj_id = conn_set_prop->connector_id,
		.obj_type = DRM_MODE_OBJECT_CONNECTOR
	};

	/* It does all the locking and checking we need */
	return drm_mode_obj_set_property_ioctl(dev, &obj_set_prop, file_priv);
}

static int drm_mode_connector_set_obj_prop(struct drm_mode_object *obj,
					   struct drm_property *property,
					   uint64_t value)
{
	int ret = -EINVAL;
	struct drm_connector *connector = obj_to_connector(obj);

	/* Do DPMS ourselves */
	if (property == connector->dev->mode_config.dpms_property) {
		if (connector->funcs->dpms)
			(*connector->funcs->dpms)(connector, (int)value);
		ret = 0;
	} else if (connector->funcs->set_property)
		ret = connector->funcs->set_property(connector, property, value);

	/* store the property value if successful */
	if (!ret)
		drm_object_property_set_value(&connector->base, property, value);
	return ret;
}

static int drm_mode_crtc_set_obj_prop(struct drm_mode_object *obj,
				      struct drm_property *property,
				      uint64_t value)
{
	int ret = -EINVAL;
	struct drm_crtc *crtc = obj_to_crtc(obj);

	if (crtc->funcs->set_property)
		ret = crtc->funcs->set_property(crtc, property, value);
	if (!ret)
		drm_object_property_set_value(obj, property, value);

	return ret;
}

/**
 * drm_mode_plane_set_obj_prop - set the value of a property
 * @plane: drm plane object to set property value for
 * @property: property to set
 * @value: value the property should be set to
 *
 * This functions sets a given property on a given plane object. This function
 * calls the driver's ->set_property callback and changes the software state of
 * the property if the callback succeeds.
 *
 * Returns:
 * Zero on success, error code on failure.
 */
int drm_mode_plane_set_obj_prop(struct drm_plane *plane,
				struct drm_property *property,
				uint64_t value)
{
	int ret = -EINVAL;
	struct drm_mode_object *obj = &plane->base;

	if (plane->funcs->set_property)
		ret = plane->funcs->set_property(plane, property, value);
	if (!ret)
		drm_object_property_set_value(obj, property, value);

	return ret;
}
EXPORT_SYMBOL(drm_mode_plane_set_obj_prop);

/**
 * drm_mode_obj_get_properties_ioctl - get the current value of a object's property
 * @dev: DRM device
 * @data: ioctl data
 * @file_priv: DRM file info
 *
 * This function retrieves the current value for an object's property. Compared
 * to the connector specific ioctl this one is extended to also work on crtc and
 * plane objects.
 *
 * Called by the user via ioctl.
 *
 * Returns:
 * Zero on success, negative errno on failure.
 */
int drm_mode_obj_get_properties_ioctl(struct drm_device *dev, void *data,
				      struct drm_file *file_priv)
{
	struct drm_mode_obj_get_properties *arg = data;
	struct drm_mode_object *obj;
	int ret = 0;
	int i;
	int copied = 0;
	int props_count = 0;
	uint32_t __user *props_ptr;
	uint64_t __user *prop_values_ptr;

	if (!drm_core_check_feature(dev, DRIVER_MODESET))
		return -EINVAL;

	drm_modeset_lock_all(dev);

	obj = drm_mode_object_find(dev, arg->obj_id, arg->obj_type);
	if (!obj) {
		ret = -ENOENT;
		goto out;
	}
	if (!obj->properties) {
		ret = -EINVAL;
		goto out;
	}

	props_count = obj->properties->count;

	/* This ioctl is called twice, once to determine how much space is
	 * needed, and the 2nd time to fill it. */
	if ((arg->count_props >= props_count) && props_count) {
		copied = 0;
		props_ptr = (uint32_t __user *)(unsigned long)(arg->props_ptr);
		prop_values_ptr = (uint64_t __user *)(unsigned long)
				  (arg->prop_values_ptr);
		for (i = 0; i < props_count; i++) {
			struct drm_property *prop = obj->properties->properties[i];
			uint64_t val;

			ret = drm_object_property_get_value(obj, prop, &val);
			if (ret)
				goto out;

			if (put_user(prop->base.id, props_ptr + copied)) {
				ret = -EFAULT;
				goto out;
			}

			if (put_user(val, prop_values_ptr + copied)) {
				ret = -EFAULT;
				goto out;
			}
			copied++;
		}
	}
	arg->count_props = props_count;
out:
	drm_modeset_unlock_all(dev);
	return ret;
}

/**
 * drm_mode_obj_set_property_ioctl - set the current value of an object's property
 * @dev: DRM device
 * @data: ioctl data
 * @file_priv: DRM file info
 *
 * This function sets the current value for an object's property. It also calls
 * into a driver's ->set_property callback to update the hardware state.
 * Compared to the connector specific ioctl this one is extended to also work on
 * crtc and plane objects.
 *
 * Called by the user via ioctl.
 *
 * Returns:
 * Zero on success, negative errno on failure.
 */
int drm_mode_obj_set_property_ioctl(struct drm_device *dev, void *data,
				    struct drm_file *file_priv)
{
	struct drm_mode_obj_set_property *arg = data;
	struct drm_mode_object *arg_obj;
	struct drm_mode_object *prop_obj;
	struct drm_property *property;
	int i, ret = -EINVAL;
	struct drm_mode_object *ref;

	if (!drm_core_check_feature(dev, DRIVER_MODESET))
		return -EINVAL;

	drm_modeset_lock_all(dev);

	arg_obj = drm_mode_object_find(dev, arg->obj_id, arg->obj_type);
	if (!arg_obj) {
		ret = -ENOENT;
		goto out;
	}
	if (!arg_obj->properties)
		goto out;

	for (i = 0; i < arg_obj->properties->count; i++)
		if (arg_obj->properties->properties[i]->base.id == arg->prop_id)
			break;

	if (i == arg_obj->properties->count)
		goto out;

	prop_obj = drm_mode_object_find(dev, arg->prop_id,
					DRM_MODE_OBJECT_PROPERTY);
	if (!prop_obj) {
		ret = -ENOENT;
		goto out;
	}
	property = obj_to_property(prop_obj);

	if (!drm_property_change_valid_get(property, arg->value, &ref))
		goto out;

	switch (arg_obj->type) {
	case DRM_MODE_OBJECT_CONNECTOR:
		ret = drm_mode_connector_set_obj_prop(arg_obj, property,
						      arg->value);
		break;
	case DRM_MODE_OBJECT_CRTC:
		ret = drm_mode_crtc_set_obj_prop(arg_obj, property, arg->value);
		break;
	case DRM_MODE_OBJECT_PLANE:
		ret = drm_mode_plane_set_obj_prop(obj_to_plane(arg_obj),
						  property, arg->value);
		break;
	}

	drm_property_change_valid_put(property, ref);

out:
	drm_modeset_unlock_all(dev);
	return ret;
}

/**
 * drm_mode_connector_attach_encoder - attach a connector to an encoder
 * @connector: connector to attach
 * @encoder: encoder to attach @connector to
 *
 * This function links up a connector to an encoder. Note that the routing
 * restrictions between encoders and crtcs are exposed to userspace through the
 * possible_clones and possible_crtcs bitmasks.
 *
 * Returns:
 * Zero on success, negative errno on failure.
 */
int drm_mode_connector_attach_encoder(struct drm_connector *connector,
				      struct drm_encoder *encoder)
{
	int i;

	for (i = 0; i < DRM_CONNECTOR_MAX_ENCODER; i++) {
		if (connector->encoder_ids[i] == 0) {
			connector->encoder_ids[i] = encoder->base.id;
			return 0;
		}
	}
	return -ENOMEM;
}
EXPORT_SYMBOL(drm_mode_connector_attach_encoder);

/**
 * drm_mode_crtc_set_gamma_size - set the gamma table size
 * @crtc: CRTC to set the gamma table size for
 * @gamma_size: size of the gamma table
 *
 * Drivers which support gamma tables should set this to the supported gamma
 * table size when initializing the CRTC. Currently the drm core only supports a
 * fixed gamma table size.
 *
 * Returns:
 * Zero on success, negative errno on failure.
 */
int drm_mode_crtc_set_gamma_size(struct drm_crtc *crtc,
				 int gamma_size)
{
	crtc->gamma_size = gamma_size;

	crtc->gamma_store = kcalloc(gamma_size, sizeof(uint16_t) * 3,
				    GFP_KERNEL);
	if (!crtc->gamma_store) {
		crtc->gamma_size = 0;
		return -ENOMEM;
	}

	return 0;
}
EXPORT_SYMBOL(drm_mode_crtc_set_gamma_size);

/**
 * drm_mode_gamma_set_ioctl - set the gamma table
 * @dev: DRM device
 * @data: ioctl data
 * @file_priv: DRM file info
 *
 * Set the gamma table of a CRTC to the one passed in by the user. Userspace can
 * inquire the required gamma table size through drm_mode_gamma_get_ioctl.
 *
 * Called by the user via ioctl.
 *
 * Returns:
 * Zero on success, negative errno on failure.
 */
int drm_mode_gamma_set_ioctl(struct drm_device *dev,
			     void *data, struct drm_file *file_priv)
{
	struct drm_mode_crtc_lut *crtc_lut = data;
	struct drm_crtc *crtc;
	void *r_base, *g_base, *b_base;
	int size;
	int ret = 0;

	if (!drm_core_check_feature(dev, DRIVER_MODESET))
		return -EINVAL;

	drm_modeset_lock_all(dev);
	crtc = drm_crtc_find(dev, crtc_lut->crtc_id);
	if (!crtc) {
		ret = -ENOENT;
		goto out;
	}

	if (crtc->funcs->gamma_set == NULL) {
		ret = -ENOSYS;
		goto out;
	}

	/* memcpy into gamma store */
	if (crtc_lut->gamma_size != crtc->gamma_size) {
		ret = -EINVAL;
		goto out;
	}

	size = crtc_lut->gamma_size * (sizeof(uint16_t));
	r_base = crtc->gamma_store;
	if (copy_from_user(r_base, (void __user *)(unsigned long)crtc_lut->red, size)) {
		ret = -EFAULT;
		goto out;
	}

	g_base = r_base + size;
	if (copy_from_user(g_base, (void __user *)(unsigned long)crtc_lut->green, size)) {
		ret = -EFAULT;
		goto out;
	}

	b_base = g_base + size;
	if (copy_from_user(b_base, (void __user *)(unsigned long)crtc_lut->blue, size)) {
		ret = -EFAULT;
		goto out;
	}

	crtc->funcs->gamma_set(crtc, r_base, g_base, b_base, 0, crtc->gamma_size);

out:
	drm_modeset_unlock_all(dev);
	return ret;

}

/**
 * drm_mode_gamma_get_ioctl - get the gamma table
 * @dev: DRM device
 * @data: ioctl data
 * @file_priv: DRM file info
 *
 * Copy the current gamma table into the storage provided. This also provides
 * the gamma table size the driver expects, which can be used to size the
 * allocated storage.
 *
 * Called by the user via ioctl.
 *
 * Returns:
 * Zero on success, negative errno on failure.
 */
int drm_mode_gamma_get_ioctl(struct drm_device *dev,
			     void *data, struct drm_file *file_priv)
{
	struct drm_mode_crtc_lut *crtc_lut = data;
	struct drm_crtc *crtc;
	void *r_base, *g_base, *b_base;
	int size;
	int ret = 0;

	if (!drm_core_check_feature(dev, DRIVER_MODESET))
		return -EINVAL;

	drm_modeset_lock_all(dev);
	crtc = drm_crtc_find(dev, crtc_lut->crtc_id);
	if (!crtc) {
		ret = -ENOENT;
		goto out;
	}

	/* memcpy into gamma store */
	if (crtc_lut->gamma_size != crtc->gamma_size) {
		ret = -EINVAL;
		goto out;
	}

	size = crtc_lut->gamma_size * (sizeof(uint16_t));
	r_base = crtc->gamma_store;
	if (copy_to_user((void __user *)(unsigned long)crtc_lut->red, r_base, size)) {
		ret = -EFAULT;
		goto out;
	}

	g_base = r_base + size;
	if (copy_to_user((void __user *)(unsigned long)crtc_lut->green, g_base, size)) {
		ret = -EFAULT;
		goto out;
	}

	b_base = g_base + size;
	if (copy_to_user((void __user *)(unsigned long)crtc_lut->blue, b_base, size)) {
		ret = -EFAULT;
		goto out;
	}
out:
	drm_modeset_unlock_all(dev);
	return ret;
}

/**
 * drm_mode_page_flip_ioctl - schedule an asynchronous fb update
 * @dev: DRM device
 * @data: ioctl data
 * @file_priv: DRM file info
 *
 * This schedules an asynchronous update on a given CRTC, called page flip.
 * Optionally a drm event is generated to signal the completion of the event.
 * Generic drivers cannot assume that a pageflip with changed framebuffer
 * properties (including driver specific metadata like tiling layout) will work,
 * but some drivers support e.g. pixel format changes through the pageflip
 * ioctl.
 *
 * Called by the user via ioctl.
 *
 * Returns:
 * Zero on success, negative errno on failure.
 */
int drm_mode_page_flip_ioctl(struct drm_device *dev,
			     void *data, struct drm_file *file_priv)
{
	struct drm_mode_crtc_page_flip *page_flip = data;
	struct drm_crtc *crtc;
	struct drm_framebuffer *fb = NULL;
	struct drm_pending_vblank_event *e = NULL;
	unsigned long flags;
	int ret = -EINVAL;

	if (page_flip->flags & ~DRM_MODE_PAGE_FLIP_FLAGS ||
	    page_flip->reserved != 0)
		return -EINVAL;

	if ((page_flip->flags & DRM_MODE_PAGE_FLIP_ASYNC) && !dev->mode_config.async_page_flip)
		return -EINVAL;

	crtc = drm_crtc_find(dev, page_flip->crtc_id);
	if (!crtc)
		return -ENOENT;

	drm_modeset_lock_crtc(crtc, crtc->primary);
	if (crtc->primary->fb == NULL) {
		/* The framebuffer is currently unbound, presumably
		 * due to a hotplug event, that userspace has not
		 * yet discovered.
		 */
		ret = -EBUSY;
		goto out;
	}

	if (crtc->funcs->page_flip == NULL)
		goto out;

	fb = drm_framebuffer_lookup(dev, page_flip->fb_id);
	if (!fb) {
		ret = -ENOENT;
		goto out;
	}

	ret = drm_crtc_check_viewport(crtc, crtc->x, crtc->y, &crtc->mode, fb);
	if (ret)
		goto out;

	if (crtc->primary->fb->pixel_format != fb->pixel_format) {
		DRM_DEBUG_KMS("Page flip is not allowed to change frame buffer format.\n");
		ret = -EINVAL;
		goto out;
	}

	if (page_flip->flags & DRM_MODE_PAGE_FLIP_EVENT) {
		ret = -ENOMEM;
		spin_lock_irqsave(&dev->event_lock, flags);
		if (file_priv->event_space < sizeof(e->event)) {
			spin_unlock_irqrestore(&dev->event_lock, flags);
			goto out;
		}
		file_priv->event_space -= sizeof(e->event);
		spin_unlock_irqrestore(&dev->event_lock, flags);

		e = kzalloc(sizeof(*e), GFP_KERNEL);
		if (e == NULL) {
			spin_lock_irqsave(&dev->event_lock, flags);
			file_priv->event_space += sizeof(e->event);
			spin_unlock_irqrestore(&dev->event_lock, flags);
			goto out;
		}

		e->event.base.type = DRM_EVENT_FLIP_COMPLETE;
		e->event.base.length = sizeof(e->event);
		e->event.user_data = page_flip->user_data;
		e->base.event = &e->event.base;
		e->base.file_priv = file_priv;
		e->base.destroy =
			(void (*) (struct drm_pending_event *)) kfree;
	}

	crtc->primary->old_fb = crtc->primary->fb;
	ret = crtc->funcs->page_flip(crtc, fb, e, page_flip->flags);
	if (ret) {
		if (page_flip->flags & DRM_MODE_PAGE_FLIP_EVENT) {
			spin_lock_irqsave(&dev->event_lock, flags);
			file_priv->event_space += sizeof(e->event);
			spin_unlock_irqrestore(&dev->event_lock, flags);
			kfree(e);
		}
		/* Keep the old fb, don't unref it. */
		crtc->primary->old_fb = NULL;
	} else {
		/*
		 * Warn if the driver hasn't properly updated the crtc->fb
		 * field to reflect that the new framebuffer is now used.
		 * Failing to do so will screw with the reference counting
		 * on framebuffers.
		 */
		WARN_ON(crtc->primary->fb != fb);
		/* Unref only the old framebuffer. */
		fb = NULL;
	}

out:
	if (fb)
		drm_framebuffer_unreference(fb);
	if (crtc->primary->old_fb)
		drm_framebuffer_unreference(crtc->primary->old_fb);
	crtc->primary->old_fb = NULL;
	drm_modeset_unlock_crtc(crtc);

	return ret;
}

/**
 * drm_mode_config_reset - call ->reset callbacks
 * @dev: drm device
 *
 * This functions calls all the crtc's, encoder's and connector's ->reset
 * callback. Drivers can use this in e.g. their driver load or resume code to
 * reset hardware and software state.
 */
void drm_mode_config_reset(struct drm_device *dev)
{
	struct drm_crtc *crtc;
	struct drm_plane *plane;
	struct drm_encoder *encoder;
	struct drm_connector *connector;

	list_for_each_entry(plane, &dev->mode_config.plane_list, head)
		if (plane->funcs->reset)
			plane->funcs->reset(plane);

	list_for_each_entry(crtc, &dev->mode_config.crtc_list, head)
		if (crtc->funcs->reset)
			crtc->funcs->reset(crtc);

	list_for_each_entry(encoder, &dev->mode_config.encoder_list, head)
		if (encoder->funcs->reset)
			encoder->funcs->reset(encoder);

	list_for_each_entry(connector, &dev->mode_config.connector_list, head) {
		connector->status = connector_status_unknown;

		if (connector->funcs->reset)
			connector->funcs->reset(connector);
	}
}
EXPORT_SYMBOL(drm_mode_config_reset);

/**
 * drm_mode_create_dumb_ioctl - create a dumb backing storage buffer
 * @dev: DRM device
 * @data: ioctl data
 * @file_priv: DRM file info
 *
 * This creates a new dumb buffer in the driver's backing storage manager (GEM,
 * TTM or something else entirely) and returns the resulting buffer handle. This
 * handle can then be wrapped up into a framebuffer modeset object.
 *
 * Note that userspace is not allowed to use such objects for render
 * acceleration - drivers must create their own private ioctls for such a use
 * case.
 *
 * Called by the user via ioctl.
 *
 * Returns:
 * Zero on success, negative errno on failure.
 */
int drm_mode_create_dumb_ioctl(struct drm_device *dev,
			       void *data, struct drm_file *file_priv)
{
	struct drm_mode_create_dumb *args = data;
	u32 cpp, stride, size;

	if (!dev->driver->dumb_create)
		return -ENOSYS;
	if (!args->width || !args->height || !args->bpp)
		return -EINVAL;

	/* overflow checks for 32bit size calculations */
	/* NOTE: DIV_ROUND_UP() can overflow */
	cpp = DIV_ROUND_UP(args->bpp, 8);
	if (!cpp || cpp > 0xffffffffU / args->width)
		return -EINVAL;
	stride = cpp * args->width;
	if (args->height > 0xffffffffU / stride)
		return -EINVAL;

	/* test for wrap-around */
	size = args->height * stride;
	if (PAGE_ALIGN(size) == 0)
		return -EINVAL;

	/*
	 * handle, pitch and size are output parameters. Zero them out to
	 * prevent drivers from accidentally using uninitialized data. Since
	 * not all existing userspace is clearing these fields properly we
	 * cannot reject IOCTL with garbage in them.
	 */
	args->handle = 0;
	args->pitch = 0;
	args->size = 0;

	return dev->driver->dumb_create(file_priv, dev, args);
}

/**
 * drm_mode_mmap_dumb_ioctl - create an mmap offset for a dumb backing storage buffer
 * @dev: DRM device
 * @data: ioctl data
 * @file_priv: DRM file info
 *
 * Allocate an offset in the drm device node's address space to be able to
 * memory map a dumb buffer.
 *
 * Called by the user via ioctl.
 *
 * Returns:
 * Zero on success, negative errno on failure.
 */
int drm_mode_mmap_dumb_ioctl(struct drm_device *dev,
			     void *data, struct drm_file *file_priv)
{
	struct drm_mode_map_dumb *args = data;

	/* call driver ioctl to get mmap offset */
	if (!dev->driver->dumb_map_offset)
		return -ENOSYS;

	return dev->driver->dumb_map_offset(file_priv, dev, args->handle, &args->offset);
}

/**
 * drm_mode_destroy_dumb_ioctl - destroy a dumb backing strage buffer
 * @dev: DRM device
 * @data: ioctl data
 * @file_priv: DRM file info
 *
 * This destroys the userspace handle for the given dumb backing storage buffer.
 * Since buffer objects must be reference counted in the kernel a buffer object
 * won't be immediately freed if a framebuffer modeset object still uses it.
 *
 * Called by the user via ioctl.
 *
 * Returns:
 * Zero on success, negative errno on failure.
 */
int drm_mode_destroy_dumb_ioctl(struct drm_device *dev,
				void *data, struct drm_file *file_priv)
{
	struct drm_mode_destroy_dumb *args = data;

	if (!dev->driver->dumb_destroy)
		return -ENOSYS;

	return dev->driver->dumb_destroy(file_priv, dev, args->handle);
}

/**
 * drm_fb_get_bpp_depth - get the bpp/depth values for format
 * @format: pixel format (DRM_FORMAT_*)
 * @depth: storage for the depth value
 * @bpp: storage for the bpp value
 *
 * This only supports RGB formats here for compat with code that doesn't use
 * pixel formats directly yet.
 */
void drm_fb_get_bpp_depth(uint32_t format, unsigned int *depth,
			  int *bpp)
{
	switch (format) {
	case DRM_FORMAT_C8:
	case DRM_FORMAT_RGB332:
	case DRM_FORMAT_BGR233:
		*depth = 8;
		*bpp = 8;
		break;
	case DRM_FORMAT_XRGB1555:
	case DRM_FORMAT_XBGR1555:
	case DRM_FORMAT_RGBX5551:
	case DRM_FORMAT_BGRX5551:
	case DRM_FORMAT_ARGB1555:
	case DRM_FORMAT_ABGR1555:
	case DRM_FORMAT_RGBA5551:
	case DRM_FORMAT_BGRA5551:
		*depth = 15;
		*bpp = 16;
		break;
	case DRM_FORMAT_RGB565:
	case DRM_FORMAT_BGR565:
		*depth = 16;
		*bpp = 16;
		break;
	case DRM_FORMAT_RGB888:
	case DRM_FORMAT_BGR888:
		*depth = 24;
		*bpp = 24;
		break;
	case DRM_FORMAT_XRGB8888:
	case DRM_FORMAT_XBGR8888:
	case DRM_FORMAT_RGBX8888:
	case DRM_FORMAT_BGRX8888:
		*depth = 24;
		*bpp = 32;
		break;
	case DRM_FORMAT_XRGB2101010:
	case DRM_FORMAT_XBGR2101010:
	case DRM_FORMAT_RGBX1010102:
	case DRM_FORMAT_BGRX1010102:
	case DRM_FORMAT_ARGB2101010:
	case DRM_FORMAT_ABGR2101010:
	case DRM_FORMAT_RGBA1010102:
	case DRM_FORMAT_BGRA1010102:
		*depth = 30;
		*bpp = 32;
		break;
	case DRM_FORMAT_ARGB8888:
	case DRM_FORMAT_ABGR8888:
	case DRM_FORMAT_RGBA8888:
	case DRM_FORMAT_BGRA8888:
		*depth = 32;
		*bpp = 32;
		break;
	default:
		DRM_DEBUG_KMS("unsupported pixel format %s\n",
			      drm_get_format_name(format));
		*depth = 0;
		*bpp = 0;
		break;
	}
}
EXPORT_SYMBOL(drm_fb_get_bpp_depth);

/**
 * drm_format_num_planes - get the number of planes for format
 * @format: pixel format (DRM_FORMAT_*)
 *
 * Returns:
 * The number of planes used by the specified pixel format.
 */
int drm_format_num_planes(uint32_t format)
{
	switch (format) {
	case DRM_FORMAT_YUV410:
	case DRM_FORMAT_YVU410:
	case DRM_FORMAT_YUV411:
	case DRM_FORMAT_YVU411:
	case DRM_FORMAT_YUV420:
	case DRM_FORMAT_YVU420:
	case DRM_FORMAT_YUV422:
	case DRM_FORMAT_YVU422:
	case DRM_FORMAT_YUV444:
	case DRM_FORMAT_YVU444:
		return 3;
	case DRM_FORMAT_NV12:
	case DRM_FORMAT_NV21:
	case DRM_FORMAT_NV16:
	case DRM_FORMAT_NV61:
	case DRM_FORMAT_NV24:
	case DRM_FORMAT_NV42:
		return 2;
	default:
		return 1;
	}
}
EXPORT_SYMBOL(drm_format_num_planes);

/**
 * drm_format_plane_cpp - determine the bytes per pixel value
 * @format: pixel format (DRM_FORMAT_*)
 * @plane: plane index
 *
 * Returns:
 * The bytes per pixel value for the specified plane.
 */
int drm_format_plane_cpp(uint32_t format, int plane)
{
	unsigned int depth;
	int bpp;

	if (plane >= drm_format_num_planes(format))
		return 0;

	switch (format) {
	case DRM_FORMAT_YUYV:
	case DRM_FORMAT_YVYU:
	case DRM_FORMAT_UYVY:
	case DRM_FORMAT_VYUY:
		return 2;
	case DRM_FORMAT_NV12:
	case DRM_FORMAT_NV21:
	case DRM_FORMAT_NV16:
	case DRM_FORMAT_NV61:
	case DRM_FORMAT_NV24:
	case DRM_FORMAT_NV42:
		return plane ? 2 : 1;
	case DRM_FORMAT_YUV410:
	case DRM_FORMAT_YVU410:
	case DRM_FORMAT_YUV411:
	case DRM_FORMAT_YVU411:
	case DRM_FORMAT_YUV420:
	case DRM_FORMAT_YVU420:
	case DRM_FORMAT_YUV422:
	case DRM_FORMAT_YVU422:
	case DRM_FORMAT_YUV444:
	case DRM_FORMAT_YVU444:
		return 1;
	default:
		drm_fb_get_bpp_depth(format, &depth, &bpp);
		return bpp >> 3;
	}
}
EXPORT_SYMBOL(drm_format_plane_cpp);

/**
 * drm_format_horz_chroma_subsampling - get the horizontal chroma subsampling factor
 * @format: pixel format (DRM_FORMAT_*)
 *
 * Returns:
 * The horizontal chroma subsampling factor for the
 * specified pixel format.
 */
int drm_format_horz_chroma_subsampling(uint32_t format)
{
	switch (format) {
	case DRM_FORMAT_YUV411:
	case DRM_FORMAT_YVU411:
	case DRM_FORMAT_YUV410:
	case DRM_FORMAT_YVU410:
		return 4;
	case DRM_FORMAT_YUYV:
	case DRM_FORMAT_YVYU:
	case DRM_FORMAT_UYVY:
	case DRM_FORMAT_VYUY:
	case DRM_FORMAT_NV12:
	case DRM_FORMAT_NV21:
	case DRM_FORMAT_NV16:
	case DRM_FORMAT_NV61:
	case DRM_FORMAT_YUV422:
	case DRM_FORMAT_YVU422:
	case DRM_FORMAT_YUV420:
	case DRM_FORMAT_YVU420:
		return 2;
	default:
		return 1;
	}
}
EXPORT_SYMBOL(drm_format_horz_chroma_subsampling);

/**
 * drm_format_vert_chroma_subsampling - get the vertical chroma subsampling factor
 * @format: pixel format (DRM_FORMAT_*)
 *
 * Returns:
 * The vertical chroma subsampling factor for the
 * specified pixel format.
 */
int drm_format_vert_chroma_subsampling(uint32_t format)
{
	switch (format) {
	case DRM_FORMAT_YUV410:
	case DRM_FORMAT_YVU410:
		return 4;
	case DRM_FORMAT_YUV420:
	case DRM_FORMAT_YVU420:
	case DRM_FORMAT_NV12:
	case DRM_FORMAT_NV21:
		return 2;
	default:
		return 1;
	}
}
EXPORT_SYMBOL(drm_format_vert_chroma_subsampling);

/**
 * drm_rotation_simplify() - Try to simplify the rotation
 * @rotation: Rotation to be simplified
 * @supported_rotations: Supported rotations
 *
 * Attempt to simplify the rotation to a form that is supported.
 * Eg. if the hardware supports everything except DRM_REFLECT_X
 * one could call this function like this:
 *
 * drm_rotation_simplify(rotation, BIT(DRM_ROTATE_0) |
 *                       BIT(DRM_ROTATE_90) | BIT(DRM_ROTATE_180) |
 *                       BIT(DRM_ROTATE_270) | BIT(DRM_REFLECT_Y));
 *
 * to eliminate the DRM_ROTATE_X flag. Depending on what kind of
 * transforms the hardware supports, this function may not
 * be able to produce a supported transform, so the caller should
 * check the result afterwards.
 */
unsigned int drm_rotation_simplify(unsigned int rotation,
				   unsigned int supported_rotations)
{
	if (rotation & ~supported_rotations) {
		rotation ^= BIT(DRM_REFLECT_X) | BIT(DRM_REFLECT_Y);
		rotation = (rotation & ~0xf) | BIT((ffs(rotation & 0xf) + 1) % 4);
	}

	return rotation;
}
EXPORT_SYMBOL(drm_rotation_simplify);

/**
 * drm_mode_config_init - initialize DRM mode_configuration structure
 * @dev: DRM device
 *
 * Initialize @dev's mode_config structure, used for tracking the graphics
 * configuration of @dev.
 *
 * Since this initializes the modeset locks, no locking is possible. Which is no
 * problem, since this should happen single threaded at init time. It is the
 * driver's problem to ensure this guarantee.
 *
 */
void drm_mode_config_init(struct drm_device *dev)
{
	mutex_init(&dev->mode_config.mutex);
	drm_modeset_lock_init(&dev->mode_config.connection_mutex);
	mutex_init(&dev->mode_config.idr_mutex);
	mutex_init(&dev->mode_config.fb_lock);
	INIT_LIST_HEAD(&dev->mode_config.fb_list);
	INIT_LIST_HEAD(&dev->mode_config.crtc_list);
	INIT_LIST_HEAD(&dev->mode_config.connector_list);
	INIT_LIST_HEAD(&dev->mode_config.bridge_list);
	INIT_LIST_HEAD(&dev->mode_config.encoder_list);
	INIT_LIST_HEAD(&dev->mode_config.property_list);
	INIT_LIST_HEAD(&dev->mode_config.property_blob_list);
	INIT_LIST_HEAD(&dev->mode_config.plane_list);
	idr_init(&dev->mode_config.crtc_idr);
	idr_init(&dev->mode_config.tile_idr);

	drm_modeset_lock_all(dev);
	drm_mode_create_standard_connector_properties(dev);
	drm_mode_create_standard_plane_properties(dev);
	drm_modeset_unlock_all(dev);

	/* Just to be sure */
	dev->mode_config.num_fb = 0;
	dev->mode_config.num_connector = 0;
	dev->mode_config.num_crtc = 0;
	dev->mode_config.num_encoder = 0;
	dev->mode_config.num_overlay_plane = 0;
	dev->mode_config.num_total_plane = 0;
}
EXPORT_SYMBOL(drm_mode_config_init);

/**
 * drm_mode_config_cleanup - free up DRM mode_config info
 * @dev: DRM device
 *
 * Free up all the connectors and CRTCs associated with this DRM device, then
 * free up the framebuffers and associated buffer objects.
 *
 * Note that since this /should/ happen single-threaded at driver/device
 * teardown time, no locking is required. It's the driver's job to ensure that
 * this guarantee actually holds true.
 *
 * FIXME: cleanup any dangling user buffer objects too
 */
void drm_mode_config_cleanup(struct drm_device *dev)
{
	struct drm_connector *connector, *ot;
	struct drm_crtc *crtc, *ct;
	struct drm_encoder *encoder, *enct;
	struct drm_bridge *bridge, *brt;
	struct drm_framebuffer *fb, *fbt;
	struct drm_property *property, *pt;
	struct drm_property_blob *blob, *bt;
	struct drm_plane *plane, *plt;

	list_for_each_entry_safe(encoder, enct, &dev->mode_config.encoder_list,
				 head) {
		encoder->funcs->destroy(encoder);
	}

	list_for_each_entry_safe(bridge, brt,
				 &dev->mode_config.bridge_list, head) {
		bridge->funcs->destroy(bridge);
	}

	list_for_each_entry_safe(connector, ot,
				 &dev->mode_config.connector_list, head) {
		connector->funcs->destroy(connector);
	}

	list_for_each_entry_safe(property, pt, &dev->mode_config.property_list,
				 head) {
		drm_property_destroy(dev, property);
	}

	list_for_each_entry_safe(blob, bt, &dev->mode_config.property_blob_list,
				 head) {
		drm_property_destroy_blob(dev, blob);
	}

	/*
	 * Single-threaded teardown context, so it's not required to grab the
	 * fb_lock to protect against concurrent fb_list access. Contrary, it
	 * would actually deadlock with the drm_framebuffer_cleanup function.
	 *
	 * Also, if there are any framebuffers left, that's a driver leak now,
	 * so politely WARN about this.
	 */
	WARN_ON(!list_empty(&dev->mode_config.fb_list));
	list_for_each_entry_safe(fb, fbt, &dev->mode_config.fb_list, head) {
		drm_framebuffer_remove(fb);
	}

	list_for_each_entry_safe(plane, plt, &dev->mode_config.plane_list,
				 head) {
		plane->funcs->destroy(plane);
	}

	list_for_each_entry_safe(crtc, ct, &dev->mode_config.crtc_list, head) {
		crtc->funcs->destroy(crtc);
	}

	idr_destroy(&dev->mode_config.tile_idr);
	idr_destroy(&dev->mode_config.crtc_idr);
	drm_modeset_lock_fini(&dev->mode_config.connection_mutex);
}
EXPORT_SYMBOL(drm_mode_config_cleanup);

struct drm_property *drm_mode_create_rotation_property(struct drm_device *dev,
						       unsigned int supported_rotations)
{
	static const struct drm_prop_enum_list props[] = {
		{ DRM_ROTATE_0,   "rotate-0" },
		{ DRM_ROTATE_90,  "rotate-90" },
		{ DRM_ROTATE_180, "rotate-180" },
		{ DRM_ROTATE_270, "rotate-270" },
		{ DRM_REFLECT_X,  "reflect-x" },
		{ DRM_REFLECT_Y,  "reflect-y" },
	};

	return drm_property_create_bitmask(dev, 0, "rotation",
					   props, ARRAY_SIZE(props),
					   supported_rotations);
}
EXPORT_SYMBOL(drm_mode_create_rotation_property);

/**
 * DOC: Tile group
 *
 * Tile groups are used to represent tiled monitors with a unique
 * integer identifier. Tiled monitors using DisplayID v1.3 have
 * a unique 8-byte handle, we store this in a tile group, so we
 * have a common identifier for all tiles in a monitor group.
 */
static void drm_tile_group_free(struct kref *kref)
{
	struct drm_tile_group *tg = container_of(kref, struct drm_tile_group, refcount);
	struct drm_device *dev = tg->dev;
	mutex_lock(&dev->mode_config.idr_mutex);
	idr_remove(&dev->mode_config.tile_idr, tg->id);
	mutex_unlock(&dev->mode_config.idr_mutex);
	kfree(tg);
}

/**
 * drm_mode_put_tile_group - drop a reference to a tile group.
 * @dev: DRM device
 * @tg: tile group to drop reference to.
 *
 * drop reference to tile group and free if 0.
 */
void drm_mode_put_tile_group(struct drm_device *dev,
			     struct drm_tile_group *tg)
{
	kref_put(&tg->refcount, drm_tile_group_free);
}

/**
 * drm_mode_get_tile_group - get a reference to an existing tile group
 * @dev: DRM device
 * @topology: 8-bytes unique per monitor.
 *
 * Use the unique bytes to get a reference to an existing tile group.
 *
 * RETURNS:
 * tile group or NULL if not found.
 */
struct drm_tile_group *drm_mode_get_tile_group(struct drm_device *dev,
					       char topology[8])
{
	struct drm_tile_group *tg;
	int id;
	mutex_lock(&dev->mode_config.idr_mutex);
	idr_for_each_entry(&dev->mode_config.tile_idr, tg, id) {
		if (!memcmp(tg->group_data, topology, 8)) {
			if (!kref_get_unless_zero(&tg->refcount))
				tg = NULL;
			mutex_unlock(&dev->mode_config.idr_mutex);
			return tg;
		}
	}
	mutex_unlock(&dev->mode_config.idr_mutex);
	return NULL;
}

/**
 * drm_mode_create_tile_group - create a tile group from a displayid description
 * @dev: DRM device
 * @topology: 8-bytes unique per monitor.
 *
 * Create a tile group for the unique monitor, and get a unique
 * identifier for the tile group.
 *
 * RETURNS:
 * new tile group or error.
 */
struct drm_tile_group *drm_mode_create_tile_group(struct drm_device *dev,
						  char topology[8])
{
	struct drm_tile_group *tg;
	int ret;

	tg = kzalloc(sizeof(*tg), GFP_KERNEL);
	if (!tg)
		return ERR_PTR(-ENOMEM);

	kref_init(&tg->refcount);
	memcpy(tg->group_data, topology, 8);
	tg->dev = dev;

	mutex_lock(&dev->mode_config.idr_mutex);
	ret = idr_alloc(&dev->mode_config.tile_idr, tg, 1, 0, GFP_KERNEL);
	if (ret >= 0) {
		tg->id = ret;
	} else {
		kfree(tg);
		tg = ERR_PTR(ret);
	}

	mutex_unlock(&dev->mode_config.idr_mutex);
	return tg;
}<|MERGE_RESOLUTION|>--- conflicted
+++ resolved
@@ -4231,7 +4231,6 @@
 		/* Only the driver knows */
 		return true;
 	} else if (drm_property_type_is(property, DRM_MODE_PROP_OBJECT)) {
-<<<<<<< HEAD
 		/* a zero value for an object property translates to null: */
 		if (value == 0)
 			return true;
@@ -4255,22 +4254,6 @@
 			if (property->values[i] == value)
 				return true;
 		return false;
-=======
-		struct drm_mode_object *obj;
-
-		/* a zero value for an object property translates to null: */
-		if (value == 0)
-			return true;
-		/*
-		 * NOTE: use _object_find() directly to bypass restriction on
-		 * looking up refcnt'd objects (ie. fb's).  For a refcnt'd
-		 * object this could race against object finalization, so it
-		 * simply tells us that the object *was* valid.  Which is good
-		 * enough.
-		 */
-		obj = _object_find(property->dev, value, property->values[0]);
-		return obj != NULL;
->>>>>>> dafffda0
 	}
 
 	for (i = 0; i < property->num_values; i++)
