--- conflicted
+++ resolved
@@ -271,23 +271,6 @@
 	return count;
 }
 
-static ssize_t power_supply_show_charge_behaviour(struct device *dev,
-						  struct power_supply *psy,
-						  union power_supply_propval *value,
-						  char *buf)
-{
-	int ret;
-
-	ret = power_supply_get_property(psy,
-					POWER_SUPPLY_PROP_CHARGE_BEHAVIOUR,
-					value);
-	if (ret < 0)
-		return ret;
-
-	return power_supply_charge_behaviour_show(dev, psy->desc->charge_behaviours,
-						  value->intval, buf);
-}
-
 static ssize_t power_supply_show_property(struct device *dev,
 					  struct device_attribute *attr,
 					  char *buf) {
@@ -321,12 +304,8 @@
 						&value, buf);
 		break;
 	case POWER_SUPPLY_PROP_CHARGE_BEHAVIOUR:
-<<<<<<< HEAD
-		ret = power_supply_show_charge_behaviour(dev, psy, &value, buf);
-=======
 		ret = power_supply_charge_behaviour_show(dev, psy->desc->charge_behaviours,
 							 value.intval, buf);
->>>>>>> 0c383648
 		break;
 	case POWER_SUPPLY_PROP_MODEL_NAME ... POWER_SUPPLY_PROP_SERIAL_NUMBER:
 		ret = sysfs_emit(buf, "%s\n", value.strval);
