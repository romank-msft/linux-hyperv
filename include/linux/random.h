--- conflicted
+++ resolved
@@ -12,17 +12,12 @@
 
 struct notifier_block;
 
-<<<<<<< HEAD
-extern void add_device_randomness(const void *, size_t);
-extern void add_bootloader_randomness(const void *, size_t);
-=======
 void add_device_randomness(const void *buf, size_t len);
 void __init add_bootloader_randomness(const void *buf, size_t len);
 void add_input_randomness(unsigned int type, unsigned int code,
 			  unsigned int value) __latent_entropy;
 void add_interrupt_randomness(int irq) __latent_entropy;
 void add_hwgenerator_randomness(const void *buf, size_t len, size_t entropy);
->>>>>>> 88084a3d
 
 #if defined(LATENT_ENTROPY_PLUGIN) && !defined(__CHECKER__)
 static inline void add_latent_entropy(void)
@@ -33,32 +28,6 @@
 static inline void add_latent_entropy(void) { }
 #endif
 
-<<<<<<< HEAD
-extern void add_input_randomness(unsigned int type, unsigned int code,
-				 unsigned int value) __latent_entropy;
-extern void add_interrupt_randomness(int irq) __latent_entropy;
-extern void add_hwgenerator_randomness(const void *buffer, size_t count,
-				       size_t entropy);
-#if IS_ENABLED(CONFIG_VMGENID)
-extern void add_vmfork_randomness(const void *unique_vm_id, size_t size);
-extern int register_random_vmfork_notifier(struct notifier_block *nb);
-extern int unregister_random_vmfork_notifier(struct notifier_block *nb);
-#else
-static inline int register_random_vmfork_notifier(struct notifier_block *nb) { return 0; }
-static inline int unregister_random_vmfork_notifier(struct notifier_block *nb) { return 0; }
-#endif
-
-extern void get_random_bytes(void *buf, size_t nbytes);
-extern int wait_for_random_bytes(void);
-extern int __init rand_initialize(void);
-extern bool rng_is_initialized(void);
-extern int register_random_ready_notifier(struct notifier_block *nb);
-extern int unregister_random_ready_notifier(struct notifier_block *nb);
-extern size_t __must_check get_random_bytes_arch(void *buf, size_t nbytes);
-
-#ifndef MODULE
-extern const struct file_operations random_fops, urandom_fops;
-=======
 #if IS_ENABLED(CONFIG_VMGENID)
 void add_vmfork_randomness(const void *unique_vm_id, size_t len);
 int register_random_vmfork_notifier(struct notifier_block *nb);
@@ -66,7 +35,6 @@
 #else
 static inline int register_random_vmfork_notifier(struct notifier_block *nb) { return 0; }
 static inline int unregister_random_vmfork_notifier(struct notifier_block *nb) { return 0; }
->>>>>>> 88084a3d
 #endif
 
 void get_random_bytes(void *buf, size_t len);
@@ -168,17 +136,12 @@
 #endif
 
 #ifdef CONFIG_SMP
-<<<<<<< HEAD
-extern int random_prepare_cpu(unsigned int cpu);
-extern int random_online_cpu(unsigned int cpu);
-=======
 int random_prepare_cpu(unsigned int cpu);
 int random_online_cpu(unsigned int cpu);
 #endif
 
 #ifndef MODULE
 extern const struct file_operations random_fops, urandom_fops;
->>>>>>> 88084a3d
 #endif
 
 #endif /* _LINUX_RANDOM_H */