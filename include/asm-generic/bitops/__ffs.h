/* SPDX-License-Identifier: GPL-2.0 */
#ifndef _ASM_GENERIC_BITOPS___FFS_H_
#define _ASM_GENERIC_BITOPS___FFS_H_

#include <asm/types.h>

/**
 * generic___ffs - find first bit in word.
 * @word: The word to search
 *
 * Undefined if no bit exists, so code should check against 0 first.
 */
<<<<<<< HEAD
static __always_inline unsigned long generic___ffs(unsigned long word)
=======
static __always_inline unsigned int generic___ffs(unsigned long word)
>>>>>>> 0c383648
{
	unsigned int num = 0;

#if BITS_PER_LONG == 64
	if ((word & 0xffffffff) == 0) {
		num += 32;
		word >>= 32;
	}
#endif
	if ((word & 0xffff) == 0) {
		num += 16;
		word >>= 16;
	}
	if ((word & 0xff) == 0) {
		num += 8;
		word >>= 8;
	}
	if ((word & 0xf) == 0) {
		num += 4;
		word >>= 4;
	}
	if ((word & 0x3) == 0) {
		num += 2;
		word >>= 2;
	}
	if ((word & 0x1) == 0)
		num += 1;
	return num;
}

#ifndef __HAVE_ARCH___FFS
#define __ffs(word) generic___ffs(word)
#endif

#endif /* _ASM_GENERIC_BITOPS___FFS_H_ */<|MERGE_RESOLUTION|>--- conflicted
+++ resolved
@@ -10,11 +10,7 @@
  *
  * Undefined if no bit exists, so code should check against 0 first.
  */
-<<<<<<< HEAD
-static __always_inline unsigned long generic___ffs(unsigned long word)
-=======
 static __always_inline unsigned int generic___ffs(unsigned long word)
->>>>>>> 0c383648
 {
 	unsigned int num = 0;
 
