// SPDX-License-Identifier: GPL-2.0
/*
 * Shared application/kernel submission and completion ring pairs, for
 * supporting fast/efficient IO.
 *
 * A note on the read/write ordering memory barriers that are matched between
 * the application and kernel side.
 *
 * After the application reads the CQ ring tail, it must use an
 * appropriate smp_rmb() to pair with the smp_wmb() the kernel uses
 * before writing the tail (using smp_load_acquire to read the tail will
 * do). It also needs a smp_mb() before updating CQ head (ordering the
 * entry load(s) with the head store), pairing with an implicit barrier
 * through a control-dependency in io_get_cqring (smp_store_release to
 * store head will do). Failure to do so could lead to reading invalid
 * CQ entries.
 *
 * Likewise, the application must use an appropriate smp_wmb() before
 * writing the SQ tail (ordering SQ entry stores with the tail store),
 * which pairs with smp_load_acquire in io_get_sqring (smp_store_release
 * to store the tail will do). And it needs a barrier ordering the SQ
 * head load before writing new SQ entries (smp_load_acquire to read
 * head will do).
 *
 * When using the SQ poll thread (IORING_SETUP_SQPOLL), the application
 * needs to check the SQ flags for IORING_SQ_NEED_WAKEUP *after*
 * updating the SQ tail; a full memory barrier smp_mb() is needed
 * between.
 *
 * Also see the examples in the liburing library:
 *
 *	git://git.kernel.dk/liburing
 *
 * io_uring also uses READ/WRITE_ONCE() for _any_ store or load that happens
 * from data shared between the kernel and application. This is done both
 * for ordering purposes, but also to ensure that once a value is loaded from
 * data that the application could potentially modify, it remains stable.
 *
 * Copyright (C) 2018-2019 Jens Axboe
 * Copyright (c) 2018-2019 Christoph Hellwig
 */
#include <linux/kernel.h>
#include <linux/init.h>
#include <linux/errno.h>
#include <linux/syscalls.h>
#include <linux/compat.h>
#include <net/compat.h>
#include <linux/refcount.h>
#include <linux/uio.h>
#include <linux/bits.h>

#include <linux/sched/signal.h>
#include <linux/fs.h>
#include <linux/file.h>
#include <linux/fdtable.h>
#include <linux/mm.h>
#include <linux/mman.h>
#include <linux/percpu.h>
#include <linux/slab.h>
#include <linux/kthread.h>
#include <linux/blkdev.h>
#include <linux/bvec.h>
#include <linux/net.h>
#include <net/sock.h>
#include <net/af_unix.h>
#include <net/scm.h>
#include <linux/anon_inodes.h>
#include <linux/sched/mm.h>
#include <linux/uaccess.h>
#include <linux/nospec.h>
#include <linux/sizes.h>
#include <linux/hugetlb.h>
#include <linux/highmem.h>
#include <linux/namei.h>
#include <linux/fsnotify.h>
#include <linux/fadvise.h>
#include <linux/eventpoll.h>
#include <linux/fs_struct.h>
#include <linux/splice.h>
#include <linux/task_work.h>
#include <linux/pagemap.h>

#define CREATE_TRACE_POINTS
#include <trace/events/io_uring.h>

#include <uapi/linux/io_uring.h>

#include "internal.h"
#include "io-wq.h"

#define IORING_MAX_ENTRIES	32768
#define IORING_MAX_CQ_ENTRIES	(2 * IORING_MAX_ENTRIES)

/*
 * Shift of 9 is 512 entries, or exactly one page on 64-bit archs
 */
#define IORING_FILE_TABLE_SHIFT	9
#define IORING_MAX_FILES_TABLE	(1U << IORING_FILE_TABLE_SHIFT)
#define IORING_FILE_TABLE_MASK	(IORING_MAX_FILES_TABLE - 1)
#define IORING_MAX_FIXED_FILES	(64 * IORING_MAX_FILES_TABLE)

struct io_uring {
	u32 head ____cacheline_aligned_in_smp;
	u32 tail ____cacheline_aligned_in_smp;
};

/*
 * This data is shared with the application through the mmap at offsets
 * IORING_OFF_SQ_RING and IORING_OFF_CQ_RING.
 *
 * The offsets to the member fields are published through struct
 * io_sqring_offsets when calling io_uring_setup.
 */
struct io_rings {
	/*
	 * Head and tail offsets into the ring; the offsets need to be
	 * masked to get valid indices.
	 *
	 * The kernel controls head of the sq ring and the tail of the cq ring,
	 * and the application controls tail of the sq ring and the head of the
	 * cq ring.
	 */
	struct io_uring		sq, cq;
	/*
	 * Bitmasks to apply to head and tail offsets (constant, equals
	 * ring_entries - 1)
	 */
	u32			sq_ring_mask, cq_ring_mask;
	/* Ring sizes (constant, power of 2) */
	u32			sq_ring_entries, cq_ring_entries;
	/*
	 * Number of invalid entries dropped by the kernel due to
	 * invalid index stored in array
	 *
	 * Written by the kernel, shouldn't be modified by the
	 * application (i.e. get number of "new events" by comparing to
	 * cached value).
	 *
	 * After a new SQ head value was read by the application this
	 * counter includes all submissions that were dropped reaching
	 * the new SQ head (and possibly more).
	 */
	u32			sq_dropped;
	/*
	 * Runtime SQ flags
	 *
	 * Written by the kernel, shouldn't be modified by the
	 * application.
	 *
	 * The application needs a full memory barrier before checking
	 * for IORING_SQ_NEED_WAKEUP after updating the sq tail.
	 */
	u32			sq_flags;
	/*
	 * Runtime CQ flags
	 *
	 * Written by the application, shouldn't be modified by the
	 * kernel.
	 */
	u32                     cq_flags;
	/*
	 * Number of completion events lost because the queue was full;
	 * this should be avoided by the application by making sure
	 * there are not more requests pending than there is space in
	 * the completion queue.
	 *
	 * Written by the kernel, shouldn't be modified by the
	 * application (i.e. get number of "new events" by comparing to
	 * cached value).
	 *
	 * As completion events come in out of order this counter is not
	 * ordered with any other data.
	 */
	u32			cq_overflow;
	/*
	 * Ring buffer of completion events.
	 *
	 * The kernel writes completion events fresh every time they are
	 * produced, so the application is allowed to modify pending
	 * entries.
	 */
	struct io_uring_cqe	cqes[] ____cacheline_aligned_in_smp;
};

struct io_mapped_ubuf {
	u64		ubuf;
	size_t		len;
	struct		bio_vec *bvec;
	unsigned int	nr_bvecs;
};

struct fixed_file_table {
	struct file		**files;
};

struct fixed_file_ref_node {
	struct percpu_ref		refs;
	struct list_head		node;
	struct list_head		file_list;
	struct fixed_file_data		*file_data;
	struct llist_node		llist;
};

struct fixed_file_data {
	struct fixed_file_table		*table;
	struct io_ring_ctx		*ctx;

	struct percpu_ref		*cur_refs;
	struct percpu_ref		refs;
	struct completion		done;
	struct list_head		ref_list;
	spinlock_t			lock;
};

struct io_buffer {
	struct list_head list;
	__u64 addr;
	__s32 len;
	__u16 bid;
};

struct io_ring_ctx {
	struct {
		struct percpu_ref	refs;
	} ____cacheline_aligned_in_smp;

	struct {
		unsigned int		flags;
		unsigned int		compat: 1;
		unsigned int		limit_mem: 1;
		unsigned int		cq_overflow_flushed: 1;
		unsigned int		drain_next: 1;
		unsigned int		eventfd_async: 1;

		/*
		 * Ring buffer of indices into array of io_uring_sqe, which is
		 * mmapped by the application using the IORING_OFF_SQES offset.
		 *
		 * This indirection could e.g. be used to assign fixed
		 * io_uring_sqe entries to operations and only submit them to
		 * the queue when needed.
		 *
		 * The kernel modifies neither the indices array nor the entries
		 * array.
		 */
		u32			*sq_array;
		unsigned		cached_sq_head;
		unsigned		sq_entries;
		unsigned		sq_mask;
		unsigned		sq_thread_idle;
		unsigned		cached_sq_dropped;
		atomic_t		cached_cq_overflow;
		unsigned long		sq_check_overflow;

		struct list_head	defer_list;
		struct list_head	timeout_list;
		struct list_head	cq_overflow_list;

		wait_queue_head_t	inflight_wait;
		struct io_uring_sqe	*sq_sqes;
	} ____cacheline_aligned_in_smp;

	struct io_rings	*rings;

	/* IO offload */
	struct io_wq		*io_wq;
	struct task_struct	*sqo_thread;	/* if using sq thread polling */
	struct mm_struct	*sqo_mm;
	wait_queue_head_t	sqo_wait;

	/*
	 * If used, fixed file set. Writers must ensure that ->refs is dead,
	 * readers must ensure that ->refs is alive as long as the file* is
	 * used. Only updated through io_uring_register(2).
	 */
	struct fixed_file_data	*file_data;
	unsigned		nr_user_files;
	int 			ring_fd;
	struct file 		*ring_file;

	/* if used, fixed mapped user buffers */
	unsigned		nr_user_bufs;
	struct io_mapped_ubuf	*user_bufs;

	struct user_struct	*user;

	const struct cred	*creds;

	struct completion	ref_comp;
	struct completion	sq_thread_comp;

	/* if all else fails... */
	struct io_kiocb		*fallback_req;

#if defined(CONFIG_UNIX)
	struct socket		*ring_sock;
#endif

	struct idr		io_buffer_idr;

	struct idr		personality_idr;

	struct {
		unsigned		cached_cq_tail;
		unsigned		cq_entries;
		unsigned		cq_mask;
		atomic_t		cq_timeouts;
		unsigned long		cq_check_overflow;
		struct wait_queue_head	cq_wait;
		struct fasync_struct	*cq_fasync;
		struct eventfd_ctx	*cq_ev_fd;
	} ____cacheline_aligned_in_smp;

	struct {
		struct mutex		uring_lock;
		wait_queue_head_t	wait;
	} ____cacheline_aligned_in_smp;

	struct {
		spinlock_t		completion_lock;

		/*
		 * ->iopoll_list is protected by the ctx->uring_lock for
		 * io_uring instances that don't use IORING_SETUP_SQPOLL.
		 * For SQPOLL, only the single threaded io_sq_thread() will
		 * manipulate the list, hence no extra locking is needed there.
		 */
		struct list_head	iopoll_list;
		struct hlist_head	*cancel_hash;
		unsigned		cancel_hash_bits;
		bool			poll_multi_file;

		spinlock_t		inflight_lock;
		struct list_head	inflight_list;
	} ____cacheline_aligned_in_smp;

	struct delayed_work		file_put_work;
	struct llist_head		file_put_llist;

	struct work_struct		exit_work;
};

/*
 * First field must be the file pointer in all the
 * iocb unions! See also 'struct kiocb' in <linux/fs.h>
 */
struct io_poll_iocb {
	struct file			*file;
	union {
		struct wait_queue_head	*head;
		u64			addr;
	};
	__poll_t			events;
	bool				done;
	bool				canceled;
	struct wait_queue_entry		wait;
};

struct io_close {
	struct file			*file;
	struct file			*put_file;
	int				fd;
};

struct io_timeout_data {
	struct io_kiocb			*req;
	struct hrtimer			timer;
	struct timespec64		ts;
	enum hrtimer_mode		mode;
};

struct io_accept {
	struct file			*file;
	struct sockaddr __user		*addr;
	int __user			*addr_len;
	int				flags;
	unsigned long			nofile;
};

struct io_sync {
	struct file			*file;
	loff_t				len;
	loff_t				off;
	int				flags;
	int				mode;
};

struct io_cancel {
	struct file			*file;
	u64				addr;
};

struct io_timeout {
	struct file			*file;
	u64				addr;
	int				flags;
	u32				off;
	u32				target_seq;
	struct list_head		list;
};

struct io_rw {
	/* NOTE: kiocb has the file as the first member, so don't do it here */
	struct kiocb			kiocb;
	u64				addr;
	u64				len;
};

struct io_connect {
	struct file			*file;
	struct sockaddr __user		*addr;
	int				addr_len;
};

struct io_sr_msg {
	struct file			*file;
	union {
		struct user_msghdr __user *umsg;
		void __user		*buf;
	};
	int				msg_flags;
	int				bgid;
	size_t				len;
	struct io_buffer		*kbuf;
};

struct io_open {
	struct file			*file;
	int				dfd;
	struct filename			*filename;
	struct open_how			how;
	unsigned long			nofile;
};

struct io_files_update {
	struct file			*file;
	u64				arg;
	u32				nr_args;
	u32				offset;
};

struct io_fadvise {
	struct file			*file;
	u64				offset;
	u32				len;
	u32				advice;
};

struct io_madvise {
	struct file			*file;
	u64				addr;
	u32				len;
	u32				advice;
};

struct io_epoll {
	struct file			*file;
	int				epfd;
	int				op;
	int				fd;
	struct epoll_event		event;
};

struct io_splice {
	struct file			*file_out;
	struct file			*file_in;
	loff_t				off_out;
	loff_t				off_in;
	u64				len;
	unsigned int			flags;
};

struct io_provide_buf {
	struct file			*file;
	__u64				addr;
	__s32				len;
	__u32				bgid;
	__u16				nbufs;
	__u16				bid;
};

struct io_statx {
	struct file			*file;
	int				dfd;
	unsigned int			mask;
	unsigned int			flags;
	const char __user		*filename;
	struct statx __user		*buffer;
};

struct io_completion {
	struct file			*file;
	struct list_head		list;
	int				cflags;
};

struct io_async_connect {
	struct sockaddr_storage		address;
};

struct io_async_msghdr {
	struct iovec			fast_iov[UIO_FASTIOV];
	struct iovec			*iov;
	struct sockaddr __user		*uaddr;
	struct msghdr			msg;
	struct sockaddr_storage		addr;
};

struct io_async_rw {
	struct iovec			fast_iov[UIO_FASTIOV];
	const struct iovec		*free_iovec;
	struct iov_iter			iter;
	size_t				bytes_done;
	struct wait_page_queue		wpq;
};

struct io_async_ctx {
	union {
		struct io_async_rw	rw;
		struct io_async_msghdr	msg;
		struct io_async_connect	connect;
		struct io_timeout_data	timeout;
	};
};

enum {
	REQ_F_FIXED_FILE_BIT	= IOSQE_FIXED_FILE_BIT,
	REQ_F_IO_DRAIN_BIT	= IOSQE_IO_DRAIN_BIT,
	REQ_F_LINK_BIT		= IOSQE_IO_LINK_BIT,
	REQ_F_HARDLINK_BIT	= IOSQE_IO_HARDLINK_BIT,
	REQ_F_FORCE_ASYNC_BIT	= IOSQE_ASYNC_BIT,
	REQ_F_BUFFER_SELECT_BIT	= IOSQE_BUFFER_SELECT_BIT,

	REQ_F_LINK_HEAD_BIT,
	REQ_F_FAIL_LINK_BIT,
	REQ_F_INFLIGHT_BIT,
	REQ_F_CUR_POS_BIT,
	REQ_F_NOWAIT_BIT,
	REQ_F_LINK_TIMEOUT_BIT,
	REQ_F_ISREG_BIT,
	REQ_F_COMP_LOCKED_BIT,
	REQ_F_NEED_CLEANUP_BIT,
	REQ_F_POLLED_BIT,
	REQ_F_BUFFER_SELECTED_BIT,
	REQ_F_NO_FILE_TABLE_BIT,
	REQ_F_WORK_INITIALIZED_BIT,
	REQ_F_TASK_PINNED_BIT,

	/* not a real bit, just to check we're not overflowing the space */
	__REQ_F_LAST_BIT,
};

enum {
	/* ctx owns file */
	REQ_F_FIXED_FILE	= BIT(REQ_F_FIXED_FILE_BIT),
	/* drain existing IO first */
	REQ_F_IO_DRAIN		= BIT(REQ_F_IO_DRAIN_BIT),
	/* linked sqes */
	REQ_F_LINK		= BIT(REQ_F_LINK_BIT),
	/* doesn't sever on completion < 0 */
	REQ_F_HARDLINK		= BIT(REQ_F_HARDLINK_BIT),
	/* IOSQE_ASYNC */
	REQ_F_FORCE_ASYNC	= BIT(REQ_F_FORCE_ASYNC_BIT),
	/* IOSQE_BUFFER_SELECT */
	REQ_F_BUFFER_SELECT	= BIT(REQ_F_BUFFER_SELECT_BIT),

	/* head of a link */
	REQ_F_LINK_HEAD		= BIT(REQ_F_LINK_HEAD_BIT),
	/* fail rest of links */
	REQ_F_FAIL_LINK		= BIT(REQ_F_FAIL_LINK_BIT),
	/* on inflight list */
	REQ_F_INFLIGHT		= BIT(REQ_F_INFLIGHT_BIT),
	/* read/write uses file position */
	REQ_F_CUR_POS		= BIT(REQ_F_CUR_POS_BIT),
	/* must not punt to workers */
	REQ_F_NOWAIT		= BIT(REQ_F_NOWAIT_BIT),
	/* has linked timeout */
	REQ_F_LINK_TIMEOUT	= BIT(REQ_F_LINK_TIMEOUT_BIT),
	/* regular file */
	REQ_F_ISREG		= BIT(REQ_F_ISREG_BIT),
	/* completion under lock */
	REQ_F_COMP_LOCKED	= BIT(REQ_F_COMP_LOCKED_BIT),
	/* needs cleanup */
	REQ_F_NEED_CLEANUP	= BIT(REQ_F_NEED_CLEANUP_BIT),
	/* already went through poll handler */
	REQ_F_POLLED		= BIT(REQ_F_POLLED_BIT),
	/* buffer already selected */
	REQ_F_BUFFER_SELECTED	= BIT(REQ_F_BUFFER_SELECTED_BIT),
	/* doesn't need file table for this request */
	REQ_F_NO_FILE_TABLE	= BIT(REQ_F_NO_FILE_TABLE_BIT),
	/* io_wq_work is initialized */
	REQ_F_WORK_INITIALIZED	= BIT(REQ_F_WORK_INITIALIZED_BIT),
	/* req->task is refcounted */
	REQ_F_TASK_PINNED	= BIT(REQ_F_TASK_PINNED_BIT),
};

struct async_poll {
	struct io_poll_iocb	poll;
	struct io_poll_iocb	*double_poll;
};

/*
 * NOTE! Each of the iocb union members has the file pointer
 * as the first entry in their struct definition. So you can
 * access the file pointer through any of the sub-structs,
 * or directly as just 'ki_filp' in this struct.
 */
struct io_kiocb {
	union {
		struct file		*file;
		struct io_rw		rw;
		struct io_poll_iocb	poll;
		struct io_accept	accept;
		struct io_sync		sync;
		struct io_cancel	cancel;
		struct io_timeout	timeout;
		struct io_connect	connect;
		struct io_sr_msg	sr_msg;
		struct io_open		open;
		struct io_close		close;
		struct io_files_update	files_update;
		struct io_fadvise	fadvise;
		struct io_madvise	madvise;
		struct io_epoll		epoll;
		struct io_splice	splice;
		struct io_provide_buf	pbuf;
		struct io_statx		statx;
		/* use only after cleaning per-op data, see io_clean_op() */
		struct io_completion	compl;
	};

	struct io_async_ctx		*io;
	u8				opcode;
	/* polled IO has completed */
	u8				iopoll_completed;

	u16				buf_index;
	u32				result;

	struct io_ring_ctx		*ctx;
	unsigned int			flags;
	refcount_t			refs;
	struct task_struct		*task;
	u64				user_data;

	struct list_head		link_list;

	/*
	 * 1. used with ctx->iopoll_list with reads/writes
	 * 2. to track reqs with ->files (see io_op_def::file_table)
	 */
	struct list_head		inflight_entry;

	struct percpu_ref		*fixed_file_refs;
	struct callback_head		task_work;
	/* for polled requests, i.e. IORING_OP_POLL_ADD and async armed poll */
	struct hlist_node		hash_node;
	struct async_poll		*apoll;
	struct io_wq_work		work;
};

struct io_defer_entry {
	struct list_head	list;
	struct io_kiocb		*req;
	u32			seq;
};

#define IO_IOPOLL_BATCH			8

struct io_comp_state {
	unsigned int		nr;
	struct list_head	list;
	struct io_ring_ctx	*ctx;
};

struct io_submit_state {
	struct blk_plug		plug;

	/*
	 * io_kiocb alloc cache
	 */
	void			*reqs[IO_IOPOLL_BATCH];
	unsigned int		free_reqs;

	/*
	 * Batch completion logic
	 */
	struct io_comp_state	comp;

	/*
	 * File reference cache
	 */
	struct file		*file;
	unsigned int		fd;
	unsigned int		has_refs;
	unsigned int		ios_left;
};

struct io_op_def {
	/* needs req->io allocated for deferral/async */
	unsigned		async_ctx : 1;
	/* needs current->mm setup, does mm access */
	unsigned		needs_mm : 1;
	/* needs req->file assigned */
	unsigned		needs_file : 1;
	/* don't fail if file grab fails */
	unsigned		needs_file_no_error : 1;
	/* hash wq insertion if file is a regular file */
	unsigned		hash_reg_file : 1;
	/* unbound wq insertion if file is a non-regular file */
	unsigned		unbound_nonreg_file : 1;
	/* opcode is not supported by this kernel */
	unsigned		not_supported : 1;
	/* needs file table */
	unsigned		file_table : 1;
	/* needs ->fs */
	unsigned		needs_fs : 1;
	/* set if opcode supports polled "wait" */
	unsigned		pollin : 1;
	unsigned		pollout : 1;
	/* op supports buffer selection */
	unsigned		buffer_select : 1;
	unsigned		needs_fsize : 1;
};

static const struct io_op_def io_op_defs[] = {
	[IORING_OP_NOP] = {},
	[IORING_OP_READV] = {
		.async_ctx		= 1,
		.needs_mm		= 1,
		.needs_file		= 1,
		.unbound_nonreg_file	= 1,
		.pollin			= 1,
		.buffer_select		= 1,
	},
	[IORING_OP_WRITEV] = {
		.async_ctx		= 1,
		.needs_mm		= 1,
		.needs_file		= 1,
		.hash_reg_file		= 1,
		.unbound_nonreg_file	= 1,
		.pollout		= 1,
		.needs_fsize		= 1,
	},
	[IORING_OP_FSYNC] = {
		.needs_file		= 1,
	},
	[IORING_OP_READ_FIXED] = {
		.needs_file		= 1,
		.unbound_nonreg_file	= 1,
		.pollin			= 1,
	},
	[IORING_OP_WRITE_FIXED] = {
		.needs_file		= 1,
		.hash_reg_file		= 1,
		.unbound_nonreg_file	= 1,
		.pollout		= 1,
		.needs_fsize		= 1,
	},
	[IORING_OP_POLL_ADD] = {
		.needs_file		= 1,
		.unbound_nonreg_file	= 1,
	},
	[IORING_OP_POLL_REMOVE] = {},
	[IORING_OP_SYNC_FILE_RANGE] = {
		.needs_file		= 1,
	},
	[IORING_OP_SENDMSG] = {
		.async_ctx		= 1,
		.needs_mm		= 1,
		.needs_file		= 1,
		.unbound_nonreg_file	= 1,
		.needs_fs		= 1,
		.pollout		= 1,
	},
	[IORING_OP_RECVMSG] = {
		.async_ctx		= 1,
		.needs_mm		= 1,
		.needs_file		= 1,
		.unbound_nonreg_file	= 1,
		.needs_fs		= 1,
		.pollin			= 1,
		.buffer_select		= 1,
	},
	[IORING_OP_TIMEOUT] = {
		.async_ctx		= 1,
		.needs_mm		= 1,
	},
	[IORING_OP_TIMEOUT_REMOVE] = {},
	[IORING_OP_ACCEPT] = {
		.needs_mm		= 1,
		.needs_file		= 1,
		.unbound_nonreg_file	= 1,
		.file_table		= 1,
		.pollin			= 1,
	},
	[IORING_OP_ASYNC_CANCEL] = {},
	[IORING_OP_LINK_TIMEOUT] = {
		.async_ctx		= 1,
		.needs_mm		= 1,
	},
	[IORING_OP_CONNECT] = {
		.async_ctx		= 1,
		.needs_mm		= 1,
		.needs_file		= 1,
		.unbound_nonreg_file	= 1,
		.pollout		= 1,
	},
	[IORING_OP_FALLOCATE] = {
		.needs_file		= 1,
		.needs_fsize		= 1,
	},
	[IORING_OP_OPENAT] = {
		.file_table		= 1,
		.needs_fs		= 1,
	},
	[IORING_OP_CLOSE] = {
		.needs_file		= 1,
		.needs_file_no_error	= 1,
		.file_table		= 1,
	},
	[IORING_OP_FILES_UPDATE] = {
		.needs_mm		= 1,
		.file_table		= 1,
	},
	[IORING_OP_STATX] = {
		.needs_mm		= 1,
		.needs_fs		= 1,
		.file_table		= 1,
	},
	[IORING_OP_READ] = {
		.needs_mm		= 1,
		.needs_file		= 1,
		.unbound_nonreg_file	= 1,
		.pollin			= 1,
		.buffer_select		= 1,
	},
	[IORING_OP_WRITE] = {
		.needs_mm		= 1,
		.needs_file		= 1,
		.unbound_nonreg_file	= 1,
		.pollout		= 1,
		.needs_fsize		= 1,
	},
	[IORING_OP_FADVISE] = {
		.needs_file		= 1,
	},
	[IORING_OP_MADVISE] = {
		.needs_mm		= 1,
	},
	[IORING_OP_SEND] = {
		.needs_mm		= 1,
		.needs_file		= 1,
		.unbound_nonreg_file	= 1,
		.pollout		= 1,
	},
	[IORING_OP_RECV] = {
		.needs_mm		= 1,
		.needs_file		= 1,
		.unbound_nonreg_file	= 1,
		.pollin			= 1,
		.buffer_select		= 1,
	},
	[IORING_OP_OPENAT2] = {
		.file_table		= 1,
		.needs_fs		= 1,
	},
	[IORING_OP_EPOLL_CTL] = {
		.unbound_nonreg_file	= 1,
		.file_table		= 1,
	},
	[IORING_OP_SPLICE] = {
		.needs_file		= 1,
		.hash_reg_file		= 1,
		.unbound_nonreg_file	= 1,
	},
	[IORING_OP_PROVIDE_BUFFERS] = {},
	[IORING_OP_REMOVE_BUFFERS] = {},
	[IORING_OP_TEE] = {
		.needs_file		= 1,
		.hash_reg_file		= 1,
		.unbound_nonreg_file	= 1,
	},
};

enum io_mem_account {
	ACCT_LOCKED,
	ACCT_PINNED,
};

static void __io_complete_rw(struct io_kiocb *req, long res, long res2,
			     struct io_comp_state *cs);
static void io_cqring_fill_event(struct io_kiocb *req, long res);
static void io_put_req(struct io_kiocb *req);
static void io_double_put_req(struct io_kiocb *req);
static void __io_double_put_req(struct io_kiocb *req);
static struct io_kiocb *io_prep_linked_timeout(struct io_kiocb *req);
static void __io_queue_linked_timeout(struct io_kiocb *req);
static void io_queue_linked_timeout(struct io_kiocb *req);
static int __io_sqe_files_update(struct io_ring_ctx *ctx,
				 struct io_uring_files_update *ip,
				 unsigned nr_args);
static int io_prep_work_files(struct io_kiocb *req);
static void __io_clean_op(struct io_kiocb *req);
static int io_file_get(struct io_submit_state *state, struct io_kiocb *req,
		       int fd, struct file **out_file, bool fixed);
static void __io_queue_sqe(struct io_kiocb *req,
			   const struct io_uring_sqe *sqe,
			   struct io_comp_state *cs);
static void io_file_put_work(struct work_struct *work);

static ssize_t io_import_iovec(int rw, struct io_kiocb *req,
			       struct iovec **iovec, struct iov_iter *iter,
			       bool needs_lock);
static int io_setup_async_rw(struct io_kiocb *req, const struct iovec *iovec,
			     const struct iovec *fast_iov,
			     struct iov_iter *iter, bool force);

static struct kmem_cache *req_cachep;

static const struct file_operations io_uring_fops;

struct sock *io_uring_get_socket(struct file *file)
{
#if defined(CONFIG_UNIX)
	if (file->f_op == &io_uring_fops) {
		struct io_ring_ctx *ctx = file->private_data;

		return ctx->ring_sock->sk;
	}
#endif
	return NULL;
}
EXPORT_SYMBOL(io_uring_get_socket);

static void io_get_req_task(struct io_kiocb *req)
{
	if (req->flags & REQ_F_TASK_PINNED)
		return;
	get_task_struct(req->task);
	req->flags |= REQ_F_TASK_PINNED;
}

static inline void io_clean_op(struct io_kiocb *req)
{
	if (req->flags & (REQ_F_NEED_CLEANUP | REQ_F_BUFFER_SELECTED |
			  REQ_F_INFLIGHT))
		__io_clean_op(req);
}

/* not idempotent -- it doesn't clear REQ_F_TASK_PINNED */
static void __io_put_req_task(struct io_kiocb *req)
{
	if (req->flags & REQ_F_TASK_PINNED)
		put_task_struct(req->task);
}

static void io_sq_thread_drop_mm(void)
{
	struct mm_struct *mm = current->mm;

	if (mm) {
		kthread_unuse_mm(mm);
		mmput(mm);
	}
}

static int __io_sq_thread_acquire_mm(struct io_ring_ctx *ctx)
{
	if (!current->mm) {
		if (unlikely(!(ctx->flags & IORING_SETUP_SQPOLL) ||
			     !mmget_not_zero(ctx->sqo_mm)))
			return -EFAULT;
		kthread_use_mm(ctx->sqo_mm);
	}

	return 0;
}

static int io_sq_thread_acquire_mm(struct io_ring_ctx *ctx,
				   struct io_kiocb *req)
{
	if (!io_op_defs[req->opcode].needs_mm)
		return 0;
	return __io_sq_thread_acquire_mm(ctx);
}

static inline void req_set_fail_links(struct io_kiocb *req)
{
	if ((req->flags & (REQ_F_LINK | REQ_F_HARDLINK)) == REQ_F_LINK)
		req->flags |= REQ_F_FAIL_LINK;
}

/*
 * Note: must call io_req_init_async() for the first time you
 * touch any members of io_wq_work.
 */
static inline void io_req_init_async(struct io_kiocb *req)
{
	if (req->flags & REQ_F_WORK_INITIALIZED)
		return;

	memset(&req->work, 0, sizeof(req->work));
	req->flags |= REQ_F_WORK_INITIALIZED;
}

static inline bool io_async_submit(struct io_ring_ctx *ctx)
{
	return ctx->flags & IORING_SETUP_SQPOLL;
}

static void io_ring_ctx_ref_free(struct percpu_ref *ref)
{
	struct io_ring_ctx *ctx = container_of(ref, struct io_ring_ctx, refs);

	complete(&ctx->ref_comp);
}

static inline bool io_is_timeout_noseq(struct io_kiocb *req)
{
	return !req->timeout.off;
}

static struct io_ring_ctx *io_ring_ctx_alloc(struct io_uring_params *p)
{
	struct io_ring_ctx *ctx;
	int hash_bits;

	ctx = kzalloc(sizeof(*ctx), GFP_KERNEL);
	if (!ctx)
		return NULL;

	ctx->fallback_req = kmem_cache_alloc(req_cachep, GFP_KERNEL);
	if (!ctx->fallback_req)
		goto err;

	/*
	 * Use 5 bits less than the max cq entries, that should give us around
	 * 32 entries per hash list if totally full and uniformly spread.
	 */
	hash_bits = ilog2(p->cq_entries);
	hash_bits -= 5;
	if (hash_bits <= 0)
		hash_bits = 1;
	ctx->cancel_hash_bits = hash_bits;
	ctx->cancel_hash = kmalloc((1U << hash_bits) * sizeof(struct hlist_head),
					GFP_KERNEL);
	if (!ctx->cancel_hash)
		goto err;
	__hash_init(ctx->cancel_hash, 1U << hash_bits);

	if (percpu_ref_init(&ctx->refs, io_ring_ctx_ref_free,
			    PERCPU_REF_ALLOW_REINIT, GFP_KERNEL))
		goto err;

	ctx->flags = p->flags;
	init_waitqueue_head(&ctx->sqo_wait);
	init_waitqueue_head(&ctx->cq_wait);
	INIT_LIST_HEAD(&ctx->cq_overflow_list);
	init_completion(&ctx->ref_comp);
	init_completion(&ctx->sq_thread_comp);
	idr_init(&ctx->io_buffer_idr);
	idr_init(&ctx->personality_idr);
	mutex_init(&ctx->uring_lock);
	init_waitqueue_head(&ctx->wait);
	spin_lock_init(&ctx->completion_lock);
	INIT_LIST_HEAD(&ctx->iopoll_list);
	INIT_LIST_HEAD(&ctx->defer_list);
	INIT_LIST_HEAD(&ctx->timeout_list);
	init_waitqueue_head(&ctx->inflight_wait);
	spin_lock_init(&ctx->inflight_lock);
	INIT_LIST_HEAD(&ctx->inflight_list);
	INIT_DELAYED_WORK(&ctx->file_put_work, io_file_put_work);
	init_llist_head(&ctx->file_put_llist);
	return ctx;
err:
	if (ctx->fallback_req)
		kmem_cache_free(req_cachep, ctx->fallback_req);
	kfree(ctx->cancel_hash);
	kfree(ctx);
	return NULL;
}

static bool req_need_defer(struct io_kiocb *req, u32 seq)
{
	if (unlikely(req->flags & REQ_F_IO_DRAIN)) {
		struct io_ring_ctx *ctx = req->ctx;

		return seq != ctx->cached_cq_tail
				+ atomic_read(&ctx->cached_cq_overflow);
	}

	return false;
}

static void __io_commit_cqring(struct io_ring_ctx *ctx)
{
	struct io_rings *rings = ctx->rings;

	/* order cqe stores with ring update */
	smp_store_release(&rings->cq.tail, ctx->cached_cq_tail);

	if (wq_has_sleeper(&ctx->cq_wait)) {
		wake_up_interruptible(&ctx->cq_wait);
		kill_fasync(&ctx->cq_fasync, SIGIO, POLL_IN);
	}
}

/*
 * Returns true if we need to defer file table putting. This can only happen
 * from the error path with REQ_F_COMP_LOCKED set.
 */
static bool io_req_clean_work(struct io_kiocb *req)
{
	if (!(req->flags & REQ_F_WORK_INITIALIZED))
		return false;

	req->flags &= ~REQ_F_WORK_INITIALIZED;

	if (req->work.mm) {
		mmdrop(req->work.mm);
		req->work.mm = NULL;
	}
	if (req->work.creds) {
		put_cred(req->work.creds);
		req->work.creds = NULL;
	}
	if (req->work.fs) {
		struct fs_struct *fs = req->work.fs;

		if (req->flags & REQ_F_COMP_LOCKED)
			return true;

		spin_lock(&req->work.fs->lock);
		if (--fs->users)
			fs = NULL;
		spin_unlock(&req->work.fs->lock);
		if (fs)
			free_fs_struct(fs);
		req->work.fs = NULL;
	}

	return false;
}

static void io_prep_async_work(struct io_kiocb *req)
{
	const struct io_op_def *def = &io_op_defs[req->opcode];

	io_req_init_async(req);

	if (req->flags & REQ_F_ISREG) {
		if (def->hash_reg_file || (req->ctx->flags & IORING_SETUP_IOPOLL))
			io_wq_hash_work(&req->work, file_inode(req->file));
	} else {
		if (def->unbound_nonreg_file)
			req->work.flags |= IO_WQ_WORK_UNBOUND;
	}
	if (!req->work.mm && def->needs_mm) {
		mmgrab(current->mm);
		req->work.mm = current->mm;
	}
	if (!req->work.creds)
		req->work.creds = get_current_cred();
	if (!req->work.fs && def->needs_fs) {
		spin_lock(&current->fs->lock);
		if (!current->fs->in_exec) {
			req->work.fs = current->fs;
			req->work.fs->users++;
		} else {
			req->work.flags |= IO_WQ_WORK_CANCEL;
		}
		spin_unlock(&current->fs->lock);
	}
	if (def->needs_fsize)
		req->work.fsize = rlimit(RLIMIT_FSIZE);
	else
		req->work.fsize = RLIM_INFINITY;
}

static void io_prep_async_link(struct io_kiocb *req)
{
	struct io_kiocb *cur;

	io_prep_async_work(req);
	if (req->flags & REQ_F_LINK_HEAD)
		list_for_each_entry(cur, &req->link_list, link_list)
			io_prep_async_work(cur);
}

static struct io_kiocb *__io_queue_async_work(struct io_kiocb *req)
{
	struct io_ring_ctx *ctx = req->ctx;
	struct io_kiocb *link = io_prep_linked_timeout(req);

	trace_io_uring_queue_async_work(ctx, io_wq_is_hashed(&req->work), req,
					&req->work, req->flags);
	io_wq_enqueue(ctx->io_wq, &req->work);
	return link;
}

static void io_queue_async_work(struct io_kiocb *req)
{
	struct io_kiocb *link;

	/* init ->work of the whole link before punting */
	io_prep_async_link(req);
	link = __io_queue_async_work(req);

	if (link)
		io_queue_linked_timeout(link);
}

static void io_kill_timeout(struct io_kiocb *req)
{
	int ret;

	ret = hrtimer_try_to_cancel(&req->io->timeout.timer);
	if (ret != -1) {
		atomic_set(&req->ctx->cq_timeouts,
			atomic_read(&req->ctx->cq_timeouts) + 1);
		list_del_init(&req->timeout.list);
		req->flags |= REQ_F_COMP_LOCKED;
		io_cqring_fill_event(req, 0);
		io_put_req(req);
	}
}

static void io_kill_timeouts(struct io_ring_ctx *ctx)
{
	struct io_kiocb *req, *tmp;

	spin_lock_irq(&ctx->completion_lock);
	list_for_each_entry_safe(req, tmp, &ctx->timeout_list, timeout.list)
		io_kill_timeout(req);
	spin_unlock_irq(&ctx->completion_lock);
}

static void __io_queue_deferred(struct io_ring_ctx *ctx)
{
	do {
		struct io_defer_entry *de = list_first_entry(&ctx->defer_list,
						struct io_defer_entry, list);
		struct io_kiocb *link;

		if (req_need_defer(de->req, de->seq))
			break;
		list_del_init(&de->list);
		/* punt-init is done before queueing for defer */
		link = __io_queue_async_work(de->req);
		if (link) {
			__io_queue_linked_timeout(link);
			/* drop submission reference */
			link->flags |= REQ_F_COMP_LOCKED;
			io_put_req(link);
		}
		kfree(de);
	} while (!list_empty(&ctx->defer_list));
}

static void io_flush_timeouts(struct io_ring_ctx *ctx)
{
	while (!list_empty(&ctx->timeout_list)) {
		struct io_kiocb *req = list_first_entry(&ctx->timeout_list,
						struct io_kiocb, timeout.list);

		if (io_is_timeout_noseq(req))
			break;
		if (req->timeout.target_seq != ctx->cached_cq_tail
					- atomic_read(&ctx->cq_timeouts))
			break;

		list_del_init(&req->timeout.list);
		io_kill_timeout(req);
	}
}

static void io_commit_cqring(struct io_ring_ctx *ctx)
{
	io_flush_timeouts(ctx);
	__io_commit_cqring(ctx);

	if (unlikely(!list_empty(&ctx->defer_list)))
		__io_queue_deferred(ctx);
}

static struct io_uring_cqe *io_get_cqring(struct io_ring_ctx *ctx)
{
	struct io_rings *rings = ctx->rings;
	unsigned tail;

	tail = ctx->cached_cq_tail;
	/*
	 * writes to the cq entry need to come after reading head; the
	 * control dependency is enough as we're using WRITE_ONCE to
	 * fill the cq entry
	 */
	if (tail - READ_ONCE(rings->cq.head) == rings->cq_ring_entries)
		return NULL;

	ctx->cached_cq_tail++;
	return &rings->cqes[tail & ctx->cq_mask];
}

static inline bool io_should_trigger_evfd(struct io_ring_ctx *ctx)
{
	if (!ctx->cq_ev_fd)
		return false;
	if (READ_ONCE(ctx->rings->cq_flags) & IORING_CQ_EVENTFD_DISABLED)
		return false;
	if (!ctx->eventfd_async)
		return true;
	return io_wq_current_is_worker();
}

static void io_cqring_ev_posted(struct io_ring_ctx *ctx)
{
	if (waitqueue_active(&ctx->wait))
		wake_up(&ctx->wait);
	if (waitqueue_active(&ctx->sqo_wait))
		wake_up(&ctx->sqo_wait);
	if (io_should_trigger_evfd(ctx))
		eventfd_signal(ctx->cq_ev_fd, 1);
}

static void io_cqring_mark_overflow(struct io_ring_ctx *ctx)
{
	if (list_empty(&ctx->cq_overflow_list)) {
		clear_bit(0, &ctx->sq_check_overflow);
		clear_bit(0, &ctx->cq_check_overflow);
		ctx->rings->sq_flags &= ~IORING_SQ_CQ_OVERFLOW;
	}
}

/* Returns true if there are no backlogged entries after the flush */
static bool io_cqring_overflow_flush(struct io_ring_ctx *ctx, bool force)
{
	struct io_rings *rings = ctx->rings;
	struct io_uring_cqe *cqe;
	struct io_kiocb *req;
	unsigned long flags;
	LIST_HEAD(list);

	if (!force) {
		if (list_empty_careful(&ctx->cq_overflow_list))
			return true;
		if ((ctx->cached_cq_tail - READ_ONCE(rings->cq.head) ==
		    rings->cq_ring_entries))
			return false;
	}

	spin_lock_irqsave(&ctx->completion_lock, flags);

	/* if force is set, the ring is going away. always drop after that */
	if (force)
		ctx->cq_overflow_flushed = 1;

	cqe = NULL;
	while (!list_empty(&ctx->cq_overflow_list)) {
		cqe = io_get_cqring(ctx);
		if (!cqe && !force)
			break;

		req = list_first_entry(&ctx->cq_overflow_list, struct io_kiocb,
						compl.list);
		list_move(&req->compl.list, &list);
		if (cqe) {
			WRITE_ONCE(cqe->user_data, req->user_data);
			WRITE_ONCE(cqe->res, req->result);
			WRITE_ONCE(cqe->flags, req->compl.cflags);
		} else {
			WRITE_ONCE(ctx->rings->cq_overflow,
				atomic_inc_return(&ctx->cached_cq_overflow));
		}
	}

	io_commit_cqring(ctx);
	io_cqring_mark_overflow(ctx);

	spin_unlock_irqrestore(&ctx->completion_lock, flags);
	io_cqring_ev_posted(ctx);

	while (!list_empty(&list)) {
		req = list_first_entry(&list, struct io_kiocb, compl.list);
		list_del(&req->compl.list);
		io_put_req(req);
	}

	return cqe != NULL;
}

static void __io_cqring_fill_event(struct io_kiocb *req, long res, long cflags)
{
	struct io_ring_ctx *ctx = req->ctx;
	struct io_uring_cqe *cqe;

	trace_io_uring_complete(ctx, req->user_data, res);

	/*
	 * If we can't get a cq entry, userspace overflowed the
	 * submission (by quite a lot). Increment the overflow count in
	 * the ring.
	 */
	cqe = io_get_cqring(ctx);
	if (likely(cqe)) {
		WRITE_ONCE(cqe->user_data, req->user_data);
		WRITE_ONCE(cqe->res, res);
		WRITE_ONCE(cqe->flags, cflags);
	} else if (ctx->cq_overflow_flushed) {
		WRITE_ONCE(ctx->rings->cq_overflow,
				atomic_inc_return(&ctx->cached_cq_overflow));
	} else {
		if (list_empty(&ctx->cq_overflow_list)) {
			set_bit(0, &ctx->sq_check_overflow);
			set_bit(0, &ctx->cq_check_overflow);
			ctx->rings->sq_flags |= IORING_SQ_CQ_OVERFLOW;
		}
		io_clean_op(req);
		req->result = res;
		req->compl.cflags = cflags;
		refcount_inc(&req->refs);
		list_add_tail(&req->compl.list, &ctx->cq_overflow_list);
	}
}

static void io_cqring_fill_event(struct io_kiocb *req, long res)
{
	__io_cqring_fill_event(req, res, 0);
}

static void io_cqring_add_event(struct io_kiocb *req, long res, long cflags)
{
	struct io_ring_ctx *ctx = req->ctx;
	unsigned long flags;

	spin_lock_irqsave(&ctx->completion_lock, flags);
	__io_cqring_fill_event(req, res, cflags);
	io_commit_cqring(ctx);
	spin_unlock_irqrestore(&ctx->completion_lock, flags);

	io_cqring_ev_posted(ctx);
}

static void io_submit_flush_completions(struct io_comp_state *cs)
{
	struct io_ring_ctx *ctx = cs->ctx;

	spin_lock_irq(&ctx->completion_lock);
	while (!list_empty(&cs->list)) {
		struct io_kiocb *req;

		req = list_first_entry(&cs->list, struct io_kiocb, compl.list);
		list_del(&req->compl.list);
		__io_cqring_fill_event(req, req->result, req->compl.cflags);
		if (!(req->flags & REQ_F_LINK_HEAD)) {
			req->flags |= REQ_F_COMP_LOCKED;
			io_put_req(req);
		} else {
			spin_unlock_irq(&ctx->completion_lock);
			io_put_req(req);
			spin_lock_irq(&ctx->completion_lock);
		}
	}
	io_commit_cqring(ctx);
	spin_unlock_irq(&ctx->completion_lock);

	io_cqring_ev_posted(ctx);
	cs->nr = 0;
}

static void __io_req_complete(struct io_kiocb *req, long res, unsigned cflags,
			      struct io_comp_state *cs)
{
	if (!cs) {
		io_cqring_add_event(req, res, cflags);
		io_put_req(req);
	} else {
		io_clean_op(req);
		req->result = res;
		req->compl.cflags = cflags;
		list_add_tail(&req->compl.list, &cs->list);
		if (++cs->nr >= 32)
			io_submit_flush_completions(cs);
	}
}

static void io_req_complete(struct io_kiocb *req, long res)
{
	__io_req_complete(req, res, 0, NULL);
}

static inline bool io_is_fallback_req(struct io_kiocb *req)
{
	return req == (struct io_kiocb *)
			((unsigned long) req->ctx->fallback_req & ~1UL);
}

static struct io_kiocb *io_get_fallback_req(struct io_ring_ctx *ctx)
{
	struct io_kiocb *req;

	req = ctx->fallback_req;
	if (!test_and_set_bit_lock(0, (unsigned long *) &ctx->fallback_req))
		return req;

	return NULL;
}

static struct io_kiocb *io_alloc_req(struct io_ring_ctx *ctx,
				     struct io_submit_state *state)
{
	gfp_t gfp = GFP_KERNEL | __GFP_NOWARN;
	struct io_kiocb *req;

	if (!state->free_reqs) {
		size_t sz;
		int ret;

		sz = min_t(size_t, state->ios_left, ARRAY_SIZE(state->reqs));
		ret = kmem_cache_alloc_bulk(req_cachep, gfp, sz, state->reqs);

		/*
		 * Bulk alloc is all-or-nothing. If we fail to get a batch,
		 * retry single alloc to be on the safe side.
		 */
		if (unlikely(ret <= 0)) {
			state->reqs[0] = kmem_cache_alloc(req_cachep, gfp);
			if (!state->reqs[0])
				goto fallback;
			ret = 1;
		}
		state->free_reqs = ret - 1;
		req = state->reqs[ret - 1];
	} else {
		state->free_reqs--;
		req = state->reqs[state->free_reqs];
	}

	return req;
fallback:
	return io_get_fallback_req(ctx);
}

static inline void io_put_file(struct io_kiocb *req, struct file *file,
			  bool fixed)
{
	if (fixed)
		percpu_ref_put(req->fixed_file_refs);
	else
		fput(file);
}

static bool io_dismantle_req(struct io_kiocb *req)
{
	io_clean_op(req);

	if (req->io)
		kfree(req->io);
	if (req->file)
		io_put_file(req, req->file, (req->flags & REQ_F_FIXED_FILE));
<<<<<<< HEAD

	if (req->flags & REQ_F_INFLIGHT) {
		struct io_ring_ctx *ctx = req->ctx;
		unsigned long flags;

		spin_lock_irqsave(&ctx->inflight_lock, flags);
		list_del(&req->inflight_entry);
		if (waitqueue_active(&ctx->inflight_wait))
			wake_up(&ctx->inflight_wait);
		spin_unlock_irqrestore(&ctx->inflight_lock, flags);
	}

=======

>>>>>>> 976bc5e2
	return io_req_clean_work(req);
}

static void __io_free_req_finish(struct io_kiocb *req)
{
	struct io_ring_ctx *ctx = req->ctx;

	__io_put_req_task(req);
	if (likely(!io_is_fallback_req(req)))
		kmem_cache_free(req_cachep, req);
	else
		clear_bit_unlock(0, (unsigned long *) &ctx->fallback_req);
	percpu_ref_put(&ctx->refs);
}

static void io_req_task_file_table_put(struct callback_head *cb)
{
	struct io_kiocb *req = container_of(cb, struct io_kiocb, task_work);
	struct fs_struct *fs = req->work.fs;

	spin_lock(&req->work.fs->lock);
	if (--fs->users)
		fs = NULL;
	spin_unlock(&req->work.fs->lock);
	if (fs)
		free_fs_struct(fs);
	req->work.fs = NULL;
	__io_free_req_finish(req);
}

static void __io_free_req(struct io_kiocb *req)
{
	if (!io_dismantle_req(req)) {
		__io_free_req_finish(req);
	} else {
		int ret;

		init_task_work(&req->task_work, io_req_task_file_table_put);
		ret = task_work_add(req->task, &req->task_work, TWA_RESUME);
		if (unlikely(ret)) {
			struct task_struct *tsk;

			tsk = io_wq_get_task(req->ctx->io_wq);
			task_work_add(tsk, &req->task_work, 0);
		}
	}
}

static bool io_link_cancel_timeout(struct io_kiocb *req)
{
	struct io_ring_ctx *ctx = req->ctx;
	int ret;

	ret = hrtimer_try_to_cancel(&req->io->timeout.timer);
	if (ret != -1) {
		io_cqring_fill_event(req, -ECANCELED);
		io_commit_cqring(ctx);
		req->flags &= ~REQ_F_LINK_HEAD;
		io_put_req(req);
		return true;
	}

	return false;
}

static bool __io_kill_linked_timeout(struct io_kiocb *req)
{
	struct io_kiocb *link;
	bool wake_ev;

	if (list_empty(&req->link_list))
		return false;
	link = list_first_entry(&req->link_list, struct io_kiocb, link_list);
	if (link->opcode != IORING_OP_LINK_TIMEOUT)
		return false;

	list_del_init(&link->link_list);
	link->flags |= REQ_F_COMP_LOCKED;
	wake_ev = io_link_cancel_timeout(link);
	req->flags &= ~REQ_F_LINK_TIMEOUT;
	return wake_ev;
}

static void io_kill_linked_timeout(struct io_kiocb *req)
{
	struct io_ring_ctx *ctx = req->ctx;
	bool wake_ev;

	if (!(req->flags & REQ_F_COMP_LOCKED)) {
		unsigned long flags;

		spin_lock_irqsave(&ctx->completion_lock, flags);
		wake_ev = __io_kill_linked_timeout(req);
		spin_unlock_irqrestore(&ctx->completion_lock, flags);
	} else {
		wake_ev = __io_kill_linked_timeout(req);
	}

	if (wake_ev)
		io_cqring_ev_posted(ctx);
}

static struct io_kiocb *io_req_link_next(struct io_kiocb *req)
{
	struct io_kiocb *nxt;

	/*
	 * The list should never be empty when we are called here. But could
	 * potentially happen if the chain is messed up, check to be on the
	 * safe side.
	 */
	if (unlikely(list_empty(&req->link_list)))
		return NULL;

	nxt = list_first_entry(&req->link_list, struct io_kiocb, link_list);
	list_del_init(&req->link_list);
	if (!list_empty(&nxt->link_list))
		nxt->flags |= REQ_F_LINK_HEAD;
	return nxt;
}

/*
 * Called if REQ_F_LINK_HEAD is set, and we fail the head request
 */
static void __io_fail_links(struct io_kiocb *req)
{
	struct io_ring_ctx *ctx = req->ctx;

	while (!list_empty(&req->link_list)) {
		struct io_kiocb *link = list_first_entry(&req->link_list,
						struct io_kiocb, link_list);

		list_del_init(&link->link_list);
		trace_io_uring_fail_link(req, link);

		io_cqring_fill_event(link, -ECANCELED);
		link->flags |= REQ_F_COMP_LOCKED;
		__io_double_put_req(link);
		req->flags &= ~REQ_F_LINK_TIMEOUT;
	}

	io_commit_cqring(ctx);
	io_cqring_ev_posted(ctx);
}

static void io_fail_links(struct io_kiocb *req)
{
	struct io_ring_ctx *ctx = req->ctx;

	if (!(req->flags & REQ_F_COMP_LOCKED)) {
		unsigned long flags;

		spin_lock_irqsave(&ctx->completion_lock, flags);
		__io_fail_links(req);
		spin_unlock_irqrestore(&ctx->completion_lock, flags);
	} else {
		__io_fail_links(req);
	}

	io_cqring_ev_posted(ctx);
}

static struct io_kiocb *__io_req_find_next(struct io_kiocb *req)
{
	req->flags &= ~REQ_F_LINK_HEAD;
	if (req->flags & REQ_F_LINK_TIMEOUT)
		io_kill_linked_timeout(req);

	/*
	 * If LINK is set, we have dependent requests in this chain. If we
	 * didn't fail this request, queue the first one up, moving any other
	 * dependencies to the next request. In case of failure, fail the rest
	 * of the chain.
	 */
	if (likely(!(req->flags & REQ_F_FAIL_LINK)))
		return io_req_link_next(req);
	io_fail_links(req);
	return NULL;
}

static struct io_kiocb *io_req_find_next(struct io_kiocb *req)
{
	if (likely(!(req->flags & REQ_F_LINK_HEAD)))
		return NULL;
	return __io_req_find_next(req);
}

static int io_req_task_work_add(struct io_kiocb *req, struct callback_head *cb,
				bool twa_signal_ok)
{
	struct task_struct *tsk = req->task;
	struct io_ring_ctx *ctx = req->ctx;
	int ret, notify;

	/*
	 * SQPOLL kernel thread doesn't need notification, just a wakeup. For
	 * all other cases, use TWA_SIGNAL unconditionally to ensure we're
	 * processing task_work. There's no reliable way to tell if TWA_RESUME
	 * will do the job.
	 */
	notify = 0;
<<<<<<< HEAD
	if (!(ctx->flags & IORING_SETUP_SQPOLL))
=======
	if (!(ctx->flags & IORING_SETUP_SQPOLL) && twa_signal_ok)
>>>>>>> 976bc5e2
		notify = TWA_SIGNAL;

	ret = task_work_add(tsk, cb, notify);
	if (!ret)
		wake_up_process(tsk);

	return ret;
}

static void __io_req_task_cancel(struct io_kiocb *req, int error)
{
	struct io_ring_ctx *ctx = req->ctx;

	spin_lock_irq(&ctx->completion_lock);
	io_cqring_fill_event(req, error);
	io_commit_cqring(ctx);
	spin_unlock_irq(&ctx->completion_lock);

	io_cqring_ev_posted(ctx);
	req_set_fail_links(req);
	io_double_put_req(req);
}

static void io_req_task_cancel(struct callback_head *cb)
{
	struct io_kiocb *req = container_of(cb, struct io_kiocb, task_work);

	__io_req_task_cancel(req, -ECANCELED);
}

static void __io_req_task_submit(struct io_kiocb *req)
{
	struct io_ring_ctx *ctx = req->ctx;

	if (!__io_sq_thread_acquire_mm(ctx)) {
		mutex_lock(&ctx->uring_lock);
		__io_queue_sqe(req, NULL, NULL);
		mutex_unlock(&ctx->uring_lock);
	} else {
		__io_req_task_cancel(req, -EFAULT);
	}
}

static void io_req_task_submit(struct callback_head *cb)
{
	struct io_kiocb *req = container_of(cb, struct io_kiocb, task_work);
	struct io_ring_ctx *ctx = req->ctx;

	__io_req_task_submit(req);
	percpu_ref_put(&ctx->refs);
}

static void io_req_task_queue(struct io_kiocb *req)
{
	int ret;

	init_task_work(&req->task_work, io_req_task_submit);
	percpu_ref_get(&req->ctx->refs);

	ret = io_req_task_work_add(req, &req->task_work, true);
	if (unlikely(ret)) {
		struct task_struct *tsk;

		init_task_work(&req->task_work, io_req_task_cancel);
		tsk = io_wq_get_task(req->ctx->io_wq);
		task_work_add(tsk, &req->task_work, 0);
		wake_up_process(tsk);
	}
}

static void io_queue_next(struct io_kiocb *req)
{
	struct io_kiocb *nxt = io_req_find_next(req);

	if (nxt)
		io_req_task_queue(nxt);
}

static void io_free_req(struct io_kiocb *req)
{
	io_queue_next(req);
	__io_free_req(req);
}

struct req_batch {
	void *reqs[IO_IOPOLL_BATCH];
	int to_free;

	struct task_struct	*task;
	int			task_refs;
};

static inline void io_init_req_batch(struct req_batch *rb)
{
	rb->to_free = 0;
	rb->task_refs = 0;
	rb->task = NULL;
}

static void __io_req_free_batch_flush(struct io_ring_ctx *ctx,
				      struct req_batch *rb)
{
	kmem_cache_free_bulk(req_cachep, rb->to_free, rb->reqs);
	percpu_ref_put_many(&ctx->refs, rb->to_free);
	rb->to_free = 0;
}

static void io_req_free_batch_finish(struct io_ring_ctx *ctx,
				     struct req_batch *rb)
{
	if (rb->to_free)
		__io_req_free_batch_flush(ctx, rb);
	if (rb->task) {
		put_task_struct_many(rb->task, rb->task_refs);
		rb->task = NULL;
	}
}

static void io_req_free_batch(struct req_batch *rb, struct io_kiocb *req)
{
	if (unlikely(io_is_fallback_req(req))) {
		io_free_req(req);
		return;
	}
	if (req->flags & REQ_F_LINK_HEAD)
		io_queue_next(req);

	if (req->flags & REQ_F_TASK_PINNED) {
		if (req->task != rb->task) {
			if (rb->task)
				put_task_struct_many(rb->task, rb->task_refs);
			rb->task = req->task;
			rb->task_refs = 0;
		}
		rb->task_refs++;
		req->flags &= ~REQ_F_TASK_PINNED;
	}

	WARN_ON_ONCE(io_dismantle_req(req));
	rb->reqs[rb->to_free++] = req;
	if (unlikely(rb->to_free == ARRAY_SIZE(rb->reqs)))
		__io_req_free_batch_flush(req->ctx, rb);
}

/*
 * Drop reference to request, return next in chain (if there is one) if this
 * was the last reference to this request.
 */
static struct io_kiocb *io_put_req_find_next(struct io_kiocb *req)
{
	struct io_kiocb *nxt = NULL;

	if (refcount_dec_and_test(&req->refs)) {
		nxt = io_req_find_next(req);
		__io_free_req(req);
	}
	return nxt;
}

static void io_put_req(struct io_kiocb *req)
{
	if (refcount_dec_and_test(&req->refs))
		io_free_req(req);
}

static struct io_wq_work *io_steal_work(struct io_kiocb *req)
{
	struct io_kiocb *nxt;

	/*
	 * A ref is owned by io-wq in which context we're. So, if that's the
	 * last one, it's safe to steal next work. False negatives are Ok,
	 * it just will be re-punted async in io_put_work()
	 */
	if (refcount_read(&req->refs) != 1)
		return NULL;

	nxt = io_req_find_next(req);
	return nxt ? &nxt->work : NULL;
}

/*
 * Must only be used if we don't need to care about links, usually from
 * within the completion handling itself.
 */
static void __io_double_put_req(struct io_kiocb *req)
{
	/* drop both submit and complete references */
	if (refcount_sub_and_test(2, &req->refs))
		__io_free_req(req);
}

static void io_double_put_req(struct io_kiocb *req)
{
	/* drop both submit and complete references */
	if (refcount_sub_and_test(2, &req->refs))
		io_free_req(req);
}

static unsigned io_cqring_events(struct io_ring_ctx *ctx, bool noflush)
{
	struct io_rings *rings = ctx->rings;

	if (test_bit(0, &ctx->cq_check_overflow)) {
		/*
		 * noflush == true is from the waitqueue handler, just ensure
		 * we wake up the task, and the next invocation will flush the
		 * entries. We cannot safely to it from here.
		 */
		if (noflush && !list_empty(&ctx->cq_overflow_list))
			return -1U;

		io_cqring_overflow_flush(ctx, false);
	}

	/* See comment at the top of this file */
	smp_rmb();
	return ctx->cached_cq_tail - READ_ONCE(rings->cq.head);
}

static inline unsigned int io_sqring_entries(struct io_ring_ctx *ctx)
{
	struct io_rings *rings = ctx->rings;

	/* make sure SQ entry isn't read before tail */
	return smp_load_acquire(&rings->sq.tail) - ctx->cached_sq_head;
}

static unsigned int io_put_kbuf(struct io_kiocb *req, struct io_buffer *kbuf)
{
	unsigned int cflags;

	cflags = kbuf->bid << IORING_CQE_BUFFER_SHIFT;
	cflags |= IORING_CQE_F_BUFFER;
	req->flags &= ~REQ_F_BUFFER_SELECTED;
	kfree(kbuf);
	return cflags;
}

static inline unsigned int io_put_rw_kbuf(struct io_kiocb *req)
{
	struct io_buffer *kbuf;

	kbuf = (struct io_buffer *) (unsigned long) req->rw.addr;
	return io_put_kbuf(req, kbuf);
}

static inline bool io_run_task_work(void)
{
	if (current->task_works) {
		__set_current_state(TASK_RUNNING);
		task_work_run();
		return true;
	}

	return false;
}

static void io_iopoll_queue(struct list_head *again)
{
	struct io_kiocb *req;

	do {
		req = list_first_entry(again, struct io_kiocb, inflight_entry);
		list_del(&req->inflight_entry);
		__io_complete_rw(req, -EAGAIN, 0, NULL);
	} while (!list_empty(again));
}

/*
 * Find and free completed poll iocbs
 */
static void io_iopoll_complete(struct io_ring_ctx *ctx, unsigned int *nr_events,
			       struct list_head *done)
{
	struct req_batch rb;
	struct io_kiocb *req;
	LIST_HEAD(again);

	/* order with ->result store in io_complete_rw_iopoll() */
	smp_rmb();

	io_init_req_batch(&rb);
	while (!list_empty(done)) {
		int cflags = 0;

		req = list_first_entry(done, struct io_kiocb, inflight_entry);
		if (READ_ONCE(req->result) == -EAGAIN) {
			req->result = 0;
			req->iopoll_completed = 0;
			list_move_tail(&req->inflight_entry, &again);
			continue;
		}
		list_del(&req->inflight_entry);

		if (req->flags & REQ_F_BUFFER_SELECTED)
			cflags = io_put_rw_kbuf(req);

		__io_cqring_fill_event(req, req->result, cflags);
		(*nr_events)++;

		if (refcount_dec_and_test(&req->refs))
			io_req_free_batch(&rb, req);
	}

	io_commit_cqring(ctx);
	if (ctx->flags & IORING_SETUP_SQPOLL)
		io_cqring_ev_posted(ctx);
	io_req_free_batch_finish(ctx, &rb);

	if (!list_empty(&again))
		io_iopoll_queue(&again);
}

static int io_do_iopoll(struct io_ring_ctx *ctx, unsigned int *nr_events,
			long min)
{
	struct io_kiocb *req, *tmp;
	LIST_HEAD(done);
	bool spin;
	int ret;

	/*
	 * Only spin for completions if we don't have multiple devices hanging
	 * off our complete list, and we're under the requested amount.
	 */
	spin = !ctx->poll_multi_file && *nr_events < min;

	ret = 0;
	list_for_each_entry_safe(req, tmp, &ctx->iopoll_list, inflight_entry) {
		struct kiocb *kiocb = &req->rw.kiocb;

		/*
		 * Move completed and retryable entries to our local lists.
		 * If we find a request that requires polling, break out
		 * and complete those lists first, if we have entries there.
		 */
		if (READ_ONCE(req->iopoll_completed)) {
			list_move_tail(&req->inflight_entry, &done);
			continue;
		}
		if (!list_empty(&done))
			break;

		ret = kiocb->ki_filp->f_op->iopoll(kiocb, spin);
		if (ret < 0)
			break;

		/* iopoll may have completed current req */
		if (READ_ONCE(req->iopoll_completed))
			list_move_tail(&req->inflight_entry, &done);

		if (ret && spin)
			spin = false;
		ret = 0;
	}

	if (!list_empty(&done))
		io_iopoll_complete(ctx, nr_events, &done);

	return ret;
}

/*
 * Poll for a minimum of 'min' events. Note that if min == 0 we consider that a
 * non-spinning poll check - we'll still enter the driver poll loop, but only
 * as a non-spinning completion check.
 */
static int io_iopoll_getevents(struct io_ring_ctx *ctx, unsigned int *nr_events,
				long min)
{
	while (!list_empty(&ctx->iopoll_list) && !need_resched()) {
		int ret;

		ret = io_do_iopoll(ctx, nr_events, min);
		if (ret < 0)
			return ret;
		if (*nr_events >= min)
			return 0;
	}

	return 1;
}

/*
 * We can't just wait for polled events to come to us, we have to actively
 * find and complete them.
 */
static void io_iopoll_try_reap_events(struct io_ring_ctx *ctx)
{
	if (!(ctx->flags & IORING_SETUP_IOPOLL))
		return;

	mutex_lock(&ctx->uring_lock);
	while (!list_empty(&ctx->iopoll_list)) {
		unsigned int nr_events = 0;

		io_do_iopoll(ctx, &nr_events, 0);

		/* let it sleep and repeat later if can't complete a request */
		if (nr_events == 0)
			break;
		/*
		 * Ensure we allow local-to-the-cpu processing to take place,
		 * in this case we need to ensure that we reap all events.
		 * Also let task_work, etc. to progress by releasing the mutex
		 */
		if (need_resched()) {
			mutex_unlock(&ctx->uring_lock);
			cond_resched();
			mutex_lock(&ctx->uring_lock);
		}
	}
	mutex_unlock(&ctx->uring_lock);
}

static int io_iopoll_check(struct io_ring_ctx *ctx, long min)
{
	unsigned int nr_events = 0;
	int iters = 0, ret = 0;

	/*
	 * We disallow the app entering submit/complete with polling, but we
	 * still need to lock the ring to prevent racing with polled issue
	 * that got punted to a workqueue.
	 */
	mutex_lock(&ctx->uring_lock);
	do {
		/*
		 * Don't enter poll loop if we already have events pending.
		 * If we do, we can potentially be spinning for commands that
		 * already triggered a CQE (eg in error).
		 */
		if (io_cqring_events(ctx, false))
			break;

		/*
		 * If a submit got punted to a workqueue, we can have the
		 * application entering polling for a command before it gets
		 * issued. That app will hold the uring_lock for the duration
		 * of the poll right here, so we need to take a breather every
		 * now and then to ensure that the issue has a chance to add
		 * the poll to the issued list. Otherwise we can spin here
		 * forever, while the workqueue is stuck trying to acquire the
		 * very same mutex.
		 */
		if (!(++iters & 7)) {
			mutex_unlock(&ctx->uring_lock);
			io_run_task_work();
			mutex_lock(&ctx->uring_lock);
		}

		ret = io_iopoll_getevents(ctx, &nr_events, min);
		if (ret <= 0)
			break;
		ret = 0;
	} while (min && !nr_events && !need_resched());

	mutex_unlock(&ctx->uring_lock);
	return ret;
}

static void kiocb_end_write(struct io_kiocb *req)
{
	/*
	 * Tell lockdep we inherited freeze protection from submission
	 * thread.
	 */
	if (req->flags & REQ_F_ISREG) {
		struct inode *inode = file_inode(req->file);

		__sb_writers_acquired(inode->i_sb, SB_FREEZE_WRITE);
	}
	file_end_write(req->file);
}

static void io_complete_rw_common(struct kiocb *kiocb, long res,
				  struct io_comp_state *cs)
{
	struct io_kiocb *req = container_of(kiocb, struct io_kiocb, rw.kiocb);
	int cflags = 0;

	if (kiocb->ki_flags & IOCB_WRITE)
		kiocb_end_write(req);

	if (res != req->result)
		req_set_fail_links(req);
	if (req->flags & REQ_F_BUFFER_SELECTED)
		cflags = io_put_rw_kbuf(req);
	__io_req_complete(req, res, cflags, cs);
}

#ifdef CONFIG_BLOCK
static bool io_resubmit_prep(struct io_kiocb *req, int error)
{
	struct iovec inline_vecs[UIO_FASTIOV], *iovec = inline_vecs;
	ssize_t ret = -ECANCELED;
	struct iov_iter iter;
	int rw;

	if (error) {
		ret = error;
		goto end_req;
	}

	switch (req->opcode) {
	case IORING_OP_READV:
	case IORING_OP_READ_FIXED:
	case IORING_OP_READ:
		rw = READ;
		break;
	case IORING_OP_WRITEV:
	case IORING_OP_WRITE_FIXED:
	case IORING_OP_WRITE:
		rw = WRITE;
		break;
	default:
		printk_once(KERN_WARNING "io_uring: bad opcode in resubmit %d\n",
				req->opcode);
		goto end_req;
	}

	ret = io_import_iovec(rw, req, &iovec, &iter, false);
	if (ret < 0)
		goto end_req;
	ret = io_setup_async_rw(req, iovec, inline_vecs, &iter, false);
	if (!ret)
		return true;
	kfree(iovec);
end_req:
	req_set_fail_links(req);
	io_req_complete(req, ret);
	return false;
}
<<<<<<< HEAD

static void io_rw_resubmit(struct callback_head *cb)
{
	struct io_kiocb *req = container_of(cb, struct io_kiocb, task_work);
	struct io_ring_ctx *ctx = req->ctx;
	int err;

	err = io_sq_thread_acquire_mm(ctx, req);

	if (io_resubmit_prep(req, err)) {
		refcount_inc(&req->refs);
		io_queue_async_work(req);
	}

	percpu_ref_put(&ctx->refs);
}
=======
>>>>>>> 976bc5e2
#endif

static bool io_rw_reissue(struct io_kiocb *req, long res)
{
#ifdef CONFIG_BLOCK
	umode_t mode = file_inode(req->file)->i_mode;
	int ret;

	if (!S_ISBLK(mode) && !S_ISREG(mode))
		return false;
	if ((res != -EAGAIN && res != -EOPNOTSUPP) || io_wq_current_is_worker())
		return false;

<<<<<<< HEAD
	init_task_work(&req->task_work, io_rw_resubmit);
	percpu_ref_get(&req->ctx->refs);

	ret = io_req_task_work_add(req, &req->task_work);
	if (!ret)
=======
	ret = io_sq_thread_acquire_mm(req->ctx, req);

	if (io_resubmit_prep(req, ret)) {
		refcount_inc(&req->refs);
		io_queue_async_work(req);
>>>>>>> 976bc5e2
		return true;
	}

#endif
	return false;
}

static void __io_complete_rw(struct io_kiocb *req, long res, long res2,
			     struct io_comp_state *cs)
{
	if (!io_rw_reissue(req, res))
		io_complete_rw_common(&req->rw.kiocb, res, cs);
}

static void io_complete_rw(struct kiocb *kiocb, long res, long res2)
{
	struct io_kiocb *req = container_of(kiocb, struct io_kiocb, rw.kiocb);

	__io_complete_rw(req, res, res2, NULL);
}

static void io_complete_rw_iopoll(struct kiocb *kiocb, long res, long res2)
{
	struct io_kiocb *req = container_of(kiocb, struct io_kiocb, rw.kiocb);

	if (kiocb->ki_flags & IOCB_WRITE)
		kiocb_end_write(req);

	if (res != -EAGAIN && res != req->result)
		req_set_fail_links(req);

	WRITE_ONCE(req->result, res);
	/* order with io_poll_complete() checking ->result */
	smp_wmb();
	WRITE_ONCE(req->iopoll_completed, 1);
}

/*
 * After the iocb has been issued, it's safe to be found on the poll list.
 * Adding the kiocb to the list AFTER submission ensures that we don't
 * find it from a io_iopoll_getevents() thread before the issuer is done
 * accessing the kiocb cookie.
 */
static void io_iopoll_req_issued(struct io_kiocb *req)
{
	struct io_ring_ctx *ctx = req->ctx;

	/*
	 * Track whether we have multiple files in our lists. This will impact
	 * how we do polling eventually, not spinning if we're on potentially
	 * different devices.
	 */
	if (list_empty(&ctx->iopoll_list)) {
		ctx->poll_multi_file = false;
	} else if (!ctx->poll_multi_file) {
		struct io_kiocb *list_req;

		list_req = list_first_entry(&ctx->iopoll_list, struct io_kiocb,
						inflight_entry);
		if (list_req->file != req->file)
			ctx->poll_multi_file = true;
	}

	/*
	 * For fast devices, IO may have already completed. If it has, add
	 * it to the front so we find it first.
	 */
	if (READ_ONCE(req->iopoll_completed))
		list_add(&req->inflight_entry, &ctx->iopoll_list);
	else
		list_add_tail(&req->inflight_entry, &ctx->iopoll_list);

	if ((ctx->flags & IORING_SETUP_SQPOLL) &&
	    wq_has_sleeper(&ctx->sqo_wait))
		wake_up(&ctx->sqo_wait);
}

static void __io_state_file_put(struct io_submit_state *state)
{
	if (state->has_refs)
		fput_many(state->file, state->has_refs);
	state->file = NULL;
}

static inline void io_state_file_put(struct io_submit_state *state)
{
	if (state->file)
		__io_state_file_put(state);
}

/*
 * Get as many references to a file as we have IOs left in this submission,
 * assuming most submissions are for one file, or at least that each file
 * has more than one submission.
 */
static struct file *__io_file_get(struct io_submit_state *state, int fd)
{
	if (!state)
		return fget(fd);

	if (state->file) {
		if (state->fd == fd) {
			state->has_refs--;
			state->ios_left--;
			return state->file;
		}
		__io_state_file_put(state);
	}
	state->file = fget_many(fd, state->ios_left);
	if (!state->file)
		return NULL;

	state->fd = fd;
	state->ios_left--;
	state->has_refs = state->ios_left;
	return state->file;
}

static bool io_bdev_nowait(struct block_device *bdev)
{
#ifdef CONFIG_BLOCK
	return !bdev || queue_is_mq(bdev_get_queue(bdev));
#else
	return true;
#endif
}

/*
 * If we tracked the file through the SCM inflight mechanism, we could support
 * any file. For now, just ensure that anything potentially problematic is done
 * inline.
 */
static bool io_file_supports_async(struct file *file, int rw)
{
	umode_t mode = file_inode(file)->i_mode;

	if (S_ISBLK(mode)) {
		if (io_bdev_nowait(file->f_inode->i_bdev))
			return true;
		return false;
	}
	if (S_ISCHR(mode) || S_ISSOCK(mode))
		return true;
	if (S_ISREG(mode)) {
		if (io_bdev_nowait(file->f_inode->i_sb->s_bdev) &&
		    file->f_op != &io_uring_fops)
			return true;
		return false;
	}

	/* any ->read/write should understand O_NONBLOCK */
	if (file->f_flags & O_NONBLOCK)
		return true;

	if (!(file->f_mode & FMODE_NOWAIT))
		return false;

	if (rw == READ)
		return file->f_op->read_iter != NULL;

	return file->f_op->write_iter != NULL;
}

static int io_prep_rw(struct io_kiocb *req, const struct io_uring_sqe *sqe,
		      bool force_nonblock)
{
	struct io_ring_ctx *ctx = req->ctx;
	struct kiocb *kiocb = &req->rw.kiocb;
	unsigned ioprio;
	int ret;

	if (S_ISREG(file_inode(req->file)->i_mode))
		req->flags |= REQ_F_ISREG;

	kiocb->ki_pos = READ_ONCE(sqe->off);
	if (kiocb->ki_pos == -1 && !(req->file->f_mode & FMODE_STREAM)) {
		req->flags |= REQ_F_CUR_POS;
		kiocb->ki_pos = req->file->f_pos;
	}
	kiocb->ki_hint = ki_hint_validate(file_write_hint(kiocb->ki_filp));
	kiocb->ki_flags = iocb_flags(kiocb->ki_filp);
	ret = kiocb_set_rw_flags(kiocb, READ_ONCE(sqe->rw_flags));
	if (unlikely(ret))
		return ret;

	ioprio = READ_ONCE(sqe->ioprio);
	if (ioprio) {
		ret = ioprio_check_cap(ioprio);
		if (ret)
			return ret;

		kiocb->ki_ioprio = ioprio;
	} else
		kiocb->ki_ioprio = get_current_ioprio();

	/* don't allow async punt if RWF_NOWAIT was requested */
	if (kiocb->ki_flags & IOCB_NOWAIT)
		req->flags |= REQ_F_NOWAIT;

	if (kiocb->ki_flags & IOCB_DIRECT)
		io_get_req_task(req);

	if (force_nonblock)
		kiocb->ki_flags |= IOCB_NOWAIT;

	if (ctx->flags & IORING_SETUP_IOPOLL) {
		if (!(kiocb->ki_flags & IOCB_DIRECT) ||
		    !kiocb->ki_filp->f_op->iopoll)
			return -EOPNOTSUPP;

		kiocb->ki_flags |= IOCB_HIPRI;
		kiocb->ki_complete = io_complete_rw_iopoll;
		req->iopoll_completed = 0;
		io_get_req_task(req);
	} else {
		if (kiocb->ki_flags & IOCB_HIPRI)
			return -EINVAL;
		kiocb->ki_complete = io_complete_rw;
	}

	req->rw.addr = READ_ONCE(sqe->addr);
	req->rw.len = READ_ONCE(sqe->len);
	req->buf_index = READ_ONCE(sqe->buf_index);
	return 0;
}

static inline void io_rw_done(struct kiocb *kiocb, ssize_t ret)
{
	switch (ret) {
	case -EIOCBQUEUED:
		break;
	case -ERESTARTSYS:
	case -ERESTARTNOINTR:
	case -ERESTARTNOHAND:
	case -ERESTART_RESTARTBLOCK:
		/*
		 * We can't just restart the syscall, since previously
		 * submitted sqes may already be in progress. Just fail this
		 * IO with EINTR.
		 */
		ret = -EINTR;
		fallthrough;
	default:
		kiocb->ki_complete(kiocb, ret, 0);
	}
}

static void kiocb_done(struct kiocb *kiocb, ssize_t ret,
		       struct io_comp_state *cs)
{
	struct io_kiocb *req = container_of(kiocb, struct io_kiocb, rw.kiocb);

	/* add previously done IO, if any */
	if (req->io && req->io->rw.bytes_done > 0) {
		if (ret < 0)
			ret = req->io->rw.bytes_done;
		else
			ret += req->io->rw.bytes_done;
	}

	if (req->flags & REQ_F_CUR_POS)
		req->file->f_pos = kiocb->ki_pos;
	if (ret >= 0 && kiocb->ki_complete == io_complete_rw)
		__io_complete_rw(req, ret, 0, cs);
	else
		io_rw_done(kiocb, ret);
}

static ssize_t io_import_fixed(struct io_kiocb *req, int rw,
			       struct iov_iter *iter)
{
	struct io_ring_ctx *ctx = req->ctx;
	size_t len = req->rw.len;
	struct io_mapped_ubuf *imu;
	u16 index, buf_index;
	size_t offset;
	u64 buf_addr;

	/* attempt to use fixed buffers without having provided iovecs */
	if (unlikely(!ctx->user_bufs))
		return -EFAULT;

	buf_index = req->buf_index;
	if (unlikely(buf_index >= ctx->nr_user_bufs))
		return -EFAULT;

	index = array_index_nospec(buf_index, ctx->nr_user_bufs);
	imu = &ctx->user_bufs[index];
	buf_addr = req->rw.addr;

	/* overflow */
	if (buf_addr + len < buf_addr)
		return -EFAULT;
	/* not inside the mapped region */
	if (buf_addr < imu->ubuf || buf_addr + len > imu->ubuf + imu->len)
		return -EFAULT;

	/*
	 * May not be a start of buffer, set size appropriately
	 * and advance us to the beginning.
	 */
	offset = buf_addr - imu->ubuf;
	iov_iter_bvec(iter, rw, imu->bvec, imu->nr_bvecs, offset + len);

	if (offset) {
		/*
		 * Don't use iov_iter_advance() here, as it's really slow for
		 * using the latter parts of a big fixed buffer - it iterates
		 * over each segment manually. We can cheat a bit here, because
		 * we know that:
		 *
		 * 1) it's a BVEC iter, we set it up
		 * 2) all bvecs are PAGE_SIZE in size, except potentially the
		 *    first and last bvec
		 *
		 * So just find our index, and adjust the iterator afterwards.
		 * If the offset is within the first bvec (or the whole first
		 * bvec, just use iov_iter_advance(). This makes it easier
		 * since we can just skip the first segment, which may not
		 * be PAGE_SIZE aligned.
		 */
		const struct bio_vec *bvec = imu->bvec;

		if (offset <= bvec->bv_len) {
			iov_iter_advance(iter, offset);
		} else {
			unsigned long seg_skip;

			/* skip first vec */
			offset -= bvec->bv_len;
			seg_skip = 1 + (offset >> PAGE_SHIFT);

			iter->bvec = bvec + seg_skip;
			iter->nr_segs -= seg_skip;
			iter->count -= bvec->bv_len + offset;
			iter->iov_offset = offset & ~PAGE_MASK;
		}
	}

	return len;
}

static void io_ring_submit_unlock(struct io_ring_ctx *ctx, bool needs_lock)
{
	if (needs_lock)
		mutex_unlock(&ctx->uring_lock);
}

static void io_ring_submit_lock(struct io_ring_ctx *ctx, bool needs_lock)
{
	/*
	 * "Normal" inline submissions always hold the uring_lock, since we
	 * grab it from the system call. Same is true for the SQPOLL offload.
	 * The only exception is when we've detached the request and issue it
	 * from an async worker thread, grab the lock for that case.
	 */
	if (needs_lock)
		mutex_lock(&ctx->uring_lock);
}

static struct io_buffer *io_buffer_select(struct io_kiocb *req, size_t *len,
					  int bgid, struct io_buffer *kbuf,
					  bool needs_lock)
{
	struct io_buffer *head;

	if (req->flags & REQ_F_BUFFER_SELECTED)
		return kbuf;

	io_ring_submit_lock(req->ctx, needs_lock);

	lockdep_assert_held(&req->ctx->uring_lock);

	head = idr_find(&req->ctx->io_buffer_idr, bgid);
	if (head) {
		if (!list_empty(&head->list)) {
			kbuf = list_last_entry(&head->list, struct io_buffer,
							list);
			list_del(&kbuf->list);
		} else {
			kbuf = head;
			idr_remove(&req->ctx->io_buffer_idr, bgid);
		}
		if (*len > kbuf->len)
			*len = kbuf->len;
	} else {
		kbuf = ERR_PTR(-ENOBUFS);
	}

	io_ring_submit_unlock(req->ctx, needs_lock);

	return kbuf;
}

static void __user *io_rw_buffer_select(struct io_kiocb *req, size_t *len,
					bool needs_lock)
{
	struct io_buffer *kbuf;
	u16 bgid;

	kbuf = (struct io_buffer *) (unsigned long) req->rw.addr;
	bgid = req->buf_index;
	kbuf = io_buffer_select(req, len, bgid, kbuf, needs_lock);
	if (IS_ERR(kbuf))
		return kbuf;
	req->rw.addr = (u64) (unsigned long) kbuf;
	req->flags |= REQ_F_BUFFER_SELECTED;
	return u64_to_user_ptr(kbuf->addr);
}

#ifdef CONFIG_COMPAT
static ssize_t io_compat_import(struct io_kiocb *req, struct iovec *iov,
				bool needs_lock)
{
	struct compat_iovec __user *uiov;
	compat_ssize_t clen;
	void __user *buf;
	ssize_t len;

	uiov = u64_to_user_ptr(req->rw.addr);
	if (!access_ok(uiov, sizeof(*uiov)))
		return -EFAULT;
	if (__get_user(clen, &uiov->iov_len))
		return -EFAULT;
	if (clen < 0)
		return -EINVAL;

	len = clen;
	buf = io_rw_buffer_select(req, &len, needs_lock);
	if (IS_ERR(buf))
		return PTR_ERR(buf);
	iov[0].iov_base = buf;
	iov[0].iov_len = (compat_size_t) len;
	return 0;
}
#endif

static ssize_t __io_iov_buffer_select(struct io_kiocb *req, struct iovec *iov,
				      bool needs_lock)
{
	struct iovec __user *uiov = u64_to_user_ptr(req->rw.addr);
	void __user *buf;
	ssize_t len;

	if (copy_from_user(iov, uiov, sizeof(*uiov)))
		return -EFAULT;

	len = iov[0].iov_len;
	if (len < 0)
		return -EINVAL;
	buf = io_rw_buffer_select(req, &len, needs_lock);
	if (IS_ERR(buf))
		return PTR_ERR(buf);
	iov[0].iov_base = buf;
	iov[0].iov_len = len;
	return 0;
}

static ssize_t io_iov_buffer_select(struct io_kiocb *req, struct iovec *iov,
				    bool needs_lock)
{
	if (req->flags & REQ_F_BUFFER_SELECTED) {
		struct io_buffer *kbuf;

		kbuf = (struct io_buffer *) (unsigned long) req->rw.addr;
		iov[0].iov_base = u64_to_user_ptr(kbuf->addr);
		iov[0].iov_len = kbuf->len;
		return 0;
	}
	if (!req->rw.len)
		return 0;
	else if (req->rw.len > 1)
		return -EINVAL;

#ifdef CONFIG_COMPAT
	if (req->ctx->compat)
		return io_compat_import(req, iov, needs_lock);
#endif

	return __io_iov_buffer_select(req, iov, needs_lock);
}

static ssize_t __io_import_iovec(int rw, struct io_kiocb *req,
				 struct iovec **iovec, struct iov_iter *iter,
				 bool needs_lock)
{
	void __user *buf = u64_to_user_ptr(req->rw.addr);
	size_t sqe_len = req->rw.len;
	ssize_t ret;
	u8 opcode;

	if (req->io) {
		struct io_async_rw *iorw = &req->io->rw;

		*iovec = NULL;
		return iov_iter_count(&iorw->iter);
	}

	opcode = req->opcode;
	if (opcode == IORING_OP_READ_FIXED || opcode == IORING_OP_WRITE_FIXED) {
		*iovec = NULL;
		return io_import_fixed(req, rw, iter);
	}

	/* buffer index only valid with fixed read/write, or buffer select  */
	if (req->buf_index && !(req->flags & REQ_F_BUFFER_SELECT))
		return -EINVAL;

	if (opcode == IORING_OP_READ || opcode == IORING_OP_WRITE) {
		if (req->flags & REQ_F_BUFFER_SELECT) {
			buf = io_rw_buffer_select(req, &sqe_len, needs_lock);
			if (IS_ERR(buf))
				return PTR_ERR(buf);
			req->rw.len = sqe_len;
		}

		ret = import_single_range(rw, buf, sqe_len, *iovec, iter);
		*iovec = NULL;
		return ret < 0 ? ret : sqe_len;
	}

	if (req->flags & REQ_F_BUFFER_SELECT) {
		ret = io_iov_buffer_select(req, *iovec, needs_lock);
		if (!ret) {
			ret = (*iovec)->iov_len;
			iov_iter_init(iter, rw, *iovec, 1, ret);
		}
		*iovec = NULL;
		return ret;
	}

#ifdef CONFIG_COMPAT
	if (req->ctx->compat)
		return compat_import_iovec(rw, buf, sqe_len, UIO_FASTIOV,
						iovec, iter);
#endif

	return import_iovec(rw, buf, sqe_len, UIO_FASTIOV, iovec, iter);
}

static ssize_t io_import_iovec(int rw, struct io_kiocb *req,
			       struct iovec **iovec, struct iov_iter *iter,
			       bool needs_lock)
{
	if (!req->io)
		return __io_import_iovec(rw, req, iovec, iter, needs_lock);
	*iovec = NULL;
	return iov_iter_count(&req->io->rw.iter);
}

static inline loff_t *io_kiocb_ppos(struct kiocb *kiocb)
{
	return kiocb->ki_filp->f_mode & FMODE_STREAM ? NULL : &kiocb->ki_pos;
}

/*
 * For files that don't have ->read_iter() and ->write_iter(), handle them
 * by looping over ->read() or ->write() manually.
 */
static ssize_t loop_rw_iter(int rw, struct file *file, struct kiocb *kiocb,
			   struct iov_iter *iter)
{
	ssize_t ret = 0;

	/*
	 * Don't support polled IO through this interface, and we can't
	 * support non-blocking either. For the latter, this just causes
	 * the kiocb to be handled from an async context.
	 */
	if (kiocb->ki_flags & IOCB_HIPRI)
		return -EOPNOTSUPP;
	if (kiocb->ki_flags & IOCB_NOWAIT)
		return -EAGAIN;

	while (iov_iter_count(iter)) {
		struct iovec iovec;
		ssize_t nr;

		if (!iov_iter_is_bvec(iter)) {
			iovec = iov_iter_iovec(iter);
		} else {
			/* fixed buffers import bvec */
			iovec.iov_base = kmap(iter->bvec->bv_page)
						+ iter->iov_offset;
			iovec.iov_len = min(iter->count,
					iter->bvec->bv_len - iter->iov_offset);
		}

		if (rw == READ) {
			nr = file->f_op->read(file, iovec.iov_base,
					      iovec.iov_len, io_kiocb_ppos(kiocb));
		} else {
			nr = file->f_op->write(file, iovec.iov_base,
					       iovec.iov_len, io_kiocb_ppos(kiocb));
		}

		if (iov_iter_is_bvec(iter))
			kunmap(iter->bvec->bv_page);

		if (nr < 0) {
			if (!ret)
				ret = nr;
			break;
		}
		ret += nr;
		if (nr != iovec.iov_len)
			break;
		iov_iter_advance(iter, nr);
	}

	return ret;
}

static void io_req_map_rw(struct io_kiocb *req, const struct iovec *iovec,
			  const struct iovec *fast_iov, struct iov_iter *iter)
{
	struct io_async_rw *rw = &req->io->rw;

	memcpy(&rw->iter, iter, sizeof(*iter));
	rw->free_iovec = NULL;
	rw->bytes_done = 0;
	/* can only be fixed buffers, no need to do anything */
	if (iter->type == ITER_BVEC)
		return;
	if (!iovec) {
		unsigned iov_off = 0;

		rw->iter.iov = rw->fast_iov;
		if (iter->iov != fast_iov) {
			iov_off = iter->iov - fast_iov;
			rw->iter.iov += iov_off;
		}
		if (rw->fast_iov != fast_iov)
			memcpy(rw->fast_iov + iov_off, fast_iov + iov_off,
			       sizeof(struct iovec) * iter->nr_segs);
	} else {
		rw->free_iovec = iovec;
		req->flags |= REQ_F_NEED_CLEANUP;
	}
}

static inline int __io_alloc_async_ctx(struct io_kiocb *req)
{
	req->io = kmalloc(sizeof(*req->io), GFP_KERNEL);
	return req->io == NULL;
}

static int io_alloc_async_ctx(struct io_kiocb *req)
{
	if (!io_op_defs[req->opcode].async_ctx)
		return 0;

	return  __io_alloc_async_ctx(req);
}

static int io_setup_async_rw(struct io_kiocb *req, const struct iovec *iovec,
			     const struct iovec *fast_iov,
			     struct iov_iter *iter, bool force)
{
	if (!force && !io_op_defs[req->opcode].async_ctx)
		return 0;
	if (!req->io) {
		if (__io_alloc_async_ctx(req))
			return -ENOMEM;

		io_req_map_rw(req, iovec, fast_iov, iter);
	}
	return 0;
}

static inline int io_rw_prep_async(struct io_kiocb *req, int rw,
				   bool force_nonblock)
{
	struct io_async_rw *iorw = &req->io->rw;
<<<<<<< HEAD
	ssize_t ret;

	iorw->iter.iov = iorw->fast_iov;
	/* reset ->io around the iovec import, we don't want to use it */
	req->io = NULL;
	ret = io_import_iovec(rw, req, (struct iovec **) &iorw->iter.iov,
				&iorw->iter, !force_nonblock);
	req->io = container_of(iorw, struct io_async_ctx, rw);
	if (unlikely(ret < 0))
		return ret;

=======
	struct iovec *iov;
	ssize_t ret;

	iorw->iter.iov = iov = iorw->fast_iov;
	ret = __io_import_iovec(rw, req, &iov, &iorw->iter, !force_nonblock);
	if (unlikely(ret < 0))
		return ret;

	iorw->iter.iov = iov;
>>>>>>> 976bc5e2
	io_req_map_rw(req, iorw->iter.iov, iorw->fast_iov, &iorw->iter);
	return 0;
}

static int io_read_prep(struct io_kiocb *req, const struct io_uring_sqe *sqe,
			bool force_nonblock)
{
	ssize_t ret;

	ret = io_prep_rw(req, sqe, force_nonblock);
	if (ret)
		return ret;

	if (unlikely(!(req->file->f_mode & FMODE_READ)))
		return -EBADF;

	/* either don't need iovec imported or already have it */
	if (!req->io || req->flags & REQ_F_NEED_CLEANUP)
		return 0;
	return io_rw_prep_async(req, READ, force_nonblock);
}

/*
 * This is our waitqueue callback handler, registered through lock_page_async()
 * when we initially tried to do the IO with the iocb armed our waitqueue.
 * This gets called when the page is unlocked, and we generally expect that to
 * happen when the page IO is completed and the page is now uptodate. This will
 * queue a task_work based retry of the operation, attempting to copy the data
 * again. If the latter fails because the page was NOT uptodate, then we will
 * do a thread based blocking retry of the operation. That's the unexpected
 * slow path.
 */
static int io_async_buf_func(struct wait_queue_entry *wait, unsigned mode,
			     int sync, void *arg)
{
	struct wait_page_queue *wpq;
	struct io_kiocb *req = wait->private;
	struct wait_page_key *key = arg;
	int ret;

	wpq = container_of(wait, struct wait_page_queue, wait);

	if (!wake_page_match(wpq, key))
		return 0;

	list_del_init(&wait->entry);

	init_task_work(&req->task_work, io_req_task_submit);
	percpu_ref_get(&req->ctx->refs);

	/* submit ref gets dropped, acquire a new one */
	refcount_inc(&req->refs);
	ret = io_req_task_work_add(req, &req->task_work, true);
	if (unlikely(ret)) {
		struct task_struct *tsk;

		/* queue just for cancelation */
		init_task_work(&req->task_work, io_req_task_cancel);
		tsk = io_wq_get_task(req->ctx->io_wq);
		task_work_add(tsk, &req->task_work, 0);
		wake_up_process(tsk);
	}
	return 1;
}

<<<<<<< HEAD
static inline int kiocb_wait_page_queue_init(struct kiocb *kiocb,
					     struct wait_page_queue *wait,
					     wait_queue_func_t func,
					     void *data)
{
	/* Can't support async wakeup with polled IO */
	if (kiocb->ki_flags & IOCB_HIPRI)
		return -EINVAL;
	if (kiocb->ki_filp->f_mode & FMODE_BUF_RASYNC) {
		wait->wait.func = func;
		wait->wait.private = data;
		wait->wait.flags = 0;
		INIT_LIST_HEAD(&wait->wait.entry);
		kiocb->ki_flags |= IOCB_WAITQ;
		kiocb->ki_waitq = wait;
		return 0;
	}

	return -EOPNOTSUPP;
}

=======
>>>>>>> 976bc5e2
/*
 * This controls whether a given IO request should be armed for async page
 * based retry. If we return false here, the request is handed to the async
 * worker threads for retry. If we're doing buffered reads on a regular file,
 * we prepare a private wait_page_queue entry and retry the operation. This
 * will either succeed because the page is now uptodate and unlocked, or it
 * will register a callback when the page is unlocked at IO completion. Through
 * that callback, io_uring uses task_work to setup a retry of the operation.
 * That retry will attempt the buffered read again. The retry will generally
 * succeed, or in rare cases where it fails, we then fall back to using the
 * async worker threads for a blocking retry.
 */
static bool io_rw_should_retry(struct io_kiocb *req)
{
	struct wait_page_queue *wait = &req->io->rw.wpq;
	struct kiocb *kiocb = &req->rw.kiocb;

	/* never retry for NOWAIT, we just complete with -EAGAIN */
	if (req->flags & REQ_F_NOWAIT)
		return false;

	/* Only for buffered IO */
<<<<<<< HEAD
	if (kiocb->ki_flags & IOCB_DIRECT)
=======
	if (kiocb->ki_flags & (IOCB_DIRECT | IOCB_HIPRI))
>>>>>>> 976bc5e2
		return false;

	/*
	 * just use poll if we can, and don't attempt if the fs doesn't
	 * support callback based unlocks
	 */
	if (file_can_poll(req->file) || !(req->file->f_mode & FMODE_BUF_RASYNC))
		return false;

<<<<<<< HEAD
	ret = kiocb_wait_page_queue_init(kiocb, &req->io->rw.wpq,
						io_async_buf_func, req);
	if (!ret) {
		io_get_req_task(req);
		return true;
	}
=======
	wait->wait.func = io_async_buf_func;
	wait->wait.private = req;
	wait->wait.flags = 0;
	INIT_LIST_HEAD(&wait->wait.entry);
	kiocb->ki_flags |= IOCB_WAITQ;
	kiocb->ki_waitq = wait;
>>>>>>> 976bc5e2

	io_get_req_task(req);
	return true;
}

static int io_iter_do_read(struct io_kiocb *req, struct iov_iter *iter)
{
	if (req->file->f_op->read_iter)
		return call_read_iter(req->file, &req->rw.kiocb, iter);
	else if (req->file->f_op->read)
		return loop_rw_iter(READ, req->file, &req->rw.kiocb, iter);
	else
		return -EINVAL;
}

static int io_read(struct io_kiocb *req, bool force_nonblock,
		   struct io_comp_state *cs)
{
	struct iovec inline_vecs[UIO_FASTIOV], *iovec = inline_vecs;
	struct kiocb *kiocb = &req->rw.kiocb;
	struct iov_iter __iter, *iter = &__iter;
	ssize_t io_size, ret, ret2;
	size_t iov_count;
<<<<<<< HEAD

	if (req->io)
		iter = &req->io->rw.iter;

=======

	if (req->io)
		iter = &req->io->rw.iter;

>>>>>>> 976bc5e2
	ret = io_import_iovec(READ, req, &iovec, iter, !force_nonblock);
	if (ret < 0)
		return ret;
	iov_count = iov_iter_count(iter);
	io_size = ret;
	req->result = io_size;
	ret = 0;

	/* Ensure we clear previously set non-block flag */
	if (!force_nonblock)
		kiocb->ki_flags &= ~IOCB_NOWAIT;

	/* If the file doesn't support async, just async punt */
	if (force_nonblock && !io_file_supports_async(req->file, READ))
		goto copy_iov;

<<<<<<< HEAD
	iov_count = iov_iter_count(iter);
	ret = rw_verify_area(READ, req->file, &kiocb->ki_pos, iov_count);
=======
	ret = rw_verify_area(READ, req->file, io_kiocb_ppos(kiocb), iov_count);
>>>>>>> 976bc5e2
	if (unlikely(ret))
		goto out_free;

	ret = io_iter_do_read(req, iter);

	if (!ret) {
		goto done;
	} else if (ret == -EIOCBQUEUED) {
		ret = 0;
		goto out_free;
	} else if (ret == -EAGAIN) {
<<<<<<< HEAD
		if (!force_nonblock)
			goto done;
=======
		/* IOPOLL retry should happen for io-wq threads */
		if (!force_nonblock && !(req->ctx->flags & IORING_SETUP_IOPOLL))
			goto done;
		/* no retry on NONBLOCK marked file */
		if (req->file->f_flags & O_NONBLOCK)
			goto done;
		/* some cases will consume bytes even on error returns */
		iov_iter_revert(iter, iov_count - iov_iter_count(iter));
>>>>>>> 976bc5e2
		ret = io_setup_async_rw(req, iovec, inline_vecs, iter, false);
		if (ret)
			goto out_free;
		return -EAGAIN;
	} else if (ret < 0) {
<<<<<<< HEAD
		goto out_free;
=======
		/* make sure -ERESTARTSYS -> -EINTR is done */
		goto done;
>>>>>>> 976bc5e2
	}

	/* read it all, or we did blocking attempt. no retry. */
	if (!iov_iter_count(iter) || !force_nonblock ||
	    (req->file->f_flags & O_NONBLOCK))
		goto done;

	io_size -= ret;
copy_iov:
	ret2 = io_setup_async_rw(req, iovec, inline_vecs, iter, true);
	if (ret2) {
		ret = ret2;
		goto out_free;
	}
	/* it's copied and will be cleaned with ->io */
	iovec = NULL;
	/* now use our persistent iterator, if we aren't already */
	iter = &req->io->rw.iter;
retry:
	req->io->rw.bytes_done += ret;
	/* if we can retry, do so with the callbacks armed */
	if (!io_rw_should_retry(req)) {
		kiocb->ki_flags &= ~IOCB_WAITQ;
		return -EAGAIN;
	}

	/*
	 * Now retry read with the IOCB_WAITQ parts set in the iocb. If we
	 * get -EIOCBQUEUED, then we'll get a notification when the desired
	 * page gets unlocked. We can also get a partial read here, and if we
	 * do, then just retry at the new offset.
	 */
	ret = io_iter_do_read(req, iter);
	if (ret == -EIOCBQUEUED) {
		ret = 0;
		goto out_free;
	} else if (ret > 0 && ret < io_size) {
		/* we got some bytes, but not all. retry. */
		goto retry;
	}
done:
	kiocb_done(kiocb, ret, cs);
	ret = 0;
out_free:
	/* it's reportedly faster than delegating the null check to kfree() */
	if (iovec)
		kfree(iovec);
	return ret;
}

static int io_write_prep(struct io_kiocb *req, const struct io_uring_sqe *sqe,
			 bool force_nonblock)
{
	ssize_t ret;

	ret = io_prep_rw(req, sqe, force_nonblock);
	if (ret)
		return ret;

	if (unlikely(!(req->file->f_mode & FMODE_WRITE)))
		return -EBADF;

	/* either don't need iovec imported or already have it */
	if (!req->io || req->flags & REQ_F_NEED_CLEANUP)
		return 0;
	return io_rw_prep_async(req, WRITE, force_nonblock);
}

static int io_write(struct io_kiocb *req, bool force_nonblock,
		    struct io_comp_state *cs)
{
	struct iovec inline_vecs[UIO_FASTIOV], *iovec = inline_vecs;
	struct kiocb *kiocb = &req->rw.kiocb;
	struct iov_iter __iter, *iter = &__iter;
	size_t iov_count;
	ssize_t ret, ret2, io_size;

	if (req->io)
		iter = &req->io->rw.iter;

	ret = io_import_iovec(WRITE, req, &iovec, iter, !force_nonblock);
	if (ret < 0)
		return ret;
	iov_count = iov_iter_count(iter);
	io_size = ret;
	req->result = io_size;

	/* Ensure we clear previously set non-block flag */
	if (!force_nonblock)
		req->rw.kiocb.ki_flags &= ~IOCB_NOWAIT;

	/* If the file doesn't support async, just async punt */
	if (force_nonblock && !io_file_supports_async(req->file, WRITE))
		goto copy_iov;

	/* file path doesn't support NOWAIT for non-direct_IO */
	if (force_nonblock && !(kiocb->ki_flags & IOCB_DIRECT) &&
	    (req->flags & REQ_F_ISREG))
		goto copy_iov;

<<<<<<< HEAD
	iov_count = iov_iter_count(iter);
	ret = rw_verify_area(WRITE, req->file, &kiocb->ki_pos, iov_count);
=======
	ret = rw_verify_area(WRITE, req->file, io_kiocb_ppos(kiocb), iov_count);
>>>>>>> 976bc5e2
	if (unlikely(ret))
		goto out_free;

	/*
	 * Open-code file_start_write here to grab freeze protection,
	 * which will be released by another thread in
	 * io_complete_rw().  Fool lockdep by telling it the lock got
	 * released so that it doesn't complain about the held lock when
	 * we return to userspace.
	 */
	if (req->flags & REQ_F_ISREG) {
		__sb_start_write(file_inode(req->file)->i_sb,
					SB_FREEZE_WRITE, true);
		__sb_writers_release(file_inode(req->file)->i_sb,
					SB_FREEZE_WRITE);
	}
	kiocb->ki_flags |= IOCB_WRITE;

	if (req->file->f_op->write_iter)
		ret2 = call_write_iter(req->file, kiocb, iter);
	else if (req->file->f_op->write)
		ret2 = loop_rw_iter(WRITE, req->file, kiocb, iter);
	else
		ret2 = -EINVAL;

	/*
	 * Raw bdev writes will return -EOPNOTSUPP for IOCB_NOWAIT. Just
	 * retry them without IOCB_NOWAIT.
	 */
	if (ret2 == -EOPNOTSUPP && (kiocb->ki_flags & IOCB_NOWAIT))
		ret2 = -EAGAIN;
	/* no retry on NONBLOCK marked file */
	if (ret2 == -EAGAIN && (req->file->f_flags & O_NONBLOCK))
		goto done;
	if (!force_nonblock || ret2 != -EAGAIN) {
		/* IOPOLL retry should happen for io-wq threads */
		if ((req->ctx->flags & IORING_SETUP_IOPOLL) && ret2 == -EAGAIN)
			goto copy_iov;
done:
		kiocb_done(kiocb, ret2, cs);
	} else {
copy_iov:
<<<<<<< HEAD
=======
		/* some cases will consume bytes even on error returns */
		iov_iter_revert(iter, iov_count - iov_iter_count(iter));
>>>>>>> 976bc5e2
		ret = io_setup_async_rw(req, iovec, inline_vecs, iter, false);
		if (!ret)
			return -EAGAIN;
	}
out_free:
	/* it's reportedly faster than delegating the null check to kfree() */
	if (iovec)
		kfree(iovec);
	return ret;
}

static int __io_splice_prep(struct io_kiocb *req,
			    const struct io_uring_sqe *sqe)
{
	struct io_splice* sp = &req->splice;
	unsigned int valid_flags = SPLICE_F_FD_IN_FIXED | SPLICE_F_ALL;
	int ret;

	if (req->flags & REQ_F_NEED_CLEANUP)
		return 0;
	if (unlikely(req->ctx->flags & IORING_SETUP_IOPOLL))
		return -EINVAL;

	sp->file_in = NULL;
	sp->len = READ_ONCE(sqe->len);
	sp->flags = READ_ONCE(sqe->splice_flags);

	if (unlikely(sp->flags & ~valid_flags))
		return -EINVAL;

	ret = io_file_get(NULL, req, READ_ONCE(sqe->splice_fd_in), &sp->file_in,
			  (sp->flags & SPLICE_F_FD_IN_FIXED));
	if (ret)
		return ret;
	req->flags |= REQ_F_NEED_CLEANUP;

	if (!S_ISREG(file_inode(sp->file_in)->i_mode)) {
		/*
		 * Splice operation will be punted aync, and here need to
		 * modify io_wq_work.flags, so initialize io_wq_work firstly.
		 */
		io_req_init_async(req);
		req->work.flags |= IO_WQ_WORK_UNBOUND;
	}

	return 0;
}

static int io_tee_prep(struct io_kiocb *req,
		       const struct io_uring_sqe *sqe)
{
	if (READ_ONCE(sqe->splice_off_in) || READ_ONCE(sqe->off))
		return -EINVAL;
	return __io_splice_prep(req, sqe);
}

static int io_tee(struct io_kiocb *req, bool force_nonblock)
{
	struct io_splice *sp = &req->splice;
	struct file *in = sp->file_in;
	struct file *out = sp->file_out;
	unsigned int flags = sp->flags & ~SPLICE_F_FD_IN_FIXED;
	long ret = 0;

	if (force_nonblock)
		return -EAGAIN;
	if (sp->len)
		ret = do_tee(in, out, sp->len, flags);

	io_put_file(req, in, (sp->flags & SPLICE_F_FD_IN_FIXED));
	req->flags &= ~REQ_F_NEED_CLEANUP;

	if (ret != sp->len)
		req_set_fail_links(req);
	io_req_complete(req, ret);
	return 0;
}

static int io_splice_prep(struct io_kiocb *req, const struct io_uring_sqe *sqe)
{
	struct io_splice* sp = &req->splice;

	sp->off_in = READ_ONCE(sqe->splice_off_in);
	sp->off_out = READ_ONCE(sqe->off);
	return __io_splice_prep(req, sqe);
}

static int io_splice(struct io_kiocb *req, bool force_nonblock)
{
	struct io_splice *sp = &req->splice;
	struct file *in = sp->file_in;
	struct file *out = sp->file_out;
	unsigned int flags = sp->flags & ~SPLICE_F_FD_IN_FIXED;
	loff_t *poff_in, *poff_out;
	long ret = 0;

	if (force_nonblock)
		return -EAGAIN;

	poff_in = (sp->off_in == -1) ? NULL : &sp->off_in;
	poff_out = (sp->off_out == -1) ? NULL : &sp->off_out;

	if (sp->len)
		ret = do_splice(in, poff_in, out, poff_out, sp->len, flags);

	io_put_file(req, in, (sp->flags & SPLICE_F_FD_IN_FIXED));
	req->flags &= ~REQ_F_NEED_CLEANUP;

	if (ret != sp->len)
		req_set_fail_links(req);
	io_req_complete(req, ret);
	return 0;
}

/*
 * IORING_OP_NOP just posts a completion event, nothing else.
 */
static int io_nop(struct io_kiocb *req, struct io_comp_state *cs)
{
	struct io_ring_ctx *ctx = req->ctx;

	if (unlikely(ctx->flags & IORING_SETUP_IOPOLL))
		return -EINVAL;

	__io_req_complete(req, 0, 0, cs);
	return 0;
}

static int io_prep_fsync(struct io_kiocb *req, const struct io_uring_sqe *sqe)
{
	struct io_ring_ctx *ctx = req->ctx;

	if (!req->file)
		return -EBADF;

	if (unlikely(ctx->flags & IORING_SETUP_IOPOLL))
		return -EINVAL;
	if (unlikely(sqe->addr || sqe->ioprio || sqe->buf_index))
		return -EINVAL;

	req->sync.flags = READ_ONCE(sqe->fsync_flags);
	if (unlikely(req->sync.flags & ~IORING_FSYNC_DATASYNC))
		return -EINVAL;

	req->sync.off = READ_ONCE(sqe->off);
	req->sync.len = READ_ONCE(sqe->len);
	return 0;
}

static int io_fsync(struct io_kiocb *req, bool force_nonblock)
{
	loff_t end = req->sync.off + req->sync.len;
	int ret;

	/* fsync always requires a blocking context */
	if (force_nonblock)
		return -EAGAIN;

	ret = vfs_fsync_range(req->file, req->sync.off,
				end > 0 ? end : LLONG_MAX,
				req->sync.flags & IORING_FSYNC_DATASYNC);
	if (ret < 0)
		req_set_fail_links(req);
	io_req_complete(req, ret);
	return 0;
}

static int io_fallocate_prep(struct io_kiocb *req,
			     const struct io_uring_sqe *sqe)
{
	if (sqe->ioprio || sqe->buf_index || sqe->rw_flags)
		return -EINVAL;
	if (unlikely(req->ctx->flags & IORING_SETUP_IOPOLL))
		return -EINVAL;

	req->sync.off = READ_ONCE(sqe->off);
	req->sync.len = READ_ONCE(sqe->addr);
	req->sync.mode = READ_ONCE(sqe->len);
	return 0;
}

static int io_fallocate(struct io_kiocb *req, bool force_nonblock)
{
	int ret;

	/* fallocate always requiring blocking context */
	if (force_nonblock)
		return -EAGAIN;
	ret = vfs_fallocate(req->file, req->sync.mode, req->sync.off,
				req->sync.len);
	if (ret < 0)
		req_set_fail_links(req);
	io_req_complete(req, ret);
	return 0;
}

static int __io_openat_prep(struct io_kiocb *req, const struct io_uring_sqe *sqe)
{
	const char __user *fname;
	int ret;

	if (unlikely(req->ctx->flags & (IORING_SETUP_IOPOLL|IORING_SETUP_SQPOLL)))
		return -EINVAL;
	if (unlikely(sqe->ioprio || sqe->buf_index))
		return -EINVAL;
	if (unlikely(req->flags & REQ_F_FIXED_FILE))
		return -EBADF;

	/* open.how should be already initialised */
	if (!(req->open.how.flags & O_PATH) && force_o_largefile())
		req->open.how.flags |= O_LARGEFILE;

	req->open.dfd = READ_ONCE(sqe->fd);
	fname = u64_to_user_ptr(READ_ONCE(sqe->addr));
	req->open.filename = getname(fname);
	if (IS_ERR(req->open.filename)) {
		ret = PTR_ERR(req->open.filename);
		req->open.filename = NULL;
		return ret;
	}
	req->open.nofile = rlimit(RLIMIT_NOFILE);
	req->flags |= REQ_F_NEED_CLEANUP;
	return 0;
}

static int io_openat_prep(struct io_kiocb *req, const struct io_uring_sqe *sqe)
{
	u64 flags, mode;

	if (req->flags & REQ_F_NEED_CLEANUP)
		return 0;
	mode = READ_ONCE(sqe->len);
	flags = READ_ONCE(sqe->open_flags);
	req->open.how = build_open_how(flags, mode);
	return __io_openat_prep(req, sqe);
}

static int io_openat2_prep(struct io_kiocb *req, const struct io_uring_sqe *sqe)
{
	struct open_how __user *how;
	size_t len;
	int ret;

	if (req->flags & REQ_F_NEED_CLEANUP)
		return 0;
	how = u64_to_user_ptr(READ_ONCE(sqe->addr2));
	len = READ_ONCE(sqe->len);
	if (len < OPEN_HOW_SIZE_VER0)
		return -EINVAL;

	ret = copy_struct_from_user(&req->open.how, sizeof(req->open.how), how,
					len);
	if (ret)
		return ret;

	return __io_openat_prep(req, sqe);
}

static int io_openat2(struct io_kiocb *req, bool force_nonblock)
{
	struct open_flags op;
	struct file *file;
	int ret;

	if (force_nonblock)
		return -EAGAIN;

	ret = build_open_flags(&req->open.how, &op);
	if (ret)
		goto err;

	ret = __get_unused_fd_flags(req->open.how.flags, req->open.nofile);
	if (ret < 0)
		goto err;

	file = do_filp_open(req->open.dfd, req->open.filename, &op);
	if (IS_ERR(file)) {
		put_unused_fd(ret);
		ret = PTR_ERR(file);
	} else {
		fsnotify_open(file);
		fd_install(ret, file);
	}
err:
	putname(req->open.filename);
	req->flags &= ~REQ_F_NEED_CLEANUP;
	if (ret < 0)
		req_set_fail_links(req);
	io_req_complete(req, ret);
	return 0;
}

static int io_openat(struct io_kiocb *req, bool force_nonblock)
{
	return io_openat2(req, force_nonblock);
}

static int io_remove_buffers_prep(struct io_kiocb *req,
				  const struct io_uring_sqe *sqe)
{
	struct io_provide_buf *p = &req->pbuf;
	u64 tmp;

	if (sqe->ioprio || sqe->rw_flags || sqe->addr || sqe->len || sqe->off)
		return -EINVAL;

	tmp = READ_ONCE(sqe->fd);
	if (!tmp || tmp > USHRT_MAX)
		return -EINVAL;

	memset(p, 0, sizeof(*p));
	p->nbufs = tmp;
	p->bgid = READ_ONCE(sqe->buf_group);
	return 0;
}

static int __io_remove_buffers(struct io_ring_ctx *ctx, struct io_buffer *buf,
			       int bgid, unsigned nbufs)
{
	unsigned i = 0;

	/* shouldn't happen */
	if (!nbufs)
		return 0;

	/* the head kbuf is the list itself */
	while (!list_empty(&buf->list)) {
		struct io_buffer *nxt;

		nxt = list_first_entry(&buf->list, struct io_buffer, list);
		list_del(&nxt->list);
		kfree(nxt);
		if (++i == nbufs)
			return i;
	}
	i++;
	kfree(buf);
	idr_remove(&ctx->io_buffer_idr, bgid);

	return i;
}

static int io_remove_buffers(struct io_kiocb *req, bool force_nonblock,
			     struct io_comp_state *cs)
{
	struct io_provide_buf *p = &req->pbuf;
	struct io_ring_ctx *ctx = req->ctx;
	struct io_buffer *head;
	int ret = 0;

	io_ring_submit_lock(ctx, !force_nonblock);

	lockdep_assert_held(&ctx->uring_lock);

	ret = -ENOENT;
	head = idr_find(&ctx->io_buffer_idr, p->bgid);
	if (head)
		ret = __io_remove_buffers(ctx, head, p->bgid, p->nbufs);

	io_ring_submit_lock(ctx, !force_nonblock);
	if (ret < 0)
		req_set_fail_links(req);
	__io_req_complete(req, ret, 0, cs);
	return 0;
}

static int io_provide_buffers_prep(struct io_kiocb *req,
				   const struct io_uring_sqe *sqe)
{
	struct io_provide_buf *p = &req->pbuf;
	u64 tmp;

	if (sqe->ioprio || sqe->rw_flags)
		return -EINVAL;

	tmp = READ_ONCE(sqe->fd);
	if (!tmp || tmp > USHRT_MAX)
		return -E2BIG;
	p->nbufs = tmp;
	p->addr = READ_ONCE(sqe->addr);
	p->len = READ_ONCE(sqe->len);

	if (!access_ok(u64_to_user_ptr(p->addr), (p->len * p->nbufs)))
		return -EFAULT;

	p->bgid = READ_ONCE(sqe->buf_group);
	tmp = READ_ONCE(sqe->off);
	if (tmp > USHRT_MAX)
		return -E2BIG;
	p->bid = tmp;
	return 0;
}

static int io_add_buffers(struct io_provide_buf *pbuf, struct io_buffer **head)
{
	struct io_buffer *buf;
	u64 addr = pbuf->addr;
	int i, bid = pbuf->bid;

	for (i = 0; i < pbuf->nbufs; i++) {
		buf = kmalloc(sizeof(*buf), GFP_KERNEL);
		if (!buf)
			break;

		buf->addr = addr;
		buf->len = pbuf->len;
		buf->bid = bid;
		addr += pbuf->len;
		bid++;
		if (!*head) {
			INIT_LIST_HEAD(&buf->list);
			*head = buf;
		} else {
			list_add_tail(&buf->list, &(*head)->list);
		}
	}

	return i ? i : -ENOMEM;
}

static int io_provide_buffers(struct io_kiocb *req, bool force_nonblock,
			      struct io_comp_state *cs)
{
	struct io_provide_buf *p = &req->pbuf;
	struct io_ring_ctx *ctx = req->ctx;
	struct io_buffer *head, *list;
	int ret = 0;

	io_ring_submit_lock(ctx, !force_nonblock);

	lockdep_assert_held(&ctx->uring_lock);

	list = head = idr_find(&ctx->io_buffer_idr, p->bgid);

	ret = io_add_buffers(p, &head);
	if (ret < 0)
		goto out;

	if (!list) {
		ret = idr_alloc(&ctx->io_buffer_idr, head, p->bgid, p->bgid + 1,
					GFP_KERNEL);
		if (ret < 0) {
			__io_remove_buffers(ctx, head, p->bgid, -1U);
			goto out;
		}
	}
out:
	io_ring_submit_unlock(ctx, !force_nonblock);
	if (ret < 0)
		req_set_fail_links(req);
	__io_req_complete(req, ret, 0, cs);
	return 0;
}

static int io_epoll_ctl_prep(struct io_kiocb *req,
			     const struct io_uring_sqe *sqe)
{
#if defined(CONFIG_EPOLL)
	if (sqe->ioprio || sqe->buf_index)
		return -EINVAL;
	if (unlikely(req->ctx->flags & IORING_SETUP_IOPOLL))
		return -EINVAL;

	req->epoll.epfd = READ_ONCE(sqe->fd);
	req->epoll.op = READ_ONCE(sqe->len);
	req->epoll.fd = READ_ONCE(sqe->off);

	if (ep_op_has_event(req->epoll.op)) {
		struct epoll_event __user *ev;

		ev = u64_to_user_ptr(READ_ONCE(sqe->addr));
		if (copy_from_user(&req->epoll.event, ev, sizeof(*ev)))
			return -EFAULT;
	}

	return 0;
#else
	return -EOPNOTSUPP;
#endif
}

static int io_epoll_ctl(struct io_kiocb *req, bool force_nonblock,
			struct io_comp_state *cs)
{
#if defined(CONFIG_EPOLL)
	struct io_epoll *ie = &req->epoll;
	int ret;

	ret = do_epoll_ctl(ie->epfd, ie->op, ie->fd, &ie->event, force_nonblock);
	if (force_nonblock && ret == -EAGAIN)
		return -EAGAIN;

	if (ret < 0)
		req_set_fail_links(req);
	__io_req_complete(req, ret, 0, cs);
	return 0;
#else
	return -EOPNOTSUPP;
#endif
}

static int io_madvise_prep(struct io_kiocb *req, const struct io_uring_sqe *sqe)
{
#if defined(CONFIG_ADVISE_SYSCALLS) && defined(CONFIG_MMU)
	if (sqe->ioprio || sqe->buf_index || sqe->off)
		return -EINVAL;
	if (unlikely(req->ctx->flags & IORING_SETUP_IOPOLL))
		return -EINVAL;

	req->madvise.addr = READ_ONCE(sqe->addr);
	req->madvise.len = READ_ONCE(sqe->len);
	req->madvise.advice = READ_ONCE(sqe->fadvise_advice);
	return 0;
#else
	return -EOPNOTSUPP;
#endif
}

static int io_madvise(struct io_kiocb *req, bool force_nonblock)
{
#if defined(CONFIG_ADVISE_SYSCALLS) && defined(CONFIG_MMU)
	struct io_madvise *ma = &req->madvise;
	int ret;

	if (force_nonblock)
		return -EAGAIN;

	ret = do_madvise(ma->addr, ma->len, ma->advice);
	if (ret < 0)
		req_set_fail_links(req);
	io_req_complete(req, ret);
	return 0;
#else
	return -EOPNOTSUPP;
#endif
}

static int io_fadvise_prep(struct io_kiocb *req, const struct io_uring_sqe *sqe)
{
	if (sqe->ioprio || sqe->buf_index || sqe->addr)
		return -EINVAL;
	if (unlikely(req->ctx->flags & IORING_SETUP_IOPOLL))
		return -EINVAL;

	req->fadvise.offset = READ_ONCE(sqe->off);
	req->fadvise.len = READ_ONCE(sqe->len);
	req->fadvise.advice = READ_ONCE(sqe->fadvise_advice);
	return 0;
}

static int io_fadvise(struct io_kiocb *req, bool force_nonblock)
{
	struct io_fadvise *fa = &req->fadvise;
	int ret;

	if (force_nonblock) {
		switch (fa->advice) {
		case POSIX_FADV_NORMAL:
		case POSIX_FADV_RANDOM:
		case POSIX_FADV_SEQUENTIAL:
			break;
		default:
			return -EAGAIN;
		}
	}

	ret = vfs_fadvise(req->file, fa->offset, fa->len, fa->advice);
	if (ret < 0)
		req_set_fail_links(req);
	io_req_complete(req, ret);
	return 0;
}

static int io_statx_prep(struct io_kiocb *req, const struct io_uring_sqe *sqe)
{
	if (unlikely(req->ctx->flags & IORING_SETUP_IOPOLL))
		return -EINVAL;
	if (sqe->ioprio || sqe->buf_index)
		return -EINVAL;
	if (req->flags & REQ_F_FIXED_FILE)
		return -EBADF;

	req->statx.dfd = READ_ONCE(sqe->fd);
	req->statx.mask = READ_ONCE(sqe->len);
	req->statx.filename = u64_to_user_ptr(READ_ONCE(sqe->addr));
	req->statx.buffer = u64_to_user_ptr(READ_ONCE(sqe->addr2));
	req->statx.flags = READ_ONCE(sqe->statx_flags);

	return 0;
}

static int io_statx(struct io_kiocb *req, bool force_nonblock)
{
	struct io_statx *ctx = &req->statx;
	int ret;

	if (force_nonblock) {
		/* only need file table for an actual valid fd */
		if (ctx->dfd == -1 || ctx->dfd == AT_FDCWD)
			req->flags |= REQ_F_NO_FILE_TABLE;
		return -EAGAIN;
	}

	ret = do_statx(ctx->dfd, ctx->filename, ctx->flags, ctx->mask,
		       ctx->buffer);

	if (ret < 0)
		req_set_fail_links(req);
	io_req_complete(req, ret);
	return 0;
}

static int io_close_prep(struct io_kiocb *req, const struct io_uring_sqe *sqe)
{
	/*
	 * If we queue this for async, it must not be cancellable. That would
	 * leave the 'file' in an undeterminate state, and here need to modify
	 * io_wq_work.flags, so initialize io_wq_work firstly.
	 */
	io_req_init_async(req);
	req->work.flags |= IO_WQ_WORK_NO_CANCEL;

	if (unlikely(req->ctx->flags & (IORING_SETUP_IOPOLL|IORING_SETUP_SQPOLL)))
		return -EINVAL;
	if (sqe->ioprio || sqe->off || sqe->addr || sqe->len ||
	    sqe->rw_flags || sqe->buf_index)
		return -EINVAL;
	if (req->flags & REQ_F_FIXED_FILE)
		return -EBADF;

	req->close.fd = READ_ONCE(sqe->fd);
	if ((req->file && req->file->f_op == &io_uring_fops) ||
	    req->close.fd == req->ctx->ring_fd)
		return -EBADF;

	req->close.put_file = NULL;
	return 0;
}

static int io_close(struct io_kiocb *req, bool force_nonblock,
		    struct io_comp_state *cs)
{
	struct io_close *close = &req->close;
	int ret;

	/* might be already done during nonblock submission */
	if (!close->put_file) {
		ret = __close_fd_get_file(close->fd, &close->put_file);
		if (ret < 0)
			return (ret == -ENOENT) ? -EBADF : ret;
	}

	/* if the file has a flush method, be safe and punt to async */
	if (close->put_file->f_op->flush && force_nonblock) {
		/* was never set, but play safe */
		req->flags &= ~REQ_F_NOWAIT;
		/* avoid grabbing files - we don't need the files */
		req->flags |= REQ_F_NO_FILE_TABLE;
		return -EAGAIN;
	}

	/* No ->flush() or already async, safely close from here */
	ret = filp_close(close->put_file, req->work.files);
	if (ret < 0)
		req_set_fail_links(req);
	fput(close->put_file);
	close->put_file = NULL;
	__io_req_complete(req, ret, 0, cs);
	return 0;
}

static int io_prep_sfr(struct io_kiocb *req, const struct io_uring_sqe *sqe)
{
	struct io_ring_ctx *ctx = req->ctx;

	if (!req->file)
		return -EBADF;

	if (unlikely(ctx->flags & IORING_SETUP_IOPOLL))
		return -EINVAL;
	if (unlikely(sqe->addr || sqe->ioprio || sqe->buf_index))
		return -EINVAL;

	req->sync.off = READ_ONCE(sqe->off);
	req->sync.len = READ_ONCE(sqe->len);
	req->sync.flags = READ_ONCE(sqe->sync_range_flags);
	return 0;
}

static int io_sync_file_range(struct io_kiocb *req, bool force_nonblock)
{
	int ret;

	/* sync_file_range always requires a blocking context */
	if (force_nonblock)
		return -EAGAIN;

	ret = sync_file_range(req->file, req->sync.off, req->sync.len,
				req->sync.flags);
	if (ret < 0)
		req_set_fail_links(req);
	io_req_complete(req, ret);
	return 0;
}

#if defined(CONFIG_NET)
static int io_setup_async_msg(struct io_kiocb *req,
			      struct io_async_msghdr *kmsg)
{
	if (req->io)
		return -EAGAIN;
	if (io_alloc_async_ctx(req)) {
		if (kmsg->iov != kmsg->fast_iov)
			kfree(kmsg->iov);
		return -ENOMEM;
	}
	req->flags |= REQ_F_NEED_CLEANUP;
	memcpy(&req->io->msg, kmsg, sizeof(*kmsg));
	return -EAGAIN;
}

static int io_sendmsg_copy_hdr(struct io_kiocb *req,
			       struct io_async_msghdr *iomsg)
{
	iomsg->iov = iomsg->fast_iov;
	iomsg->msg.msg_name = &iomsg->addr;
	return sendmsg_copy_msghdr(&iomsg->msg, req->sr_msg.umsg,
				   req->sr_msg.msg_flags, &iomsg->iov);
}

static int io_sendmsg_prep(struct io_kiocb *req, const struct io_uring_sqe *sqe)
{
	struct io_sr_msg *sr = &req->sr_msg;
	struct io_async_ctx *io = req->io;
	int ret;

	if (unlikely(req->ctx->flags & IORING_SETUP_IOPOLL))
		return -EINVAL;

	sr->msg_flags = READ_ONCE(sqe->msg_flags);
	sr->umsg = u64_to_user_ptr(READ_ONCE(sqe->addr));
	sr->len = READ_ONCE(sqe->len);

#ifdef CONFIG_COMPAT
	if (req->ctx->compat)
		sr->msg_flags |= MSG_CMSG_COMPAT;
#endif

	if (!io || req->opcode == IORING_OP_SEND)
		return 0;
	/* iovec is already imported */
	if (req->flags & REQ_F_NEED_CLEANUP)
		return 0;

	ret = io_sendmsg_copy_hdr(req, &io->msg);
	if (!ret)
		req->flags |= REQ_F_NEED_CLEANUP;
	return ret;
}

static int io_sendmsg(struct io_kiocb *req, bool force_nonblock,
		      struct io_comp_state *cs)
{
	struct io_async_msghdr iomsg, *kmsg;
	struct socket *sock;
	unsigned flags;
	int ret;

	sock = sock_from_file(req->file, &ret);
	if (unlikely(!sock))
		return ret;

	if (req->io) {
		kmsg = &req->io->msg;
		kmsg->msg.msg_name = &req->io->msg.addr;
		/* if iov is set, it's allocated already */
		if (!kmsg->iov)
			kmsg->iov = kmsg->fast_iov;
		kmsg->msg.msg_iter.iov = kmsg->iov;
	} else {
		ret = io_sendmsg_copy_hdr(req, &iomsg);
		if (ret)
			return ret;
		kmsg = &iomsg;
	}

	flags = req->sr_msg.msg_flags;
	if (flags & MSG_DONTWAIT)
		req->flags |= REQ_F_NOWAIT;
	else if (force_nonblock)
		flags |= MSG_DONTWAIT;

	ret = __sys_sendmsg_sock(sock, &kmsg->msg, flags);
	if (force_nonblock && ret == -EAGAIN)
		return io_setup_async_msg(req, kmsg);
	if (ret == -ERESTARTSYS)
		ret = -EINTR;

	if (kmsg->iov != kmsg->fast_iov)
		kfree(kmsg->iov);
	req->flags &= ~REQ_F_NEED_CLEANUP;
	if (ret < 0)
		req_set_fail_links(req);
	__io_req_complete(req, ret, 0, cs);
	return 0;
}

static int io_send(struct io_kiocb *req, bool force_nonblock,
		   struct io_comp_state *cs)
{
	struct io_sr_msg *sr = &req->sr_msg;
	struct msghdr msg;
	struct iovec iov;
	struct socket *sock;
	unsigned flags;
	int ret;

	sock = sock_from_file(req->file, &ret);
	if (unlikely(!sock))
		return ret;

	ret = import_single_range(WRITE, sr->buf, sr->len, &iov, &msg.msg_iter);
	if (unlikely(ret))
		return ret;;

	msg.msg_name = NULL;
	msg.msg_control = NULL;
	msg.msg_controllen = 0;
	msg.msg_namelen = 0;

	flags = req->sr_msg.msg_flags;
	if (flags & MSG_DONTWAIT)
		req->flags |= REQ_F_NOWAIT;
	else if (force_nonblock)
		flags |= MSG_DONTWAIT;

	msg.msg_flags = flags;
	ret = sock_sendmsg(sock, &msg);
	if (force_nonblock && ret == -EAGAIN)
		return -EAGAIN;
	if (ret == -ERESTARTSYS)
		ret = -EINTR;

	if (ret < 0)
		req_set_fail_links(req);
	__io_req_complete(req, ret, 0, cs);
	return 0;
}

static int __io_recvmsg_copy_hdr(struct io_kiocb *req,
				 struct io_async_msghdr *iomsg)
{
	struct io_sr_msg *sr = &req->sr_msg;
	struct iovec __user *uiov;
	size_t iov_len;
	int ret;

	ret = __copy_msghdr_from_user(&iomsg->msg, sr->umsg,
					&iomsg->uaddr, &uiov, &iov_len);
	if (ret)
		return ret;

	if (req->flags & REQ_F_BUFFER_SELECT) {
		if (iov_len > 1)
			return -EINVAL;
		if (copy_from_user(iomsg->iov, uiov, sizeof(*uiov)))
			return -EFAULT;
		sr->len = iomsg->iov[0].iov_len;
		iov_iter_init(&iomsg->msg.msg_iter, READ, iomsg->iov, 1,
				sr->len);
		iomsg->iov = NULL;
	} else {
		ret = import_iovec(READ, uiov, iov_len, UIO_FASTIOV,
					&iomsg->iov, &iomsg->msg.msg_iter);
		if (ret > 0)
			ret = 0;
	}

	return ret;
}

#ifdef CONFIG_COMPAT
static int __io_compat_recvmsg_copy_hdr(struct io_kiocb *req,
					struct io_async_msghdr *iomsg)
{
	struct compat_msghdr __user *msg_compat;
	struct io_sr_msg *sr = &req->sr_msg;
	struct compat_iovec __user *uiov;
	compat_uptr_t ptr;
	compat_size_t len;
	int ret;

	msg_compat = (struct compat_msghdr __user *) sr->umsg;
	ret = __get_compat_msghdr(&iomsg->msg, msg_compat, &iomsg->uaddr,
					&ptr, &len);
	if (ret)
		return ret;

	uiov = compat_ptr(ptr);
	if (req->flags & REQ_F_BUFFER_SELECT) {
		compat_ssize_t clen;

		if (len > 1)
			return -EINVAL;
		if (!access_ok(uiov, sizeof(*uiov)))
			return -EFAULT;
		if (__get_user(clen, &uiov->iov_len))
			return -EFAULT;
		if (clen < 0)
			return -EINVAL;
		sr->len = iomsg->iov[0].iov_len;
		iomsg->iov = NULL;
	} else {
		ret = compat_import_iovec(READ, uiov, len, UIO_FASTIOV,
						&iomsg->iov,
						&iomsg->msg.msg_iter);
		if (ret < 0)
			return ret;
	}

	return 0;
}
#endif

static int io_recvmsg_copy_hdr(struct io_kiocb *req,
			       struct io_async_msghdr *iomsg)
{
	iomsg->msg.msg_name = &iomsg->addr;
	iomsg->iov = iomsg->fast_iov;

#ifdef CONFIG_COMPAT
	if (req->ctx->compat)
		return __io_compat_recvmsg_copy_hdr(req, iomsg);
#endif

	return __io_recvmsg_copy_hdr(req, iomsg);
}

static struct io_buffer *io_recv_buffer_select(struct io_kiocb *req,
					       bool needs_lock)
{
	struct io_sr_msg *sr = &req->sr_msg;
	struct io_buffer *kbuf;

	kbuf = io_buffer_select(req, &sr->len, sr->bgid, sr->kbuf, needs_lock);
	if (IS_ERR(kbuf))
		return kbuf;

	sr->kbuf = kbuf;
	req->flags |= REQ_F_BUFFER_SELECTED;
	return kbuf;
}

static inline unsigned int io_put_recv_kbuf(struct io_kiocb *req)
{
	return io_put_kbuf(req, req->sr_msg.kbuf);
}

static int io_recvmsg_prep(struct io_kiocb *req,
			   const struct io_uring_sqe *sqe)
{
	struct io_sr_msg *sr = &req->sr_msg;
	struct io_async_ctx *io = req->io;
	int ret;

	if (unlikely(req->ctx->flags & IORING_SETUP_IOPOLL))
		return -EINVAL;

	sr->msg_flags = READ_ONCE(sqe->msg_flags);
	sr->umsg = u64_to_user_ptr(READ_ONCE(sqe->addr));
	sr->len = READ_ONCE(sqe->len);
	sr->bgid = READ_ONCE(sqe->buf_group);

#ifdef CONFIG_COMPAT
	if (req->ctx->compat)
		sr->msg_flags |= MSG_CMSG_COMPAT;
#endif

	if (!io || req->opcode == IORING_OP_RECV)
		return 0;
	/* iovec is already imported */
	if (req->flags & REQ_F_NEED_CLEANUP)
		return 0;

	ret = io_recvmsg_copy_hdr(req, &io->msg);
	if (!ret)
		req->flags |= REQ_F_NEED_CLEANUP;
	return ret;
}

static int io_recvmsg(struct io_kiocb *req, bool force_nonblock,
		      struct io_comp_state *cs)
{
	struct io_async_msghdr iomsg, *kmsg;
	struct socket *sock;
	struct io_buffer *kbuf;
	unsigned flags;
	int ret, cflags = 0;

	sock = sock_from_file(req->file, &ret);
	if (unlikely(!sock))
		return ret;

	if (req->io) {
		kmsg = &req->io->msg;
		kmsg->msg.msg_name = &req->io->msg.addr;
		/* if iov is set, it's allocated already */
		if (!kmsg->iov)
			kmsg->iov = kmsg->fast_iov;
		kmsg->msg.msg_iter.iov = kmsg->iov;
	} else {
		ret = io_recvmsg_copy_hdr(req, &iomsg);
		if (ret)
			return ret;
		kmsg = &iomsg;
	}

	if (req->flags & REQ_F_BUFFER_SELECT) {
		kbuf = io_recv_buffer_select(req, !force_nonblock);
		if (IS_ERR(kbuf))
			return PTR_ERR(kbuf);
		kmsg->fast_iov[0].iov_base = u64_to_user_ptr(kbuf->addr);
		iov_iter_init(&kmsg->msg.msg_iter, READ, kmsg->iov,
				1, req->sr_msg.len);
	}

	flags = req->sr_msg.msg_flags;
	if (flags & MSG_DONTWAIT)
		req->flags |= REQ_F_NOWAIT;
	else if (force_nonblock)
		flags |= MSG_DONTWAIT;

	ret = __sys_recvmsg_sock(sock, &kmsg->msg, req->sr_msg.umsg,
					kmsg->uaddr, flags);
	if (force_nonblock && ret == -EAGAIN)
		return io_setup_async_msg(req, kmsg);
	if (ret == -ERESTARTSYS)
		ret = -EINTR;

	if (req->flags & REQ_F_BUFFER_SELECTED)
		cflags = io_put_recv_kbuf(req);
	if (kmsg->iov != kmsg->fast_iov)
		kfree(kmsg->iov);
	req->flags &= ~REQ_F_NEED_CLEANUP;
	if (ret < 0)
		req_set_fail_links(req);
	__io_req_complete(req, ret, cflags, cs);
	return 0;
}

static int io_recv(struct io_kiocb *req, bool force_nonblock,
		   struct io_comp_state *cs)
{
	struct io_buffer *kbuf;
	struct io_sr_msg *sr = &req->sr_msg;
	struct msghdr msg;
	void __user *buf = sr->buf;
	struct socket *sock;
	struct iovec iov;
	unsigned flags;
	int ret, cflags = 0;

	sock = sock_from_file(req->file, &ret);
	if (unlikely(!sock))
		return ret;

	if (req->flags & REQ_F_BUFFER_SELECT) {
		kbuf = io_recv_buffer_select(req, !force_nonblock);
		if (IS_ERR(kbuf))
			return PTR_ERR(kbuf);
		buf = u64_to_user_ptr(kbuf->addr);
	}

	ret = import_single_range(READ, buf, sr->len, &iov, &msg.msg_iter);
	if (unlikely(ret))
		goto out_free;

	msg.msg_name = NULL;
	msg.msg_control = NULL;
	msg.msg_controllen = 0;
	msg.msg_namelen = 0;
	msg.msg_iocb = NULL;
	msg.msg_flags = 0;

	flags = req->sr_msg.msg_flags;
	if (flags & MSG_DONTWAIT)
		req->flags |= REQ_F_NOWAIT;
	else if (force_nonblock)
		flags |= MSG_DONTWAIT;

	ret = sock_recvmsg(sock, &msg, flags);
	if (force_nonblock && ret == -EAGAIN)
		return -EAGAIN;
	if (ret == -ERESTARTSYS)
		ret = -EINTR;
out_free:
	if (req->flags & REQ_F_BUFFER_SELECTED)
		cflags = io_put_recv_kbuf(req);
	if (ret < 0)
		req_set_fail_links(req);
	__io_req_complete(req, ret, cflags, cs);
	return 0;
}

static int io_accept_prep(struct io_kiocb *req, const struct io_uring_sqe *sqe)
{
	struct io_accept *accept = &req->accept;

	if (unlikely(req->ctx->flags & (IORING_SETUP_IOPOLL|IORING_SETUP_SQPOLL)))
		return -EINVAL;
	if (sqe->ioprio || sqe->len || sqe->buf_index)
		return -EINVAL;

	accept->addr = u64_to_user_ptr(READ_ONCE(sqe->addr));
	accept->addr_len = u64_to_user_ptr(READ_ONCE(sqe->addr2));
	accept->flags = READ_ONCE(sqe->accept_flags);
	accept->nofile = rlimit(RLIMIT_NOFILE);
	return 0;
}

static int io_accept(struct io_kiocb *req, bool force_nonblock,
		     struct io_comp_state *cs)
{
	struct io_accept *accept = &req->accept;
	unsigned int file_flags = force_nonblock ? O_NONBLOCK : 0;
	int ret;

	if (req->file->f_flags & O_NONBLOCK)
		req->flags |= REQ_F_NOWAIT;

	ret = __sys_accept4_file(req->file, file_flags, accept->addr,
					accept->addr_len, accept->flags,
					accept->nofile);
	if (ret == -EAGAIN && force_nonblock)
		return -EAGAIN;
	if (ret < 0) {
		if (ret == -ERESTARTSYS)
			ret = -EINTR;
		req_set_fail_links(req);
	}
	__io_req_complete(req, ret, 0, cs);
	return 0;
}

static int io_connect_prep(struct io_kiocb *req, const struct io_uring_sqe *sqe)
{
	struct io_connect *conn = &req->connect;
	struct io_async_ctx *io = req->io;

	if (unlikely(req->ctx->flags & (IORING_SETUP_IOPOLL|IORING_SETUP_SQPOLL)))
		return -EINVAL;
	if (sqe->ioprio || sqe->len || sqe->buf_index || sqe->rw_flags)
		return -EINVAL;

	conn->addr = u64_to_user_ptr(READ_ONCE(sqe->addr));
	conn->addr_len =  READ_ONCE(sqe->addr2);

	if (!io)
		return 0;

	return move_addr_to_kernel(conn->addr, conn->addr_len,
					&io->connect.address);
}

static int io_connect(struct io_kiocb *req, bool force_nonblock,
		      struct io_comp_state *cs)
{
	struct io_async_ctx __io, *io;
	unsigned file_flags;
	int ret;

	if (req->io) {
		io = req->io;
	} else {
		ret = move_addr_to_kernel(req->connect.addr,
						req->connect.addr_len,
						&__io.connect.address);
		if (ret)
			goto out;
		io = &__io;
	}

	file_flags = force_nonblock ? O_NONBLOCK : 0;

	ret = __sys_connect_file(req->file, &io->connect.address,
					req->connect.addr_len, file_flags);
	if ((ret == -EAGAIN || ret == -EINPROGRESS) && force_nonblock) {
		if (req->io)
			return -EAGAIN;
		if (io_alloc_async_ctx(req)) {
			ret = -ENOMEM;
			goto out;
		}
		memcpy(&req->io->connect, &__io.connect, sizeof(__io.connect));
		return -EAGAIN;
	}
	if (ret == -ERESTARTSYS)
		ret = -EINTR;
out:
	if (ret < 0)
		req_set_fail_links(req);
	__io_req_complete(req, ret, 0, cs);
	return 0;
}
#else /* !CONFIG_NET */
static int io_sendmsg_prep(struct io_kiocb *req, const struct io_uring_sqe *sqe)
{
	return -EOPNOTSUPP;
}

static int io_sendmsg(struct io_kiocb *req, bool force_nonblock,
		      struct io_comp_state *cs)
{
	return -EOPNOTSUPP;
}

static int io_send(struct io_kiocb *req, bool force_nonblock,
		   struct io_comp_state *cs)
{
	return -EOPNOTSUPP;
}

static int io_recvmsg_prep(struct io_kiocb *req,
			   const struct io_uring_sqe *sqe)
{
	return -EOPNOTSUPP;
}

static int io_recvmsg(struct io_kiocb *req, bool force_nonblock,
		      struct io_comp_state *cs)
{
	return -EOPNOTSUPP;
}

static int io_recv(struct io_kiocb *req, bool force_nonblock,
		   struct io_comp_state *cs)
{
	return -EOPNOTSUPP;
}

static int io_accept_prep(struct io_kiocb *req, const struct io_uring_sqe *sqe)
{
	return -EOPNOTSUPP;
}

static int io_accept(struct io_kiocb *req, bool force_nonblock,
		     struct io_comp_state *cs)
{
	return -EOPNOTSUPP;
}

static int io_connect_prep(struct io_kiocb *req, const struct io_uring_sqe *sqe)
{
	return -EOPNOTSUPP;
}

static int io_connect(struct io_kiocb *req, bool force_nonblock,
		      struct io_comp_state *cs)
{
	return -EOPNOTSUPP;
}
#endif /* CONFIG_NET */

struct io_poll_table {
	struct poll_table_struct pt;
	struct io_kiocb *req;
	int error;
};

static int __io_async_wake(struct io_kiocb *req, struct io_poll_iocb *poll,
			   __poll_t mask, task_work_func_t func)
{
	bool twa_signal_ok;
	int ret;

	/* for instances that support it check for an event match first: */
	if (mask && !(mask & poll->events))
		return 0;

	trace_io_uring_task_add(req->ctx, req->opcode, req->user_data, mask);

	list_del_init(&poll->wait.entry);

	req->result = mask;
	init_task_work(&req->task_work, func);
	percpu_ref_get(&req->ctx->refs);

<<<<<<< HEAD
=======
	/*
	 * If we using the signalfd wait_queue_head for this wakeup, then
	 * it's not safe to use TWA_SIGNAL as we could be recursing on the
	 * tsk->sighand->siglock on doing the wakeup. Should not be needed
	 * either, as the normal wakeup will suffice.
	 */
	twa_signal_ok = (poll->head != &req->task->sighand->signalfd_wqh);

>>>>>>> 976bc5e2
	/*
	 * If this fails, then the task is exiting. When a task exits, the
	 * work gets canceled, so just cancel this request as well instead
	 * of executing it. We can't safely execute it anyway, as we may not
	 * have the needed state needed for it anyway.
	 */
	ret = io_req_task_work_add(req, &req->task_work, twa_signal_ok);
	if (unlikely(ret)) {
		struct task_struct *tsk;

		WRITE_ONCE(poll->canceled, true);
		tsk = io_wq_get_task(req->ctx->io_wq);
		task_work_add(tsk, &req->task_work, 0);
		wake_up_process(tsk);
	}
	return 1;
}

static bool io_poll_rewait(struct io_kiocb *req, struct io_poll_iocb *poll)
	__acquires(&req->ctx->completion_lock)
{
	struct io_ring_ctx *ctx = req->ctx;

	if (!req->result && !READ_ONCE(poll->canceled)) {
		struct poll_table_struct pt = { ._key = poll->events };

		req->result = vfs_poll(req->file, &pt) & poll->events;
	}

	spin_lock_irq(&ctx->completion_lock);
	if (!req->result && !READ_ONCE(poll->canceled)) {
		add_wait_queue(poll->head, &poll->wait);
		return true;
	}

	return false;
}

static struct io_poll_iocb *io_poll_get_double(struct io_kiocb *req)
<<<<<<< HEAD
{
	/* pure poll stashes this in ->io, poll driven retry elsewhere */
	if (req->opcode == IORING_OP_POLL_ADD)
		return (struct io_poll_iocb *) req->io;
	return req->apoll->double_poll;
}

static struct io_poll_iocb *io_poll_get_single(struct io_kiocb *req)
{
	if (req->opcode == IORING_OP_POLL_ADD)
		return &req->poll;
	return &req->apoll->poll;
}

static void io_poll_remove_double(struct io_kiocb *req)
{
=======
{
	/* pure poll stashes this in ->io, poll driven retry elsewhere */
	if (req->opcode == IORING_OP_POLL_ADD)
		return (struct io_poll_iocb *) req->io;
	return req->apoll->double_poll;
}

static struct io_poll_iocb *io_poll_get_single(struct io_kiocb *req)
{
	if (req->opcode == IORING_OP_POLL_ADD)
		return &req->poll;
	return &req->apoll->poll;
}

static void io_poll_remove_double(struct io_kiocb *req)
{
>>>>>>> 976bc5e2
	struct io_poll_iocb *poll = io_poll_get_double(req);

	lockdep_assert_held(&req->ctx->completion_lock);

	if (poll && poll->head) {
		struct wait_queue_head *head = poll->head;

		spin_lock(&head->lock);
		list_del_init(&poll->wait.entry);
		if (poll->wait.private)
			refcount_dec(&req->refs);
		poll->head = NULL;
		spin_unlock(&head->lock);
	}
}

static void io_poll_complete(struct io_kiocb *req, __poll_t mask, int error)
{
	struct io_ring_ctx *ctx = req->ctx;

	io_poll_remove_double(req);
	req->poll.done = true;
	io_cqring_fill_event(req, error ? error : mangle_poll(mask));
	io_commit_cqring(ctx);
}

static void io_poll_task_handler(struct io_kiocb *req, struct io_kiocb **nxt)
{
	struct io_ring_ctx *ctx = req->ctx;

	if (io_poll_rewait(req, &req->poll)) {
		spin_unlock_irq(&ctx->completion_lock);
		return;
	}

	hash_del(&req->hash_node);
	io_poll_complete(req, req->result, 0);
	req->flags |= REQ_F_COMP_LOCKED;
	*nxt = io_put_req_find_next(req);
	spin_unlock_irq(&ctx->completion_lock);

	io_cqring_ev_posted(ctx);
}

static void io_poll_task_func(struct callback_head *cb)
{
	struct io_kiocb *req = container_of(cb, struct io_kiocb, task_work);
	struct io_ring_ctx *ctx = req->ctx;
	struct io_kiocb *nxt = NULL;

	io_poll_task_handler(req, &nxt);
	if (nxt)
		__io_req_task_submit(nxt);
	percpu_ref_put(&ctx->refs);
}

static int io_poll_double_wake(struct wait_queue_entry *wait, unsigned mode,
			       int sync, void *key)
{
	struct io_kiocb *req = wait->private;
	struct io_poll_iocb *poll = io_poll_get_single(req);
	__poll_t mask = key_to_poll(key);

	/* for instances that support it check for an event match first: */
	if (mask && !(mask & poll->events))
		return 0;

	if (poll && poll->head) {
		bool done;

		spin_lock(&poll->head->lock);
		done = list_empty(&poll->wait.entry);
		if (!done)
			list_del_init(&poll->wait.entry);
		/* make sure double remove sees this as being gone */
		wait->private = NULL;
		spin_unlock(&poll->head->lock);
		if (!done)
			__io_async_wake(req, poll, mask, io_poll_task_func);
	}
	refcount_dec(&req->refs);
	return 1;
}

static void io_init_poll_iocb(struct io_poll_iocb *poll, __poll_t events,
			      wait_queue_func_t wake_func)
{
	poll->head = NULL;
	poll->done = false;
	poll->canceled = false;
	poll->events = events;
	INIT_LIST_HEAD(&poll->wait.entry);
	init_waitqueue_func_entry(&poll->wait, wake_func);
}

static void __io_queue_proc(struct io_poll_iocb *poll, struct io_poll_table *pt,
			    struct wait_queue_head *head,
			    struct io_poll_iocb **poll_ptr)
{
	struct io_kiocb *req = pt->req;

	/*
	 * If poll->head is already set, it's because the file being polled
	 * uses multiple waitqueues for poll handling (eg one for read, one
	 * for write). Setup a separate io_poll_iocb if this happens.
	 */
	if (unlikely(poll->head)) {
		/* already have a 2nd entry, fail a third attempt */
		if (*poll_ptr) {
			pt->error = -EINVAL;
			return;
		}
		poll = kmalloc(sizeof(*poll), GFP_ATOMIC);
		if (!poll) {
			pt->error = -ENOMEM;
			return;
		}
		io_init_poll_iocb(poll, req->poll.events, io_poll_double_wake);
		refcount_inc(&req->refs);
		poll->wait.private = req;
		*poll_ptr = poll;
	}

	pt->error = 0;
	poll->head = head;

	if (poll->events & EPOLLEXCLUSIVE)
		add_wait_queue_exclusive(head, &poll->wait);
	else
		add_wait_queue(head, &poll->wait);
}

static void io_async_queue_proc(struct file *file, struct wait_queue_head *head,
			       struct poll_table_struct *p)
{
	struct io_poll_table *pt = container_of(p, struct io_poll_table, pt);
	struct async_poll *apoll = pt->req->apoll;

	__io_queue_proc(&apoll->poll, pt, head, &apoll->double_poll);
}

static void io_async_task_func(struct callback_head *cb)
{
	struct io_kiocb *req = container_of(cb, struct io_kiocb, task_work);
	struct async_poll *apoll = req->apoll;
	struct io_ring_ctx *ctx = req->ctx;

	trace_io_uring_task_run(req->ctx, req->opcode, req->user_data);

	if (io_poll_rewait(req, &apoll->poll)) {
		spin_unlock_irq(&ctx->completion_lock);
		percpu_ref_put(&ctx->refs);
		return;
	}

	/* If req is still hashed, it cannot have been canceled. Don't check. */
	if (hash_hashed(&req->hash_node))
		hash_del(&req->hash_node);

	io_poll_remove_double(req);
	spin_unlock_irq(&ctx->completion_lock);

	if (!READ_ONCE(apoll->poll.canceled))
		__io_req_task_submit(req);
	else
		__io_req_task_cancel(req, -ECANCELED);

	percpu_ref_put(&ctx->refs);
	kfree(apoll->double_poll);
	kfree(apoll);
}

static int io_async_wake(struct wait_queue_entry *wait, unsigned mode, int sync,
			void *key)
{
	struct io_kiocb *req = wait->private;
	struct io_poll_iocb *poll = &req->apoll->poll;

	trace_io_uring_poll_wake(req->ctx, req->opcode, req->user_data,
					key_to_poll(key));

	return __io_async_wake(req, poll, key_to_poll(key), io_async_task_func);
}

static void io_poll_req_insert(struct io_kiocb *req)
{
	struct io_ring_ctx *ctx = req->ctx;
	struct hlist_head *list;

	list = &ctx->cancel_hash[hash_long(req->user_data, ctx->cancel_hash_bits)];
	hlist_add_head(&req->hash_node, list);
}

static __poll_t __io_arm_poll_handler(struct io_kiocb *req,
				      struct io_poll_iocb *poll,
				      struct io_poll_table *ipt, __poll_t mask,
				      wait_queue_func_t wake_func)
	__acquires(&ctx->completion_lock)
{
	struct io_ring_ctx *ctx = req->ctx;
	bool cancel = false;

	io_init_poll_iocb(poll, mask, wake_func);
	poll->file = req->file;
	poll->wait.private = req;

	ipt->pt._key = mask;
	ipt->req = req;
	ipt->error = -EINVAL;

	mask = vfs_poll(req->file, &ipt->pt) & poll->events;

	spin_lock_irq(&ctx->completion_lock);
	if (likely(poll->head)) {
		spin_lock(&poll->head->lock);
		if (unlikely(list_empty(&poll->wait.entry))) {
			if (ipt->error)
				cancel = true;
			ipt->error = 0;
			mask = 0;
		}
		if (mask || ipt->error)
			list_del_init(&poll->wait.entry);
		else if (cancel)
			WRITE_ONCE(poll->canceled, true);
		else if (!poll->done) /* actually waiting for an event */
			io_poll_req_insert(req);
		spin_unlock(&poll->head->lock);
	}

	return mask;
}

static bool io_arm_poll_handler(struct io_kiocb *req)
{
	const struct io_op_def *def = &io_op_defs[req->opcode];
	struct io_ring_ctx *ctx = req->ctx;
	struct async_poll *apoll;
	struct io_poll_table ipt;
	__poll_t mask, ret;
	int rw;

	if (!req->file || !file_can_poll(req->file))
		return false;
	if (req->flags & REQ_F_POLLED)
		return false;
	if (def->pollin)
		rw = READ;
	else if (def->pollout)
		rw = WRITE;
	else
		return false;
	/* if we can't nonblock try, then no point in arming a poll handler */
	if (!io_file_supports_async(req->file, rw))
		return false;

	apoll = kmalloc(sizeof(*apoll), GFP_ATOMIC);
	if (unlikely(!apoll))
		return false;
	apoll->double_poll = NULL;

	req->flags |= REQ_F_POLLED;
	io_get_req_task(req);
	req->apoll = apoll;
	INIT_HLIST_NODE(&req->hash_node);

	mask = 0;
	if (def->pollin)
		mask |= POLLIN | POLLRDNORM;
	if (def->pollout)
		mask |= POLLOUT | POLLWRNORM;
	mask |= POLLERR | POLLPRI;

	ipt.pt._qproc = io_async_queue_proc;

	ret = __io_arm_poll_handler(req, &apoll->poll, &ipt, mask,
					io_async_wake);
	if (ret || ipt.error) {
		io_poll_remove_double(req);
		spin_unlock_irq(&ctx->completion_lock);
		kfree(apoll->double_poll);
		kfree(apoll);
		return false;
	}
	spin_unlock_irq(&ctx->completion_lock);
	trace_io_uring_poll_arm(ctx, req->opcode, req->user_data, mask,
					apoll->poll.events);
	return true;
}

static bool __io_poll_remove_one(struct io_kiocb *req,
				 struct io_poll_iocb *poll)
{
	bool do_complete = false;

	spin_lock(&poll->head->lock);
	WRITE_ONCE(poll->canceled, true);
	if (!list_empty(&poll->wait.entry)) {
		list_del_init(&poll->wait.entry);
		do_complete = true;
	}
	spin_unlock(&poll->head->lock);
	hash_del(&req->hash_node);
	return do_complete;
}

static bool io_poll_remove_one(struct io_kiocb *req)
{
	bool do_complete;

	io_poll_remove_double(req);

	if (req->opcode == IORING_OP_POLL_ADD) {
		do_complete = __io_poll_remove_one(req, &req->poll);
	} else {
		struct async_poll *apoll = req->apoll;

		/* non-poll requests have submit ref still */
		do_complete = __io_poll_remove_one(req, &apoll->poll);
		if (do_complete) {
			io_put_req(req);
			kfree(apoll->double_poll);
			kfree(apoll);
		}
	}

	if (do_complete) {
		io_cqring_fill_event(req, -ECANCELED);
		io_commit_cqring(req->ctx);
		req->flags |= REQ_F_COMP_LOCKED;
		req_set_fail_links(req);
		io_put_req(req);
	}

	return do_complete;
}

static void io_poll_remove_all(struct io_ring_ctx *ctx)
{
	struct hlist_node *tmp;
	struct io_kiocb *req;
	int posted = 0, i;

	spin_lock_irq(&ctx->completion_lock);
	for (i = 0; i < (1U << ctx->cancel_hash_bits); i++) {
		struct hlist_head *list;

		list = &ctx->cancel_hash[i];
		hlist_for_each_entry_safe(req, tmp, list, hash_node)
			posted += io_poll_remove_one(req);
	}
	spin_unlock_irq(&ctx->completion_lock);

	if (posted)
		io_cqring_ev_posted(ctx);
}

static int io_poll_cancel(struct io_ring_ctx *ctx, __u64 sqe_addr)
{
	struct hlist_head *list;
	struct io_kiocb *req;

	list = &ctx->cancel_hash[hash_long(sqe_addr, ctx->cancel_hash_bits)];
	hlist_for_each_entry(req, list, hash_node) {
		if (sqe_addr != req->user_data)
			continue;
		if (io_poll_remove_one(req))
			return 0;
		return -EALREADY;
	}

	return -ENOENT;
}

static int io_poll_remove_prep(struct io_kiocb *req,
			       const struct io_uring_sqe *sqe)
{
	if (unlikely(req->ctx->flags & IORING_SETUP_IOPOLL))
		return -EINVAL;
	if (sqe->ioprio || sqe->off || sqe->len || sqe->buf_index ||
	    sqe->poll_events)
		return -EINVAL;

	req->poll.addr = READ_ONCE(sqe->addr);
	return 0;
}

/*
 * Find a running poll command that matches one specified in sqe->addr,
 * and remove it if found.
 */
static int io_poll_remove(struct io_kiocb *req)
{
	struct io_ring_ctx *ctx = req->ctx;
	u64 addr;
	int ret;

	addr = req->poll.addr;
	spin_lock_irq(&ctx->completion_lock);
	ret = io_poll_cancel(ctx, addr);
	spin_unlock_irq(&ctx->completion_lock);

	if (ret < 0)
		req_set_fail_links(req);
	io_req_complete(req, ret);
	return 0;
}

static int io_poll_wake(struct wait_queue_entry *wait, unsigned mode, int sync,
			void *key)
{
	struct io_kiocb *req = wait->private;
	struct io_poll_iocb *poll = &req->poll;

	return __io_async_wake(req, poll, key_to_poll(key), io_poll_task_func);
}

static void io_poll_queue_proc(struct file *file, struct wait_queue_head *head,
			       struct poll_table_struct *p)
{
	struct io_poll_table *pt = container_of(p, struct io_poll_table, pt);

	__io_queue_proc(&pt->req->poll, pt, head, (struct io_poll_iocb **) &pt->req->io);
}

static int io_poll_add_prep(struct io_kiocb *req, const struct io_uring_sqe *sqe)
{
	struct io_poll_iocb *poll = &req->poll;
	u32 events;

	if (unlikely(req->ctx->flags & IORING_SETUP_IOPOLL))
		return -EINVAL;
	if (sqe->addr || sqe->ioprio || sqe->off || sqe->len || sqe->buf_index)
		return -EINVAL;
	if (!poll->file)
		return -EBADF;

	events = READ_ONCE(sqe->poll32_events);
#ifdef __BIG_ENDIAN
	events = swahw32(events);
#endif
	poll->events = demangle_poll(events) | EPOLLERR | EPOLLHUP |
		       (events & EPOLLEXCLUSIVE);

	io_get_req_task(req);
	return 0;
}

static int io_poll_add(struct io_kiocb *req)
{
	struct io_poll_iocb *poll = &req->poll;
	struct io_ring_ctx *ctx = req->ctx;
	struct io_poll_table ipt;
	__poll_t mask;

	INIT_HLIST_NODE(&req->hash_node);
	ipt.pt._qproc = io_poll_queue_proc;

	mask = __io_arm_poll_handler(req, &req->poll, &ipt, poll->events,
					io_poll_wake);

	if (mask) { /* no async, we'd stolen it */
		ipt.error = 0;
		io_poll_complete(req, mask, 0);
	}
	spin_unlock_irq(&ctx->completion_lock);

	if (mask) {
		io_cqring_ev_posted(ctx);
		io_put_req(req);
	}
	return ipt.error;
}

static enum hrtimer_restart io_timeout_fn(struct hrtimer *timer)
{
	struct io_timeout_data *data = container_of(timer,
						struct io_timeout_data, timer);
	struct io_kiocb *req = data->req;
	struct io_ring_ctx *ctx = req->ctx;
	unsigned long flags;

	spin_lock_irqsave(&ctx->completion_lock, flags);
	atomic_set(&req->ctx->cq_timeouts,
		atomic_read(&req->ctx->cq_timeouts) + 1);

	/*
	 * We could be racing with timeout deletion. If the list is empty,
	 * then timeout lookup already found it and will be handling it.
	 */
	if (!list_empty(&req->timeout.list))
		list_del_init(&req->timeout.list);

	io_cqring_fill_event(req, -ETIME);
	io_commit_cqring(ctx);
	spin_unlock_irqrestore(&ctx->completion_lock, flags);

	io_cqring_ev_posted(ctx);
	req_set_fail_links(req);
	io_put_req(req);
	return HRTIMER_NORESTART;
}

static int __io_timeout_cancel(struct io_kiocb *req)
{
	int ret;

	list_del_init(&req->timeout.list);

	ret = hrtimer_try_to_cancel(&req->io->timeout.timer);
	if (ret == -1)
		return -EALREADY;

	req_set_fail_links(req);
	req->flags |= REQ_F_COMP_LOCKED;
	io_cqring_fill_event(req, -ECANCELED);
	io_put_req(req);
	return 0;
}

static int io_timeout_cancel(struct io_ring_ctx *ctx, __u64 user_data)
{
	struct io_kiocb *req;
	int ret = -ENOENT;

	list_for_each_entry(req, &ctx->timeout_list, timeout.list) {
		if (user_data == req->user_data) {
			ret = 0;
			break;
		}
	}

	if (ret == -ENOENT)
		return ret;

	return __io_timeout_cancel(req);
}

static int io_timeout_remove_prep(struct io_kiocb *req,
				  const struct io_uring_sqe *sqe)
{
	if (unlikely(req->ctx->flags & IORING_SETUP_IOPOLL))
		return -EINVAL;
	if (unlikely(req->flags & (REQ_F_FIXED_FILE | REQ_F_BUFFER_SELECT)))
		return -EINVAL;
	if (sqe->ioprio || sqe->buf_index || sqe->len)
		return -EINVAL;

	req->timeout.addr = READ_ONCE(sqe->addr);
	req->timeout.flags = READ_ONCE(sqe->timeout_flags);
	if (req->timeout.flags)
		return -EINVAL;

	return 0;
}

/*
 * Remove or update an existing timeout command
 */
static int io_timeout_remove(struct io_kiocb *req)
{
	struct io_ring_ctx *ctx = req->ctx;
	int ret;

	spin_lock_irq(&ctx->completion_lock);
	ret = io_timeout_cancel(ctx, req->timeout.addr);

	io_cqring_fill_event(req, ret);
	io_commit_cqring(ctx);
	spin_unlock_irq(&ctx->completion_lock);
	io_cqring_ev_posted(ctx);
	if (ret < 0)
		req_set_fail_links(req);
	io_put_req(req);
	return 0;
}

static int io_timeout_prep(struct io_kiocb *req, const struct io_uring_sqe *sqe,
			   bool is_timeout_link)
{
	struct io_timeout_data *data;
	unsigned flags;
	u32 off = READ_ONCE(sqe->off);

	if (unlikely(req->ctx->flags & IORING_SETUP_IOPOLL))
		return -EINVAL;
	if (sqe->ioprio || sqe->buf_index || sqe->len != 1)
		return -EINVAL;
	if (off && is_timeout_link)
		return -EINVAL;
	flags = READ_ONCE(sqe->timeout_flags);
	if (flags & ~IORING_TIMEOUT_ABS)
		return -EINVAL;

	req->timeout.off = off;

	if (!req->io && io_alloc_async_ctx(req))
		return -ENOMEM;

	data = &req->io->timeout;
	data->req = req;

	if (get_timespec64(&data->ts, u64_to_user_ptr(sqe->addr)))
		return -EFAULT;

	if (flags & IORING_TIMEOUT_ABS)
		data->mode = HRTIMER_MODE_ABS;
	else
		data->mode = HRTIMER_MODE_REL;

	hrtimer_init(&data->timer, CLOCK_MONOTONIC, data->mode);
	return 0;
}

static int io_timeout(struct io_kiocb *req)
{
	struct io_ring_ctx *ctx = req->ctx;
	struct io_timeout_data *data = &req->io->timeout;
	struct list_head *entry;
	u32 tail, off = req->timeout.off;

	spin_lock_irq(&ctx->completion_lock);

	/*
	 * sqe->off holds how many events that need to occur for this
	 * timeout event to be satisfied. If it isn't set, then this is
	 * a pure timeout request, sequence isn't used.
	 */
	if (io_is_timeout_noseq(req)) {
		entry = ctx->timeout_list.prev;
		goto add;
	}

	tail = ctx->cached_cq_tail - atomic_read(&ctx->cq_timeouts);
	req->timeout.target_seq = tail + off;

	/*
	 * Insertion sort, ensuring the first entry in the list is always
	 * the one we need first.
	 */
	list_for_each_prev(entry, &ctx->timeout_list) {
		struct io_kiocb *nxt = list_entry(entry, struct io_kiocb,
						  timeout.list);

		if (io_is_timeout_noseq(nxt))
			continue;
		/* nxt.seq is behind @tail, otherwise would've been completed */
		if (off >= nxt->timeout.target_seq - tail)
			break;
	}
add:
	list_add(&req->timeout.list, entry);
	data->timer.function = io_timeout_fn;
	hrtimer_start(&data->timer, timespec64_to_ktime(data->ts), data->mode);
	spin_unlock_irq(&ctx->completion_lock);
	return 0;
}

static bool io_cancel_cb(struct io_wq_work *work, void *data)
{
	struct io_kiocb *req = container_of(work, struct io_kiocb, work);

	return req->user_data == (unsigned long) data;
}

static int io_async_cancel_one(struct io_ring_ctx *ctx, void *sqe_addr)
{
	enum io_wq_cancel cancel_ret;
	int ret = 0;

	cancel_ret = io_wq_cancel_cb(ctx->io_wq, io_cancel_cb, sqe_addr, false);
	switch (cancel_ret) {
	case IO_WQ_CANCEL_OK:
		ret = 0;
		break;
	case IO_WQ_CANCEL_RUNNING:
		ret = -EALREADY;
		break;
	case IO_WQ_CANCEL_NOTFOUND:
		ret = -ENOENT;
		break;
	}

	return ret;
}

static void io_async_find_and_cancel(struct io_ring_ctx *ctx,
				     struct io_kiocb *req, __u64 sqe_addr,
				     int success_ret)
{
	unsigned long flags;
	int ret;

	ret = io_async_cancel_one(ctx, (void *) (unsigned long) sqe_addr);
	if (ret != -ENOENT) {
		spin_lock_irqsave(&ctx->completion_lock, flags);
		goto done;
	}

	spin_lock_irqsave(&ctx->completion_lock, flags);
	ret = io_timeout_cancel(ctx, sqe_addr);
	if (ret != -ENOENT)
		goto done;
	ret = io_poll_cancel(ctx, sqe_addr);
done:
	if (!ret)
		ret = success_ret;
	io_cqring_fill_event(req, ret);
	io_commit_cqring(ctx);
	spin_unlock_irqrestore(&ctx->completion_lock, flags);
	io_cqring_ev_posted(ctx);

	if (ret < 0)
		req_set_fail_links(req);
	io_put_req(req);
}

static int io_async_cancel_prep(struct io_kiocb *req,
				const struct io_uring_sqe *sqe)
{
	if (unlikely(req->ctx->flags & IORING_SETUP_IOPOLL))
		return -EINVAL;
	if (unlikely(req->flags & (REQ_F_FIXED_FILE | REQ_F_BUFFER_SELECT)))
		return -EINVAL;
	if (sqe->ioprio || sqe->off || sqe->len || sqe->cancel_flags)
		return -EINVAL;

	req->cancel.addr = READ_ONCE(sqe->addr);
	return 0;
}

static int io_async_cancel(struct io_kiocb *req)
{
	struct io_ring_ctx *ctx = req->ctx;

	io_async_find_and_cancel(ctx, req, req->cancel.addr, 0);
	return 0;
}

static int io_files_update_prep(struct io_kiocb *req,
				const struct io_uring_sqe *sqe)
{
	if (unlikely(req->flags & (REQ_F_FIXED_FILE | REQ_F_BUFFER_SELECT)))
		return -EINVAL;
	if (sqe->ioprio || sqe->rw_flags)
		return -EINVAL;

	req->files_update.offset = READ_ONCE(sqe->off);
	req->files_update.nr_args = READ_ONCE(sqe->len);
	if (!req->files_update.nr_args)
		return -EINVAL;
	req->files_update.arg = READ_ONCE(sqe->addr);
	return 0;
}

static int io_files_update(struct io_kiocb *req, bool force_nonblock,
			   struct io_comp_state *cs)
{
	struct io_ring_ctx *ctx = req->ctx;
	struct io_uring_files_update up;
	int ret;

	if (force_nonblock)
		return -EAGAIN;

	up.offset = req->files_update.offset;
	up.fds = req->files_update.arg;

	mutex_lock(&ctx->uring_lock);
	ret = __io_sqe_files_update(ctx, &up, req->files_update.nr_args);
	mutex_unlock(&ctx->uring_lock);

	if (ret < 0)
		req_set_fail_links(req);
	__io_req_complete(req, ret, 0, cs);
	return 0;
}

static int io_req_defer_prep(struct io_kiocb *req,
			     const struct io_uring_sqe *sqe)
{
	ssize_t ret = 0;

	if (!sqe)
		return 0;

	if (io_alloc_async_ctx(req))
		return -EAGAIN;
	ret = io_prep_work_files(req);
	if (unlikely(ret))
		return ret;

	switch (req->opcode) {
	case IORING_OP_NOP:
		break;
	case IORING_OP_READV:
	case IORING_OP_READ_FIXED:
	case IORING_OP_READ:
		ret = io_read_prep(req, sqe, true);
		break;
	case IORING_OP_WRITEV:
	case IORING_OP_WRITE_FIXED:
	case IORING_OP_WRITE:
		ret = io_write_prep(req, sqe, true);
		break;
	case IORING_OP_POLL_ADD:
		ret = io_poll_add_prep(req, sqe);
		break;
	case IORING_OP_POLL_REMOVE:
		ret = io_poll_remove_prep(req, sqe);
		break;
	case IORING_OP_FSYNC:
		ret = io_prep_fsync(req, sqe);
		break;
	case IORING_OP_SYNC_FILE_RANGE:
		ret = io_prep_sfr(req, sqe);
		break;
	case IORING_OP_SENDMSG:
	case IORING_OP_SEND:
		ret = io_sendmsg_prep(req, sqe);
		break;
	case IORING_OP_RECVMSG:
	case IORING_OP_RECV:
		ret = io_recvmsg_prep(req, sqe);
		break;
	case IORING_OP_CONNECT:
		ret = io_connect_prep(req, sqe);
		break;
	case IORING_OP_TIMEOUT:
		ret = io_timeout_prep(req, sqe, false);
		break;
	case IORING_OP_TIMEOUT_REMOVE:
		ret = io_timeout_remove_prep(req, sqe);
		break;
	case IORING_OP_ASYNC_CANCEL:
		ret = io_async_cancel_prep(req, sqe);
		break;
	case IORING_OP_LINK_TIMEOUT:
		ret = io_timeout_prep(req, sqe, true);
		break;
	case IORING_OP_ACCEPT:
		ret = io_accept_prep(req, sqe);
		break;
	case IORING_OP_FALLOCATE:
		ret = io_fallocate_prep(req, sqe);
		break;
	case IORING_OP_OPENAT:
		ret = io_openat_prep(req, sqe);
		break;
	case IORING_OP_CLOSE:
		ret = io_close_prep(req, sqe);
		break;
	case IORING_OP_FILES_UPDATE:
		ret = io_files_update_prep(req, sqe);
		break;
	case IORING_OP_STATX:
		ret = io_statx_prep(req, sqe);
		break;
	case IORING_OP_FADVISE:
		ret = io_fadvise_prep(req, sqe);
		break;
	case IORING_OP_MADVISE:
		ret = io_madvise_prep(req, sqe);
		break;
	case IORING_OP_OPENAT2:
		ret = io_openat2_prep(req, sqe);
		break;
	case IORING_OP_EPOLL_CTL:
		ret = io_epoll_ctl_prep(req, sqe);
		break;
	case IORING_OP_SPLICE:
		ret = io_splice_prep(req, sqe);
		break;
	case IORING_OP_PROVIDE_BUFFERS:
		ret = io_provide_buffers_prep(req, sqe);
		break;
	case IORING_OP_REMOVE_BUFFERS:
		ret = io_remove_buffers_prep(req, sqe);
		break;
	case IORING_OP_TEE:
		ret = io_tee_prep(req, sqe);
		break;
	default:
		printk_once(KERN_WARNING "io_uring: unhandled opcode %d\n",
				req->opcode);
		ret = -EINVAL;
		break;
	}

	return ret;
}

static u32 io_get_sequence(struct io_kiocb *req)
{
	struct io_kiocb *pos;
	struct io_ring_ctx *ctx = req->ctx;
	u32 total_submitted, nr_reqs = 1;

	if (req->flags & REQ_F_LINK_HEAD)
		list_for_each_entry(pos, &req->link_list, link_list)
			nr_reqs++;

	total_submitted = ctx->cached_sq_head - ctx->cached_sq_dropped;
	return total_submitted - nr_reqs;
}

static int io_req_defer(struct io_kiocb *req, const struct io_uring_sqe *sqe)
{
	struct io_ring_ctx *ctx = req->ctx;
	struct io_defer_entry *de;
	int ret;
	u32 seq;

	/* Still need defer if there is pending req in defer list. */
	if (likely(list_empty_careful(&ctx->defer_list) &&
		!(req->flags & REQ_F_IO_DRAIN)))
		return 0;

	seq = io_get_sequence(req);
	/* Still a chance to pass the sequence check */
	if (!req_need_defer(req, seq) && list_empty_careful(&ctx->defer_list))
		return 0;

	if (!req->io) {
		ret = io_req_defer_prep(req, sqe);
		if (ret)
			return ret;
	}
	io_prep_async_link(req);
	de = kmalloc(sizeof(*de), GFP_KERNEL);
	if (!de)
		return -ENOMEM;

	spin_lock_irq(&ctx->completion_lock);
	if (!req_need_defer(req, seq) && list_empty(&ctx->defer_list)) {
		spin_unlock_irq(&ctx->completion_lock);
		kfree(de);
		io_queue_async_work(req);
		return -EIOCBQUEUED;
	}

	trace_io_uring_defer(ctx, req, req->user_data);
	de->req = req;
	de->seq = seq;
	list_add_tail(&de->list, &ctx->defer_list);
	spin_unlock_irq(&ctx->completion_lock);
	return -EIOCBQUEUED;
}

static void __io_clean_op(struct io_kiocb *req)
{
	struct io_async_ctx *io = req->io;

	if (req->flags & REQ_F_BUFFER_SELECTED) {
		switch (req->opcode) {
		case IORING_OP_READV:
		case IORING_OP_READ_FIXED:
		case IORING_OP_READ:
			kfree((void *)(unsigned long)req->rw.addr);
			break;
		case IORING_OP_RECVMSG:
		case IORING_OP_RECV:
			kfree(req->sr_msg.kbuf);
			break;
		}
		req->flags &= ~REQ_F_BUFFER_SELECTED;
	}

	if (req->flags & REQ_F_NEED_CLEANUP) {
		switch (req->opcode) {
		case IORING_OP_READV:
		case IORING_OP_READ_FIXED:
		case IORING_OP_READ:
		case IORING_OP_WRITEV:
		case IORING_OP_WRITE_FIXED:
		case IORING_OP_WRITE:
			if (io->rw.free_iovec)
				kfree(io->rw.free_iovec);
			break;
		case IORING_OP_RECVMSG:
		case IORING_OP_SENDMSG:
			if (io->msg.iov != io->msg.fast_iov)
				kfree(io->msg.iov);
			break;
		case IORING_OP_SPLICE:
		case IORING_OP_TEE:
			io_put_file(req, req->splice.file_in,
				    (req->splice.flags & SPLICE_F_FD_IN_FIXED));
			break;
		}
		req->flags &= ~REQ_F_NEED_CLEANUP;
	}

	if (req->flags & REQ_F_INFLIGHT) {
		struct io_ring_ctx *ctx = req->ctx;
		unsigned long flags;

		spin_lock_irqsave(&ctx->inflight_lock, flags);
		list_del(&req->inflight_entry);
		if (waitqueue_active(&ctx->inflight_wait))
			wake_up(&ctx->inflight_wait);
		spin_unlock_irqrestore(&ctx->inflight_lock, flags);
		req->flags &= ~REQ_F_INFLIGHT;
	}
}

static int io_issue_sqe(struct io_kiocb *req, const struct io_uring_sqe *sqe,
			bool force_nonblock, struct io_comp_state *cs)
{
	struct io_ring_ctx *ctx = req->ctx;
	int ret;

	switch (req->opcode) {
	case IORING_OP_NOP:
		ret = io_nop(req, cs);
		break;
	case IORING_OP_READV:
	case IORING_OP_READ_FIXED:
	case IORING_OP_READ:
		if (sqe) {
			ret = io_read_prep(req, sqe, force_nonblock);
			if (ret < 0)
				break;
		}
		ret = io_read(req, force_nonblock, cs);
		break;
	case IORING_OP_WRITEV:
	case IORING_OP_WRITE_FIXED:
	case IORING_OP_WRITE:
		if (sqe) {
			ret = io_write_prep(req, sqe, force_nonblock);
			if (ret < 0)
				break;
		}
		ret = io_write(req, force_nonblock, cs);
		break;
	case IORING_OP_FSYNC:
		if (sqe) {
			ret = io_prep_fsync(req, sqe);
			if (ret < 0)
				break;
		}
		ret = io_fsync(req, force_nonblock);
		break;
	case IORING_OP_POLL_ADD:
		if (sqe) {
			ret = io_poll_add_prep(req, sqe);
			if (ret)
				break;
		}
		ret = io_poll_add(req);
		break;
	case IORING_OP_POLL_REMOVE:
		if (sqe) {
			ret = io_poll_remove_prep(req, sqe);
			if (ret < 0)
				break;
		}
		ret = io_poll_remove(req);
		break;
	case IORING_OP_SYNC_FILE_RANGE:
		if (sqe) {
			ret = io_prep_sfr(req, sqe);
			if (ret < 0)
				break;
		}
		ret = io_sync_file_range(req, force_nonblock);
		break;
	case IORING_OP_SENDMSG:
	case IORING_OP_SEND:
		if (sqe) {
			ret = io_sendmsg_prep(req, sqe);
			if (ret < 0)
				break;
		}
		if (req->opcode == IORING_OP_SENDMSG)
			ret = io_sendmsg(req, force_nonblock, cs);
		else
			ret = io_send(req, force_nonblock, cs);
		break;
	case IORING_OP_RECVMSG:
	case IORING_OP_RECV:
		if (sqe) {
			ret = io_recvmsg_prep(req, sqe);
			if (ret)
				break;
		}
		if (req->opcode == IORING_OP_RECVMSG)
			ret = io_recvmsg(req, force_nonblock, cs);
		else
			ret = io_recv(req, force_nonblock, cs);
		break;
	case IORING_OP_TIMEOUT:
		if (sqe) {
			ret = io_timeout_prep(req, sqe, false);
			if (ret)
				break;
		}
		ret = io_timeout(req);
		break;
	case IORING_OP_TIMEOUT_REMOVE:
		if (sqe) {
			ret = io_timeout_remove_prep(req, sqe);
			if (ret)
				break;
		}
		ret = io_timeout_remove(req);
		break;
	case IORING_OP_ACCEPT:
		if (sqe) {
			ret = io_accept_prep(req, sqe);
			if (ret)
				break;
		}
		ret = io_accept(req, force_nonblock, cs);
		break;
	case IORING_OP_CONNECT:
		if (sqe) {
			ret = io_connect_prep(req, sqe);
			if (ret)
				break;
		}
		ret = io_connect(req, force_nonblock, cs);
		break;
	case IORING_OP_ASYNC_CANCEL:
		if (sqe) {
			ret = io_async_cancel_prep(req, sqe);
			if (ret)
				break;
		}
		ret = io_async_cancel(req);
		break;
	case IORING_OP_FALLOCATE:
		if (sqe) {
			ret = io_fallocate_prep(req, sqe);
			if (ret)
				break;
		}
		ret = io_fallocate(req, force_nonblock);
		break;
	case IORING_OP_OPENAT:
		if (sqe) {
			ret = io_openat_prep(req, sqe);
			if (ret)
				break;
		}
		ret = io_openat(req, force_nonblock);
		break;
	case IORING_OP_CLOSE:
		if (sqe) {
			ret = io_close_prep(req, sqe);
			if (ret)
				break;
		}
		ret = io_close(req, force_nonblock, cs);
		break;
	case IORING_OP_FILES_UPDATE:
		if (sqe) {
			ret = io_files_update_prep(req, sqe);
			if (ret)
				break;
		}
		ret = io_files_update(req, force_nonblock, cs);
		break;
	case IORING_OP_STATX:
		if (sqe) {
			ret = io_statx_prep(req, sqe);
			if (ret)
				break;
		}
		ret = io_statx(req, force_nonblock);
		break;
	case IORING_OP_FADVISE:
		if (sqe) {
			ret = io_fadvise_prep(req, sqe);
			if (ret)
				break;
		}
		ret = io_fadvise(req, force_nonblock);
		break;
	case IORING_OP_MADVISE:
		if (sqe) {
			ret = io_madvise_prep(req, sqe);
			if (ret)
				break;
		}
		ret = io_madvise(req, force_nonblock);
		break;
	case IORING_OP_OPENAT2:
		if (sqe) {
			ret = io_openat2_prep(req, sqe);
			if (ret)
				break;
		}
		ret = io_openat2(req, force_nonblock);
		break;
	case IORING_OP_EPOLL_CTL:
		if (sqe) {
			ret = io_epoll_ctl_prep(req, sqe);
			if (ret)
				break;
		}
		ret = io_epoll_ctl(req, force_nonblock, cs);
		break;
	case IORING_OP_SPLICE:
		if (sqe) {
			ret = io_splice_prep(req, sqe);
			if (ret < 0)
				break;
		}
		ret = io_splice(req, force_nonblock);
		break;
	case IORING_OP_PROVIDE_BUFFERS:
		if (sqe) {
			ret = io_provide_buffers_prep(req, sqe);
			if (ret)
				break;
		}
		ret = io_provide_buffers(req, force_nonblock, cs);
		break;
	case IORING_OP_REMOVE_BUFFERS:
		if (sqe) {
			ret = io_remove_buffers_prep(req, sqe);
			if (ret)
				break;
		}
		ret = io_remove_buffers(req, force_nonblock, cs);
		break;
	case IORING_OP_TEE:
		if (sqe) {
			ret = io_tee_prep(req, sqe);
			if (ret < 0)
				break;
		}
		ret = io_tee(req, force_nonblock);
		break;
	default:
		ret = -EINVAL;
		break;
	}

	if (ret)
		return ret;

	/* If the op doesn't have a file, we're not polling for it */
	if ((ctx->flags & IORING_SETUP_IOPOLL) && req->file) {
		const bool in_async = io_wq_current_is_worker();

		/* workqueue context doesn't hold uring_lock, grab it now */
		if (in_async)
			mutex_lock(&ctx->uring_lock);

		io_iopoll_req_issued(req);

		if (in_async)
			mutex_unlock(&ctx->uring_lock);
	}

	return 0;
}

static struct io_wq_work *io_wq_submit_work(struct io_wq_work *work)
{
	struct io_kiocb *req = container_of(work, struct io_kiocb, work);
	struct io_kiocb *timeout;
	int ret = 0;

	timeout = io_prep_linked_timeout(req);
	if (timeout)
		io_queue_linked_timeout(timeout);

	/* if NO_CANCEL is set, we must still run the work */
	if ((work->flags & (IO_WQ_WORK_CANCEL|IO_WQ_WORK_NO_CANCEL)) ==
				IO_WQ_WORK_CANCEL) {
		ret = -ECANCELED;
	}

	if (!ret) {
		do {
			ret = io_issue_sqe(req, NULL, false, NULL);
			/*
			 * We can get EAGAIN for polled IO even though we're
			 * forcing a sync submission from here, since we can't
			 * wait for request slots on the block side.
			 */
			if (ret != -EAGAIN)
				break;
			cond_resched();
		} while (1);
	}

	if (ret) {
		req_set_fail_links(req);
		io_req_complete(req, ret);
	}

	return io_steal_work(req);
}

static inline struct file *io_file_from_index(struct io_ring_ctx *ctx,
					      int index)
{
	struct fixed_file_table *table;

	table = &ctx->file_data->table[index >> IORING_FILE_TABLE_SHIFT];
	return table->files[index & IORING_FILE_TABLE_MASK];
}

static int io_file_get(struct io_submit_state *state, struct io_kiocb *req,
			int fd, struct file **out_file, bool fixed)
{
	struct io_ring_ctx *ctx = req->ctx;
	struct file *file;

	if (fixed) {
		if (unlikely(!ctx->file_data ||
		    (unsigned) fd >= ctx->nr_user_files))
			return -EBADF;
		fd = array_index_nospec(fd, ctx->nr_user_files);
		file = io_file_from_index(ctx, fd);
		if (file) {
			req->fixed_file_refs = ctx->file_data->cur_refs;
			percpu_ref_get(req->fixed_file_refs);
		}
	} else {
		trace_io_uring_file_get(ctx, fd);
		file = __io_file_get(state, fd);
	}

	if (file || io_op_defs[req->opcode].needs_file_no_error) {
		*out_file = file;
		return 0;
	}
	return -EBADF;
}

static int io_req_set_file(struct io_submit_state *state, struct io_kiocb *req,
			   int fd)
{
	bool fixed;

	fixed = (req->flags & REQ_F_FIXED_FILE) != 0;
	if (unlikely(!fixed && io_async_submit(req->ctx)))
		return -EBADF;

	return io_file_get(state, req, fd, &req->file, fixed);
}

static int io_grab_files(struct io_kiocb *req)
{
	int ret = -EBADF;
	struct io_ring_ctx *ctx = req->ctx;

	io_req_init_async(req);

	if (req->work.files || (req->flags & REQ_F_NO_FILE_TABLE))
		return 0;
	if (!ctx->ring_file)
		return -EBADF;

	rcu_read_lock();
	spin_lock_irq(&ctx->inflight_lock);
	/*
	 * We use the f_ops->flush() handler to ensure that we can flush
	 * out work accessing these files if the fd is closed. Check if
	 * the fd has changed since we started down this path, and disallow
	 * this operation if it has.
	 */
	if (fcheck(ctx->ring_fd) == ctx->ring_file) {
		list_add(&req->inflight_entry, &ctx->inflight_list);
		req->flags |= REQ_F_INFLIGHT;
		req->work.files = current->files;
		ret = 0;
	}
	spin_unlock_irq(&ctx->inflight_lock);
	rcu_read_unlock();

	return ret;
}

static inline int io_prep_work_files(struct io_kiocb *req)
{
	if (!io_op_defs[req->opcode].file_table)
		return 0;
	return io_grab_files(req);
}

static enum hrtimer_restart io_link_timeout_fn(struct hrtimer *timer)
{
	struct io_timeout_data *data = container_of(timer,
						struct io_timeout_data, timer);
	struct io_kiocb *req = data->req;
	struct io_ring_ctx *ctx = req->ctx;
	struct io_kiocb *prev = NULL;
	unsigned long flags;

	spin_lock_irqsave(&ctx->completion_lock, flags);

	/*
	 * We don't expect the list to be empty, that will only happen if we
	 * race with the completion of the linked work.
	 */
	if (!list_empty(&req->link_list)) {
		prev = list_entry(req->link_list.prev, struct io_kiocb,
				  link_list);
		if (refcount_inc_not_zero(&prev->refs)) {
			list_del_init(&req->link_list);
			prev->flags &= ~REQ_F_LINK_TIMEOUT;
		} else
			prev = NULL;
	}

	spin_unlock_irqrestore(&ctx->completion_lock, flags);

	if (prev) {
		req_set_fail_links(prev);
		io_async_find_and_cancel(ctx, req, prev->user_data, -ETIME);
		io_put_req(prev);
	} else {
		io_req_complete(req, -ETIME);
	}
	return HRTIMER_NORESTART;
}

static void __io_queue_linked_timeout(struct io_kiocb *req)
{
	/*
	 * If the list is now empty, then our linked request finished before
	 * we got a chance to setup the timer
	 */
	if (!list_empty(&req->link_list)) {
		struct io_timeout_data *data = &req->io->timeout;

		data->timer.function = io_link_timeout_fn;
		hrtimer_start(&data->timer, timespec64_to_ktime(data->ts),
				data->mode);
	}
}

static void io_queue_linked_timeout(struct io_kiocb *req)
{
	struct io_ring_ctx *ctx = req->ctx;

	spin_lock_irq(&ctx->completion_lock);
	__io_queue_linked_timeout(req);
	spin_unlock_irq(&ctx->completion_lock);

	/* drop submission reference */
	io_put_req(req);
}

static struct io_kiocb *io_prep_linked_timeout(struct io_kiocb *req)
{
	struct io_kiocb *nxt;

	if (!(req->flags & REQ_F_LINK_HEAD))
		return NULL;
	if (req->flags & REQ_F_LINK_TIMEOUT)
		return NULL;

	nxt = list_first_entry_or_null(&req->link_list, struct io_kiocb,
					link_list);
	if (!nxt || nxt->opcode != IORING_OP_LINK_TIMEOUT)
		return NULL;

	req->flags |= REQ_F_LINK_TIMEOUT;
	return nxt;
}

static void __io_queue_sqe(struct io_kiocb *req, const struct io_uring_sqe *sqe,
			   struct io_comp_state *cs)
{
	struct io_kiocb *linked_timeout;
	struct io_kiocb *nxt;
	const struct cred *old_creds = NULL;
	int ret;

again:
	linked_timeout = io_prep_linked_timeout(req);

	if ((req->flags & REQ_F_WORK_INITIALIZED) && req->work.creds &&
	    req->work.creds != current_cred()) {
		if (old_creds)
			revert_creds(old_creds);
		if (old_creds == req->work.creds)
			old_creds = NULL; /* restored original creds */
		else
			old_creds = override_creds(req->work.creds);
	}

	ret = io_issue_sqe(req, sqe, true, cs);

	/*
	 * We async punt it if the file wasn't marked NOWAIT, or if the file
	 * doesn't support non-blocking read/write attempts
	 */
	if (ret == -EAGAIN && !(req->flags & REQ_F_NOWAIT)) {
		if (!io_arm_poll_handler(req)) {
punt:
			ret = io_prep_work_files(req);
			if (unlikely(ret))
				goto err;
			/*
			 * Queued up for async execution, worker will release
			 * submit reference when the iocb is actually submitted.
			 */
			io_queue_async_work(req);
		}

		if (linked_timeout)
			io_queue_linked_timeout(linked_timeout);
		goto exit;
	}

	if (unlikely(ret)) {
err:
		/* un-prep timeout, so it'll be killed as any other linked */
		req->flags &= ~REQ_F_LINK_TIMEOUT;
		req_set_fail_links(req);
		io_put_req(req);
		io_req_complete(req, ret);
		goto exit;
	}

	/* drop submission reference */
	nxt = io_put_req_find_next(req);
	if (linked_timeout)
		io_queue_linked_timeout(linked_timeout);

	if (nxt) {
		req = nxt;

		if (req->flags & REQ_F_FORCE_ASYNC)
			goto punt;
		goto again;
	}
exit:
	if (old_creds)
		revert_creds(old_creds);
}

static void io_queue_sqe(struct io_kiocb *req, const struct io_uring_sqe *sqe,
			 struct io_comp_state *cs)
{
	int ret;

	ret = io_req_defer(req, sqe);
	if (ret) {
		if (ret != -EIOCBQUEUED) {
fail_req:
			req_set_fail_links(req);
			io_put_req(req);
			io_req_complete(req, ret);
		}
	} else if (req->flags & REQ_F_FORCE_ASYNC) {
		if (!req->io) {
			ret = io_req_defer_prep(req, sqe);
			if (unlikely(ret))
				goto fail_req;
		}

		/*
		 * Never try inline submit of IOSQE_ASYNC is set, go straight
		 * to async execution.
		 */
		io_req_init_async(req);
		req->work.flags |= IO_WQ_WORK_CONCURRENT;
		io_queue_async_work(req);
	} else {
		__io_queue_sqe(req, sqe, cs);
	}
}

static inline void io_queue_link_head(struct io_kiocb *req,
				      struct io_comp_state *cs)
{
	if (unlikely(req->flags & REQ_F_FAIL_LINK)) {
		io_put_req(req);
		io_req_complete(req, -ECANCELED);
	} else
		io_queue_sqe(req, NULL, cs);
}

static int io_submit_sqe(struct io_kiocb *req, const struct io_uring_sqe *sqe,
			 struct io_kiocb **link, struct io_comp_state *cs)
{
	struct io_ring_ctx *ctx = req->ctx;
	int ret;

	/*
	 * If we already have a head request, queue this one for async
	 * submittal once the head completes. If we don't have a head but
	 * IOSQE_IO_LINK is set in the sqe, start a new head. This one will be
	 * submitted sync once the chain is complete. If none of those
	 * conditions are true (normal request), then just queue it.
	 */
	if (*link) {
		struct io_kiocb *head = *link;

		/*
		 * Taking sequential execution of a link, draining both sides
		 * of the link also fullfils IOSQE_IO_DRAIN semantics for all
		 * requests in the link. So, it drains the head and the
		 * next after the link request. The last one is done via
		 * drain_next flag to persist the effect across calls.
		 */
		if (req->flags & REQ_F_IO_DRAIN) {
			head->flags |= REQ_F_IO_DRAIN;
			ctx->drain_next = 1;
		}
		ret = io_req_defer_prep(req, sqe);
		if (unlikely(ret)) {
			/* fail even hard links since we don't submit */
			head->flags |= REQ_F_FAIL_LINK;
			return ret;
		}
		trace_io_uring_link(ctx, req, head);
		io_get_req_task(req);
		list_add_tail(&req->link_list, &head->link_list);

		/* last request of a link, enqueue the link */
		if (!(req->flags & (REQ_F_LINK | REQ_F_HARDLINK))) {
			io_queue_link_head(head, cs);
			*link = NULL;
		}
	} else {
		if (unlikely(ctx->drain_next)) {
			req->flags |= REQ_F_IO_DRAIN;
			ctx->drain_next = 0;
		}
		if (req->flags & (REQ_F_LINK | REQ_F_HARDLINK)) {
			req->flags |= REQ_F_LINK_HEAD;
			INIT_LIST_HEAD(&req->link_list);

			ret = io_req_defer_prep(req, sqe);
			if (unlikely(ret))
				req->flags |= REQ_F_FAIL_LINK;
			*link = req;
		} else {
			io_queue_sqe(req, sqe, cs);
		}
	}

	return 0;
}

/*
 * Batched submission is done, ensure local IO is flushed out.
 */
static void io_submit_state_end(struct io_submit_state *state)
{
	if (!list_empty(&state->comp.list))
		io_submit_flush_completions(&state->comp);
	blk_finish_plug(&state->plug);
	io_state_file_put(state);
	if (state->free_reqs)
		kmem_cache_free_bulk(req_cachep, state->free_reqs, state->reqs);
}

/*
 * Start submission side cache.
 */
static void io_submit_state_start(struct io_submit_state *state,
				  struct io_ring_ctx *ctx, unsigned int max_ios)
{
	blk_start_plug(&state->plug);
#ifdef CONFIG_BLOCK
	state->plug.nowait = true;
#endif
	state->comp.nr = 0;
	INIT_LIST_HEAD(&state->comp.list);
	state->comp.ctx = ctx;
	state->free_reqs = 0;
	state->file = NULL;
	state->ios_left = max_ios;
}

static void io_commit_sqring(struct io_ring_ctx *ctx)
{
	struct io_rings *rings = ctx->rings;

	/*
	 * Ensure any loads from the SQEs are done at this point,
	 * since once we write the new head, the application could
	 * write new data to them.
	 */
	smp_store_release(&rings->sq.head, ctx->cached_sq_head);
}

/*
 * Fetch an sqe, if one is available. Note that sqe_ptr will point to memory
 * that is mapped by userspace. This means that care needs to be taken to
 * ensure that reads are stable, as we cannot rely on userspace always
 * being a good citizen. If members of the sqe are validated and then later
 * used, it's important that those reads are done through READ_ONCE() to
 * prevent a re-load down the line.
 */
static const struct io_uring_sqe *io_get_sqe(struct io_ring_ctx *ctx)
{
	u32 *sq_array = ctx->sq_array;
	unsigned head;

	/*
	 * The cached sq head (or cq tail) serves two purposes:
	 *
	 * 1) allows us to batch the cost of updating the user visible
	 *    head updates.
	 * 2) allows the kernel side to track the head on its own, even
	 *    though the application is the one updating it.
	 */
	head = READ_ONCE(sq_array[ctx->cached_sq_head & ctx->sq_mask]);
	if (likely(head < ctx->sq_entries))
		return &ctx->sq_sqes[head];

	/* drop invalid entries */
	ctx->cached_sq_dropped++;
	WRITE_ONCE(ctx->rings->sq_dropped, ctx->cached_sq_dropped);
	return NULL;
}

static inline void io_consume_sqe(struct io_ring_ctx *ctx)
{
	ctx->cached_sq_head++;
}

#define SQE_VALID_FLAGS	(IOSQE_FIXED_FILE|IOSQE_IO_DRAIN|IOSQE_IO_LINK|	\
				IOSQE_IO_HARDLINK | IOSQE_ASYNC | \
				IOSQE_BUFFER_SELECT)

static int io_init_req(struct io_ring_ctx *ctx, struct io_kiocb *req,
		       const struct io_uring_sqe *sqe,
		       struct io_submit_state *state)
{
	unsigned int sqe_flags;
	int id;

	req->opcode = READ_ONCE(sqe->opcode);
	req->user_data = READ_ONCE(sqe->user_data);
	req->io = NULL;
	req->file = NULL;
	req->ctx = ctx;
	req->flags = 0;
	/* one is dropped after submission, the other at completion */
	refcount_set(&req->refs, 2);
	req->task = current;
	req->result = 0;

	if (unlikely(req->opcode >= IORING_OP_LAST))
		return -EINVAL;

	if (unlikely(io_sq_thread_acquire_mm(ctx, req)))
		return -EFAULT;

	sqe_flags = READ_ONCE(sqe->flags);
	/* enforce forwards compatibility on users */
	if (unlikely(sqe_flags & ~SQE_VALID_FLAGS))
		return -EINVAL;

	if ((sqe_flags & IOSQE_BUFFER_SELECT) &&
	    !io_op_defs[req->opcode].buffer_select)
		return -EOPNOTSUPP;

	id = READ_ONCE(sqe->personality);
	if (id) {
		io_req_init_async(req);
		req->work.creds = idr_find(&ctx->personality_idr, id);
		if (unlikely(!req->work.creds))
			return -EINVAL;
		get_cred(req->work.creds);
	}

	/* same numerical values with corresponding REQ_F_*, safe to copy */
	req->flags |= sqe_flags;

	if (!io_op_defs[req->opcode].needs_file)
		return 0;

	return io_req_set_file(state, req, READ_ONCE(sqe->fd));
}

static int io_submit_sqes(struct io_ring_ctx *ctx, unsigned int nr,
			  struct file *ring_file, int ring_fd)
{
	struct io_submit_state state;
	struct io_kiocb *link = NULL;
	int i, submitted = 0;

	/* if we have a backlog and couldn't flush it all, return BUSY */
	if (test_bit(0, &ctx->sq_check_overflow)) {
		if (!list_empty(&ctx->cq_overflow_list) &&
		    !io_cqring_overflow_flush(ctx, false))
			return -EBUSY;
	}

	/* make sure SQ entry isn't read before tail */
	nr = min3(nr, ctx->sq_entries, io_sqring_entries(ctx));

	if (!percpu_ref_tryget_many(&ctx->refs, nr))
		return -EAGAIN;

	io_submit_state_start(&state, ctx, nr);

	ctx->ring_fd = ring_fd;
	ctx->ring_file = ring_file;

	for (i = 0; i < nr; i++) {
		const struct io_uring_sqe *sqe;
		struct io_kiocb *req;
		int err;

		sqe = io_get_sqe(ctx);
		if (unlikely(!sqe)) {
			io_consume_sqe(ctx);
			break;
		}
		req = io_alloc_req(ctx, &state);
		if (unlikely(!req)) {
			if (!submitted)
				submitted = -EAGAIN;
			break;
		}

		err = io_init_req(ctx, req, sqe, &state);
		io_consume_sqe(ctx);
		/* will complete beyond this point, count as submitted */
		submitted++;

		if (unlikely(err)) {
fail_req:
			io_put_req(req);
			io_req_complete(req, err);
			break;
		}

		trace_io_uring_submit_sqe(ctx, req->opcode, req->user_data,
						true, io_async_submit(ctx));
		err = io_submit_sqe(req, sqe, &link, &state.comp);
		if (err)
			goto fail_req;
	}

	if (unlikely(submitted != nr)) {
		int ref_used = (submitted == -EAGAIN) ? 0 : submitted;

		percpu_ref_put_many(&ctx->refs, nr - ref_used);
	}
	if (link)
		io_queue_link_head(link, &state.comp);
	io_submit_state_end(&state);

	 /* Commit SQ ring head once we've consumed and submitted all SQEs */
	io_commit_sqring(ctx);

	return submitted;
}

static inline void io_ring_set_wakeup_flag(struct io_ring_ctx *ctx)
{
	/* Tell userspace we may need a wakeup call */
	spin_lock_irq(&ctx->completion_lock);
	ctx->rings->sq_flags |= IORING_SQ_NEED_WAKEUP;
	spin_unlock_irq(&ctx->completion_lock);
}

static inline void io_ring_clear_wakeup_flag(struct io_ring_ctx *ctx)
{
	spin_lock_irq(&ctx->completion_lock);
	ctx->rings->sq_flags &= ~IORING_SQ_NEED_WAKEUP;
	spin_unlock_irq(&ctx->completion_lock);
}

static int io_sq_thread(void *data)
{
	struct io_ring_ctx *ctx = data;
	const struct cred *old_cred;
	DEFINE_WAIT(wait);
	unsigned long timeout;
	int ret = 0;

	complete(&ctx->sq_thread_comp);

	old_cred = override_creds(ctx->creds);

	timeout = jiffies + ctx->sq_thread_idle;
	while (!kthread_should_park()) {
		unsigned int to_submit;

		if (!list_empty(&ctx->iopoll_list)) {
			unsigned nr_events = 0;

			mutex_lock(&ctx->uring_lock);
			if (!list_empty(&ctx->iopoll_list) && !need_resched())
				io_do_iopoll(ctx, &nr_events, 0);
			else
				timeout = jiffies + ctx->sq_thread_idle;
			mutex_unlock(&ctx->uring_lock);
		}

		to_submit = io_sqring_entries(ctx);

		/*
		 * If submit got -EBUSY, flag us as needing the application
		 * to enter the kernel to reap and flush events.
		 */
		if (!to_submit || ret == -EBUSY || need_resched()) {
			/*
			 * Drop cur_mm before scheduling, we can't hold it for
			 * long periods (or over schedule()). Do this before
			 * adding ourselves to the waitqueue, as the unuse/drop
			 * may sleep.
			 */
			io_sq_thread_drop_mm();

			/*
			 * We're polling. If we're within the defined idle
			 * period, then let us spin without work before going
			 * to sleep. The exception is if we got EBUSY doing
			 * more IO, we should wait for the application to
			 * reap events and wake us up.
			 */
			if (!list_empty(&ctx->iopoll_list) || need_resched() ||
			    (!time_after(jiffies, timeout) && ret != -EBUSY &&
			    !percpu_ref_is_dying(&ctx->refs))) {
				io_run_task_work();
				cond_resched();
				continue;
			}

			prepare_to_wait(&ctx->sqo_wait, &wait,
						TASK_INTERRUPTIBLE);

			/*
			 * While doing polled IO, before going to sleep, we need
			 * to check if there are new reqs added to iopoll_list,
			 * it is because reqs may have been punted to io worker
			 * and will be added to iopoll_list later, hence check
			 * the iopoll_list again.
			 */
			if ((ctx->flags & IORING_SETUP_IOPOLL) &&
			    !list_empty_careful(&ctx->iopoll_list)) {
				finish_wait(&ctx->sqo_wait, &wait);
				continue;
			}

			io_ring_set_wakeup_flag(ctx);

			to_submit = io_sqring_entries(ctx);
			if (!to_submit || ret == -EBUSY) {
				if (kthread_should_park()) {
					finish_wait(&ctx->sqo_wait, &wait);
					break;
				}
				if (io_run_task_work()) {
					finish_wait(&ctx->sqo_wait, &wait);
					io_ring_clear_wakeup_flag(ctx);
					continue;
				}
				if (signal_pending(current))
					flush_signals(current);
				schedule();
				finish_wait(&ctx->sqo_wait, &wait);

				io_ring_clear_wakeup_flag(ctx);
				ret = 0;
				continue;
			}
			finish_wait(&ctx->sqo_wait, &wait);

			io_ring_clear_wakeup_flag(ctx);
		}

		mutex_lock(&ctx->uring_lock);
		if (likely(!percpu_ref_is_dying(&ctx->refs)))
			ret = io_submit_sqes(ctx, to_submit, NULL, -1);
		mutex_unlock(&ctx->uring_lock);
		timeout = jiffies + ctx->sq_thread_idle;
	}

	io_run_task_work();

	io_sq_thread_drop_mm();
	revert_creds(old_cred);

	kthread_parkme();

	return 0;
}

struct io_wait_queue {
	struct wait_queue_entry wq;
	struct io_ring_ctx *ctx;
	unsigned to_wait;
	unsigned nr_timeouts;
};

static inline bool io_should_wake(struct io_wait_queue *iowq, bool noflush)
{
	struct io_ring_ctx *ctx = iowq->ctx;

	/*
	 * Wake up if we have enough events, or if a timeout occurred since we
	 * started waiting. For timeouts, we always want to return to userspace,
	 * regardless of event count.
	 */
	return io_cqring_events(ctx, noflush) >= iowq->to_wait ||
			atomic_read(&ctx->cq_timeouts) != iowq->nr_timeouts;
}

static int io_wake_function(struct wait_queue_entry *curr, unsigned int mode,
			    int wake_flags, void *key)
{
	struct io_wait_queue *iowq = container_of(curr, struct io_wait_queue,
							wq);

	/* use noflush == true, as we can't safely rely on locking context */
	if (!io_should_wake(iowq, true))
		return -1;

	return autoremove_wake_function(curr, mode, wake_flags, key);
}

/*
 * Wait until events become available, if we don't already have some. The
 * application must reap them itself, as they reside on the shared cq ring.
 */
static int io_cqring_wait(struct io_ring_ctx *ctx, int min_events,
			  const sigset_t __user *sig, size_t sigsz)
{
	struct io_wait_queue iowq = {
		.wq = {
			.private	= current,
			.func		= io_wake_function,
			.entry		= LIST_HEAD_INIT(iowq.wq.entry),
		},
		.ctx		= ctx,
		.to_wait	= min_events,
	};
	struct io_rings *rings = ctx->rings;
	int ret = 0;

	do {
		if (io_cqring_events(ctx, false) >= min_events)
			return 0;
		if (!io_run_task_work())
			break;
	} while (1);

	if (sig) {
#ifdef CONFIG_COMPAT
		if (in_compat_syscall())
			ret = set_compat_user_sigmask((const compat_sigset_t __user *)sig,
						      sigsz);
		else
#endif
			ret = set_user_sigmask(sig, sigsz);

		if (ret)
			return ret;
	}

	iowq.nr_timeouts = atomic_read(&ctx->cq_timeouts);
	trace_io_uring_cqring_wait(ctx, min_events);
	do {
		prepare_to_wait_exclusive(&ctx->wait, &iowq.wq,
						TASK_INTERRUPTIBLE);
		/* make sure we run task_work before checking for signals */
		if (io_run_task_work())
			continue;
		if (signal_pending(current)) {
			if (current->jobctl & JOBCTL_TASK_WORK) {
				spin_lock_irq(&current->sighand->siglock);
				current->jobctl &= ~JOBCTL_TASK_WORK;
				recalc_sigpending();
				spin_unlock_irq(&current->sighand->siglock);
				continue;
			}
			ret = -EINTR;
			break;
		}
		if (io_should_wake(&iowq, false))
			break;
		schedule();
	} while (1);
	finish_wait(&ctx->wait, &iowq.wq);

	restore_saved_sigmask_unless(ret == -EINTR);

	return READ_ONCE(rings->cq.head) == READ_ONCE(rings->cq.tail) ? ret : 0;
}

static void __io_sqe_files_unregister(struct io_ring_ctx *ctx)
{
#if defined(CONFIG_UNIX)
	if (ctx->ring_sock) {
		struct sock *sock = ctx->ring_sock->sk;
		struct sk_buff *skb;

		while ((skb = skb_dequeue(&sock->sk_receive_queue)) != NULL)
			kfree_skb(skb);
	}
#else
	int i;

	for (i = 0; i < ctx->nr_user_files; i++) {
		struct file *file;

		file = io_file_from_index(ctx, i);
		if (file)
			fput(file);
	}
#endif
}

static void io_file_ref_kill(struct percpu_ref *ref)
{
	struct fixed_file_data *data;

	data = container_of(ref, struct fixed_file_data, refs);
	complete(&data->done);
}

static int io_sqe_files_unregister(struct io_ring_ctx *ctx)
{
	struct fixed_file_data *data = ctx->file_data;
	struct fixed_file_ref_node *ref_node = NULL;
	unsigned nr_tables, i;

	if (!data)
		return -ENXIO;

	spin_lock(&data->lock);
	if (!list_empty(&data->ref_list))
		ref_node = list_first_entry(&data->ref_list,
				struct fixed_file_ref_node, node);
	spin_unlock(&data->lock);
	if (ref_node)
		percpu_ref_kill(&ref_node->refs);

	percpu_ref_kill(&data->refs);

	/* wait for all refs nodes to complete */
	flush_delayed_work(&ctx->file_put_work);
	wait_for_completion(&data->done);

	__io_sqe_files_unregister(ctx);
	nr_tables = DIV_ROUND_UP(ctx->nr_user_files, IORING_MAX_FILES_TABLE);
	for (i = 0; i < nr_tables; i++)
		kfree(data->table[i].files);
	kfree(data->table);
	percpu_ref_exit(&data->refs);
	kfree(data);
	ctx->file_data = NULL;
	ctx->nr_user_files = 0;
	return 0;
}

static void io_sq_thread_stop(struct io_ring_ctx *ctx)
{
	if (ctx->sqo_thread) {
		wait_for_completion(&ctx->sq_thread_comp);
		/*
		 * The park is a bit of a work-around, without it we get
		 * warning spews on shutdown with SQPOLL set and affinity
		 * set to a single CPU.
		 */
		kthread_park(ctx->sqo_thread);
		kthread_stop(ctx->sqo_thread);
		ctx->sqo_thread = NULL;
	}
}

static void io_finish_async(struct io_ring_ctx *ctx)
{
	io_sq_thread_stop(ctx);

	if (ctx->io_wq) {
		io_wq_destroy(ctx->io_wq);
		ctx->io_wq = NULL;
	}
}

#if defined(CONFIG_UNIX)
/*
 * Ensure the UNIX gc is aware of our file set, so we are certain that
 * the io_uring can be safely unregistered on process exit, even if we have
 * loops in the file referencing.
 */
static int __io_sqe_files_scm(struct io_ring_ctx *ctx, int nr, int offset)
{
	struct sock *sk = ctx->ring_sock->sk;
	struct scm_fp_list *fpl;
	struct sk_buff *skb;
	int i, nr_files;

	fpl = kzalloc(sizeof(*fpl), GFP_KERNEL);
	if (!fpl)
		return -ENOMEM;

	skb = alloc_skb(0, GFP_KERNEL);
	if (!skb) {
		kfree(fpl);
		return -ENOMEM;
	}

	skb->sk = sk;

	nr_files = 0;
	fpl->user = get_uid(ctx->user);
	for (i = 0; i < nr; i++) {
		struct file *file = io_file_from_index(ctx, i + offset);

		if (!file)
			continue;
		fpl->fp[nr_files] = get_file(file);
		unix_inflight(fpl->user, fpl->fp[nr_files]);
		nr_files++;
	}

	if (nr_files) {
		fpl->max = SCM_MAX_FD;
		fpl->count = nr_files;
		UNIXCB(skb).fp = fpl;
		skb->destructor = unix_destruct_scm;
		refcount_add(skb->truesize, &sk->sk_wmem_alloc);
		skb_queue_head(&sk->sk_receive_queue, skb);

		for (i = 0; i < nr_files; i++)
			fput(fpl->fp[i]);
	} else {
		kfree_skb(skb);
		kfree(fpl);
	}

	return 0;
}

/*
 * If UNIX sockets are enabled, fd passing can cause a reference cycle which
 * causes regular reference counting to break down. We rely on the UNIX
 * garbage collection to take care of this problem for us.
 */
static int io_sqe_files_scm(struct io_ring_ctx *ctx)
{
	unsigned left, total;
	int ret = 0;

	total = 0;
	left = ctx->nr_user_files;
	while (left) {
		unsigned this_files = min_t(unsigned, left, SCM_MAX_FD);

		ret = __io_sqe_files_scm(ctx, this_files, total);
		if (ret)
			break;
		left -= this_files;
		total += this_files;
	}

	if (!ret)
		return 0;

	while (total < ctx->nr_user_files) {
		struct file *file = io_file_from_index(ctx, total);

		if (file)
			fput(file);
		total++;
	}

	return ret;
}
#else
static int io_sqe_files_scm(struct io_ring_ctx *ctx)
{
	return 0;
}
#endif

static int io_sqe_alloc_file_tables(struct io_ring_ctx *ctx, unsigned nr_tables,
				    unsigned nr_files)
{
	int i;

	for (i = 0; i < nr_tables; i++) {
		struct fixed_file_table *table = &ctx->file_data->table[i];
		unsigned this_files;

		this_files = min(nr_files, IORING_MAX_FILES_TABLE);
		table->files = kcalloc(this_files, sizeof(struct file *),
					GFP_KERNEL);
		if (!table->files)
			break;
		nr_files -= this_files;
	}

	if (i == nr_tables)
		return 0;

	for (i = 0; i < nr_tables; i++) {
		struct fixed_file_table *table = &ctx->file_data->table[i];
		kfree(table->files);
	}
	return 1;
}

static void io_ring_file_put(struct io_ring_ctx *ctx, struct file *file)
{
#if defined(CONFIG_UNIX)
	struct sock *sock = ctx->ring_sock->sk;
	struct sk_buff_head list, *head = &sock->sk_receive_queue;
	struct sk_buff *skb;
	int i;

	__skb_queue_head_init(&list);

	/*
	 * Find the skb that holds this file in its SCM_RIGHTS. When found,
	 * remove this entry and rearrange the file array.
	 */
	skb = skb_dequeue(head);
	while (skb) {
		struct scm_fp_list *fp;

		fp = UNIXCB(skb).fp;
		for (i = 0; i < fp->count; i++) {
			int left;

			if (fp->fp[i] != file)
				continue;

			unix_notinflight(fp->user, fp->fp[i]);
			left = fp->count - 1 - i;
			if (left) {
				memmove(&fp->fp[i], &fp->fp[i + 1],
						left * sizeof(struct file *));
			}
			fp->count--;
			if (!fp->count) {
				kfree_skb(skb);
				skb = NULL;
			} else {
				__skb_queue_tail(&list, skb);
			}
			fput(file);
			file = NULL;
			break;
		}

		if (!file)
			break;

		__skb_queue_tail(&list, skb);

		skb = skb_dequeue(head);
	}

	if (skb_peek(&list)) {
		spin_lock_irq(&head->lock);
		while ((skb = __skb_dequeue(&list)) != NULL)
			__skb_queue_tail(head, skb);
		spin_unlock_irq(&head->lock);
	}
#else
	fput(file);
#endif
}

struct io_file_put {
	struct list_head list;
	struct file *file;
};

static void __io_file_put_work(struct fixed_file_ref_node *ref_node)
{
	struct fixed_file_data *file_data = ref_node->file_data;
	struct io_ring_ctx *ctx = file_data->ctx;
	struct io_file_put *pfile, *tmp;

	list_for_each_entry_safe(pfile, tmp, &ref_node->file_list, list) {
		list_del(&pfile->list);
		io_ring_file_put(ctx, pfile->file);
		kfree(pfile);
	}

	spin_lock(&file_data->lock);
	list_del(&ref_node->node);
	spin_unlock(&file_data->lock);

	percpu_ref_exit(&ref_node->refs);
	kfree(ref_node);
	percpu_ref_put(&file_data->refs);
}

static void io_file_put_work(struct work_struct *work)
{
	struct io_ring_ctx *ctx;
	struct llist_node *node;

	ctx = container_of(work, struct io_ring_ctx, file_put_work.work);
	node = llist_del_all(&ctx->file_put_llist);

	while (node) {
		struct fixed_file_ref_node *ref_node;
		struct llist_node *next = node->next;

		ref_node = llist_entry(node, struct fixed_file_ref_node, llist);
		__io_file_put_work(ref_node);
		node = next;
	}
}

static void io_file_data_ref_zero(struct percpu_ref *ref)
{
	struct fixed_file_ref_node *ref_node;
	struct io_ring_ctx *ctx;
	bool first_add;
	int delay = HZ;

	ref_node = container_of(ref, struct fixed_file_ref_node, refs);
	ctx = ref_node->file_data->ctx;

	if (percpu_ref_is_dying(&ctx->file_data->refs))
		delay = 0;

	first_add = llist_add(&ref_node->llist, &ctx->file_put_llist);
	if (!delay)
		mod_delayed_work(system_wq, &ctx->file_put_work, 0);
	else if (first_add)
		queue_delayed_work(system_wq, &ctx->file_put_work, delay);
}

static struct fixed_file_ref_node *alloc_fixed_file_ref_node(
			struct io_ring_ctx *ctx)
{
	struct fixed_file_ref_node *ref_node;

	ref_node = kzalloc(sizeof(*ref_node), GFP_KERNEL);
	if (!ref_node)
		return ERR_PTR(-ENOMEM);

	if (percpu_ref_init(&ref_node->refs, io_file_data_ref_zero,
			    0, GFP_KERNEL)) {
		kfree(ref_node);
		return ERR_PTR(-ENOMEM);
	}
	INIT_LIST_HEAD(&ref_node->node);
	INIT_LIST_HEAD(&ref_node->file_list);
	ref_node->file_data = ctx->file_data;
	return ref_node;
}

static void destroy_fixed_file_ref_node(struct fixed_file_ref_node *ref_node)
{
	percpu_ref_exit(&ref_node->refs);
	kfree(ref_node);
}

static int io_sqe_files_register(struct io_ring_ctx *ctx, void __user *arg,
				 unsigned nr_args)
{
	__s32 __user *fds = (__s32 __user *) arg;
	unsigned nr_tables;
	struct file *file;
	int fd, ret = 0;
	unsigned i;
	struct fixed_file_ref_node *ref_node;

	if (ctx->file_data)
		return -EBUSY;
	if (!nr_args)
		return -EINVAL;
	if (nr_args > IORING_MAX_FIXED_FILES)
		return -EMFILE;

	ctx->file_data = kzalloc(sizeof(*ctx->file_data), GFP_KERNEL);
	if (!ctx->file_data)
		return -ENOMEM;
	ctx->file_data->ctx = ctx;
	init_completion(&ctx->file_data->done);
	INIT_LIST_HEAD(&ctx->file_data->ref_list);
	spin_lock_init(&ctx->file_data->lock);

	nr_tables = DIV_ROUND_UP(nr_args, IORING_MAX_FILES_TABLE);
	ctx->file_data->table = kcalloc(nr_tables,
					sizeof(struct fixed_file_table),
					GFP_KERNEL);
	if (!ctx->file_data->table) {
		kfree(ctx->file_data);
		ctx->file_data = NULL;
		return -ENOMEM;
	}

	if (percpu_ref_init(&ctx->file_data->refs, io_file_ref_kill,
				PERCPU_REF_ALLOW_REINIT, GFP_KERNEL)) {
		kfree(ctx->file_data->table);
		kfree(ctx->file_data);
		ctx->file_data = NULL;
		return -ENOMEM;
	}

	if (io_sqe_alloc_file_tables(ctx, nr_tables, nr_args)) {
		percpu_ref_exit(&ctx->file_data->refs);
		kfree(ctx->file_data->table);
		kfree(ctx->file_data);
		ctx->file_data = NULL;
		return -ENOMEM;
	}

	for (i = 0; i < nr_args; i++, ctx->nr_user_files++) {
		struct fixed_file_table *table;
		unsigned index;

		ret = -EFAULT;
		if (copy_from_user(&fd, &fds[i], sizeof(fd)))
			break;
		/* allow sparse sets */
		if (fd == -1) {
			ret = 0;
			continue;
		}

		table = &ctx->file_data->table[i >> IORING_FILE_TABLE_SHIFT];
		index = i & IORING_FILE_TABLE_MASK;
		file = fget(fd);

		ret = -EBADF;
		if (!file)
			break;

		/*
		 * Don't allow io_uring instances to be registered. If UNIX
		 * isn't enabled, then this causes a reference cycle and this
		 * instance can never get freed. If UNIX is enabled we'll
		 * handle it just fine, but there's still no point in allowing
		 * a ring fd as it doesn't support regular read/write anyway.
		 */
		if (file->f_op == &io_uring_fops) {
			fput(file);
			break;
		}
		ret = 0;
		table->files[index] = file;
	}

	if (ret) {
		for (i = 0; i < ctx->nr_user_files; i++) {
			file = io_file_from_index(ctx, i);
			if (file)
				fput(file);
		}
		for (i = 0; i < nr_tables; i++)
			kfree(ctx->file_data->table[i].files);

		percpu_ref_exit(&ctx->file_data->refs);
		kfree(ctx->file_data->table);
		kfree(ctx->file_data);
		ctx->file_data = NULL;
		ctx->nr_user_files = 0;
		return ret;
	}

	ret = io_sqe_files_scm(ctx);
	if (ret) {
		io_sqe_files_unregister(ctx);
		return ret;
	}

	ref_node = alloc_fixed_file_ref_node(ctx);
	if (IS_ERR(ref_node)) {
		io_sqe_files_unregister(ctx);
		return PTR_ERR(ref_node);
	}

	ctx->file_data->cur_refs = &ref_node->refs;
	spin_lock(&ctx->file_data->lock);
	list_add(&ref_node->node, &ctx->file_data->ref_list);
	spin_unlock(&ctx->file_data->lock);
	percpu_ref_get(&ctx->file_data->refs);
	return ret;
}

static int io_sqe_file_register(struct io_ring_ctx *ctx, struct file *file,
				int index)
{
#if defined(CONFIG_UNIX)
	struct sock *sock = ctx->ring_sock->sk;
	struct sk_buff_head *head = &sock->sk_receive_queue;
	struct sk_buff *skb;

	/*
	 * See if we can merge this file into an existing skb SCM_RIGHTS
	 * file set. If there's no room, fall back to allocating a new skb
	 * and filling it in.
	 */
	spin_lock_irq(&head->lock);
	skb = skb_peek(head);
	if (skb) {
		struct scm_fp_list *fpl = UNIXCB(skb).fp;

		if (fpl->count < SCM_MAX_FD) {
			__skb_unlink(skb, head);
			spin_unlock_irq(&head->lock);
			fpl->fp[fpl->count] = get_file(file);
			unix_inflight(fpl->user, fpl->fp[fpl->count]);
			fpl->count++;
			spin_lock_irq(&head->lock);
			__skb_queue_head(head, skb);
		} else {
			skb = NULL;
		}
	}
	spin_unlock_irq(&head->lock);

	if (skb) {
		fput(file);
		return 0;
	}

	return __io_sqe_files_scm(ctx, 1, index);
#else
	return 0;
#endif
}

static int io_queue_file_removal(struct fixed_file_data *data,
				 struct file *file)
{
	struct io_file_put *pfile;
	struct percpu_ref *refs = data->cur_refs;
	struct fixed_file_ref_node *ref_node;

	pfile = kzalloc(sizeof(*pfile), GFP_KERNEL);
	if (!pfile)
		return -ENOMEM;

	ref_node = container_of(refs, struct fixed_file_ref_node, refs);
	pfile->file = file;
	list_add(&pfile->list, &ref_node->file_list);

	return 0;
}

static int __io_sqe_files_update(struct io_ring_ctx *ctx,
				 struct io_uring_files_update *up,
				 unsigned nr_args)
{
	struct fixed_file_data *data = ctx->file_data;
	struct fixed_file_ref_node *ref_node;
	struct file *file;
	__s32 __user *fds;
	int fd, i, err;
	__u32 done;
	bool needs_switch = false;

	if (check_add_overflow(up->offset, nr_args, &done))
		return -EOVERFLOW;
	if (done > ctx->nr_user_files)
		return -EINVAL;

	ref_node = alloc_fixed_file_ref_node(ctx);
	if (IS_ERR(ref_node))
		return PTR_ERR(ref_node);

	done = 0;
	fds = u64_to_user_ptr(up->fds);
	while (nr_args) {
		struct fixed_file_table *table;
		unsigned index;

		err = 0;
		if (copy_from_user(&fd, &fds[done], sizeof(fd))) {
			err = -EFAULT;
			break;
		}
		i = array_index_nospec(up->offset, ctx->nr_user_files);
		table = &ctx->file_data->table[i >> IORING_FILE_TABLE_SHIFT];
		index = i & IORING_FILE_TABLE_MASK;
		if (table->files[index]) {
			file = table->files[index];
			err = io_queue_file_removal(data, file);
			if (err)
				break;
			table->files[index] = NULL;
			needs_switch = true;
		}
		if (fd != -1) {
			file = fget(fd);
			if (!file) {
				err = -EBADF;
				break;
			}
			/*
			 * Don't allow io_uring instances to be registered. If
			 * UNIX isn't enabled, then this causes a reference
			 * cycle and this instance can never get freed. If UNIX
			 * is enabled we'll handle it just fine, but there's
			 * still no point in allowing a ring fd as it doesn't
			 * support regular read/write anyway.
			 */
			if (file->f_op == &io_uring_fops) {
				fput(file);
				err = -EBADF;
				break;
			}
			table->files[index] = file;
			err = io_sqe_file_register(ctx, file, i);
			if (err) {
				table->files[index] = NULL;
				fput(file);
				break;
			}
		}
		nr_args--;
		done++;
		up->offset++;
	}

	if (needs_switch) {
		percpu_ref_kill(data->cur_refs);
		spin_lock(&data->lock);
		list_add(&ref_node->node, &data->ref_list);
		data->cur_refs = &ref_node->refs;
		spin_unlock(&data->lock);
		percpu_ref_get(&ctx->file_data->refs);
	} else
		destroy_fixed_file_ref_node(ref_node);

	return done ? done : err;
}

static int io_sqe_files_update(struct io_ring_ctx *ctx, void __user *arg,
			       unsigned nr_args)
{
	struct io_uring_files_update up;

	if (!ctx->file_data)
		return -ENXIO;
	if (!nr_args)
		return -EINVAL;
	if (copy_from_user(&up, arg, sizeof(up)))
		return -EFAULT;
	if (up.resv)
		return -EINVAL;

	return __io_sqe_files_update(ctx, &up, nr_args);
}

static void io_free_work(struct io_wq_work *work)
{
	struct io_kiocb *req = container_of(work, struct io_kiocb, work);

	/* Consider that io_steal_work() relies on this ref */
	io_put_req(req);
}

static int io_init_wq_offload(struct io_ring_ctx *ctx,
			      struct io_uring_params *p)
{
	struct io_wq_data data;
	struct fd f;
	struct io_ring_ctx *ctx_attach;
	unsigned int concurrency;
	int ret = 0;

	data.user = ctx->user;
	data.free_work = io_free_work;
	data.do_work = io_wq_submit_work;

	if (!(p->flags & IORING_SETUP_ATTACH_WQ)) {
		/* Do QD, or 4 * CPUS, whatever is smallest */
		concurrency = min(ctx->sq_entries, 4 * num_online_cpus());

		ctx->io_wq = io_wq_create(concurrency, &data);
		if (IS_ERR(ctx->io_wq)) {
			ret = PTR_ERR(ctx->io_wq);
			ctx->io_wq = NULL;
		}
		return ret;
	}

	f = fdget(p->wq_fd);
	if (!f.file)
		return -EBADF;

	if (f.file->f_op != &io_uring_fops) {
		ret = -EINVAL;
		goto out_fput;
	}

	ctx_attach = f.file->private_data;
	/* @io_wq is protected by holding the fd */
	if (!io_wq_get(ctx_attach->io_wq, &data)) {
		ret = -EINVAL;
		goto out_fput;
	}

	ctx->io_wq = ctx_attach->io_wq;
out_fput:
	fdput(f);
	return ret;
}

static int io_sq_offload_start(struct io_ring_ctx *ctx,
			       struct io_uring_params *p)
{
	int ret;

	if (ctx->flags & IORING_SETUP_SQPOLL) {
		ret = -EPERM;
		if (!capable(CAP_SYS_ADMIN))
			goto err;

		ctx->sq_thread_idle = msecs_to_jiffies(p->sq_thread_idle);
		if (!ctx->sq_thread_idle)
			ctx->sq_thread_idle = HZ;

		if (p->flags & IORING_SETUP_SQ_AFF) {
			int cpu = p->sq_thread_cpu;

			ret = -EINVAL;
			if (cpu >= nr_cpu_ids)
				goto err;
			if (!cpu_online(cpu))
				goto err;

			ctx->sqo_thread = kthread_create_on_cpu(io_sq_thread,
							ctx, cpu,
							"io_uring-sq");
		} else {
			ctx->sqo_thread = kthread_create(io_sq_thread, ctx,
							"io_uring-sq");
		}
		if (IS_ERR(ctx->sqo_thread)) {
			ret = PTR_ERR(ctx->sqo_thread);
			ctx->sqo_thread = NULL;
			goto err;
		}
		wake_up_process(ctx->sqo_thread);
	} else if (p->flags & IORING_SETUP_SQ_AFF) {
		/* Can't have SQ_AFF without SQPOLL */
		ret = -EINVAL;
		goto err;
	}

	ret = io_init_wq_offload(ctx, p);
	if (ret)
		goto err;

	return 0;
err:
	io_finish_async(ctx);
	return ret;
}

static inline void __io_unaccount_mem(struct user_struct *user,
				      unsigned long nr_pages)
{
	atomic_long_sub(nr_pages, &user->locked_vm);
}

static inline int __io_account_mem(struct user_struct *user,
				   unsigned long nr_pages)
{
	unsigned long page_limit, cur_pages, new_pages;

	/* Don't allow more pages than we can safely lock */
	page_limit = rlimit(RLIMIT_MEMLOCK) >> PAGE_SHIFT;

	do {
		cur_pages = atomic_long_read(&user->locked_vm);
		new_pages = cur_pages + nr_pages;
		if (new_pages > page_limit)
			return -ENOMEM;
	} while (atomic_long_cmpxchg(&user->locked_vm, cur_pages,
					new_pages) != cur_pages);

	return 0;
}

static void io_unaccount_mem(struct io_ring_ctx *ctx, unsigned long nr_pages,
			     enum io_mem_account acct)
{
	if (ctx->limit_mem)
		__io_unaccount_mem(ctx->user, nr_pages);

	if (ctx->sqo_mm) {
		if (acct == ACCT_LOCKED)
			ctx->sqo_mm->locked_vm -= nr_pages;
		else if (acct == ACCT_PINNED)
			atomic64_sub(nr_pages, &ctx->sqo_mm->pinned_vm);
	}
}

static int io_account_mem(struct io_ring_ctx *ctx, unsigned long nr_pages,
			  enum io_mem_account acct)
{
	int ret;

	if (ctx->limit_mem) {
		ret = __io_account_mem(ctx->user, nr_pages);
		if (ret)
			return ret;
	}

	if (ctx->sqo_mm) {
		if (acct == ACCT_LOCKED)
			ctx->sqo_mm->locked_vm += nr_pages;
		else if (acct == ACCT_PINNED)
			atomic64_add(nr_pages, &ctx->sqo_mm->pinned_vm);
	}

	return 0;
}

static void io_mem_free(void *ptr)
{
	struct page *page;

	if (!ptr)
		return;

	page = virt_to_head_page(ptr);
	if (put_page_testzero(page))
		free_compound_page(page);
}

static void *io_mem_alloc(size_t size)
{
	gfp_t gfp_flags = GFP_KERNEL | __GFP_ZERO | __GFP_NOWARN | __GFP_COMP |
				__GFP_NORETRY;

	return (void *) __get_free_pages(gfp_flags, get_order(size));
}

static unsigned long rings_size(unsigned sq_entries, unsigned cq_entries,
				size_t *sq_offset)
{
	struct io_rings *rings;
	size_t off, sq_array_size;

	off = struct_size(rings, cqes, cq_entries);
	if (off == SIZE_MAX)
		return SIZE_MAX;

#ifdef CONFIG_SMP
	off = ALIGN(off, SMP_CACHE_BYTES);
	if (off == 0)
		return SIZE_MAX;
#endif

	if (sq_offset)
		*sq_offset = off;

	sq_array_size = array_size(sizeof(u32), sq_entries);
	if (sq_array_size == SIZE_MAX)
		return SIZE_MAX;

	if (check_add_overflow(off, sq_array_size, &off))
		return SIZE_MAX;

	return off;
}

static unsigned long ring_pages(unsigned sq_entries, unsigned cq_entries)
{
	size_t pages;

	pages = (size_t)1 << get_order(
		rings_size(sq_entries, cq_entries, NULL));
	pages += (size_t)1 << get_order(
		array_size(sizeof(struct io_uring_sqe), sq_entries));

	return pages;
}

static int io_sqe_buffer_unregister(struct io_ring_ctx *ctx)
{
	int i, j;

	if (!ctx->user_bufs)
		return -ENXIO;

	for (i = 0; i < ctx->nr_user_bufs; i++) {
		struct io_mapped_ubuf *imu = &ctx->user_bufs[i];

		for (j = 0; j < imu->nr_bvecs; j++)
			unpin_user_page(imu->bvec[j].bv_page);

		io_unaccount_mem(ctx, imu->nr_bvecs, ACCT_PINNED);
		kvfree(imu->bvec);
		imu->nr_bvecs = 0;
	}

	kfree(ctx->user_bufs);
	ctx->user_bufs = NULL;
	ctx->nr_user_bufs = 0;
	return 0;
}

static int io_copy_iov(struct io_ring_ctx *ctx, struct iovec *dst,
		       void __user *arg, unsigned index)
{
	struct iovec __user *src;

#ifdef CONFIG_COMPAT
	if (ctx->compat) {
		struct compat_iovec __user *ciovs;
		struct compat_iovec ciov;

		ciovs = (struct compat_iovec __user *) arg;
		if (copy_from_user(&ciov, &ciovs[index], sizeof(ciov)))
			return -EFAULT;

		dst->iov_base = u64_to_user_ptr((u64)ciov.iov_base);
		dst->iov_len = ciov.iov_len;
		return 0;
	}
#endif
	src = (struct iovec __user *) arg;
	if (copy_from_user(dst, &src[index], sizeof(*dst)))
		return -EFAULT;
	return 0;
}

static int io_sqe_buffer_register(struct io_ring_ctx *ctx, void __user *arg,
				  unsigned nr_args)
{
	struct vm_area_struct **vmas = NULL;
	struct page **pages = NULL;
	int i, j, got_pages = 0;
	int ret = -EINVAL;

	if (ctx->user_bufs)
		return -EBUSY;
	if (!nr_args || nr_args > UIO_MAXIOV)
		return -EINVAL;

	ctx->user_bufs = kcalloc(nr_args, sizeof(struct io_mapped_ubuf),
					GFP_KERNEL);
	if (!ctx->user_bufs)
		return -ENOMEM;

	for (i = 0; i < nr_args; i++) {
		struct io_mapped_ubuf *imu = &ctx->user_bufs[i];
		unsigned long off, start, end, ubuf;
		int pret, nr_pages;
		struct iovec iov;
		size_t size;

		ret = io_copy_iov(ctx, &iov, arg, i);
		if (ret)
			goto err;

		/*
		 * Don't impose further limits on the size and buffer
		 * constraints here, we'll -EINVAL later when IO is
		 * submitted if they are wrong.
		 */
		ret = -EFAULT;
		if (!iov.iov_base || !iov.iov_len)
			goto err;

		/* arbitrary limit, but we need something */
		if (iov.iov_len > SZ_1G)
			goto err;

		ubuf = (unsigned long) iov.iov_base;
		end = (ubuf + iov.iov_len + PAGE_SIZE - 1) >> PAGE_SHIFT;
		start = ubuf >> PAGE_SHIFT;
		nr_pages = end - start;

		ret = io_account_mem(ctx, nr_pages, ACCT_PINNED);
		if (ret)
			goto err;

		ret = 0;
		if (!pages || nr_pages > got_pages) {
			kvfree(vmas);
			kvfree(pages);
			pages = kvmalloc_array(nr_pages, sizeof(struct page *),
						GFP_KERNEL);
			vmas = kvmalloc_array(nr_pages,
					sizeof(struct vm_area_struct *),
					GFP_KERNEL);
			if (!pages || !vmas) {
				ret = -ENOMEM;
				io_unaccount_mem(ctx, nr_pages, ACCT_PINNED);
				goto err;
			}
			got_pages = nr_pages;
		}

		imu->bvec = kvmalloc_array(nr_pages, sizeof(struct bio_vec),
						GFP_KERNEL);
		ret = -ENOMEM;
		if (!imu->bvec) {
			io_unaccount_mem(ctx, nr_pages, ACCT_PINNED);
			goto err;
		}

		ret = 0;
		mmap_read_lock(current->mm);
		pret = pin_user_pages(ubuf, nr_pages,
				      FOLL_WRITE | FOLL_LONGTERM,
				      pages, vmas);
		if (pret == nr_pages) {
			/* don't support file backed memory */
			for (j = 0; j < nr_pages; j++) {
				struct vm_area_struct *vma = vmas[j];

				if (vma->vm_file &&
				    !is_file_hugepages(vma->vm_file)) {
					ret = -EOPNOTSUPP;
					break;
				}
			}
		} else {
			ret = pret < 0 ? pret : -EFAULT;
		}
		mmap_read_unlock(current->mm);
		if (ret) {
			/*
			 * if we did partial map, or found file backed vmas,
			 * release any pages we did get
			 */
			if (pret > 0)
				unpin_user_pages(pages, pret);
			io_unaccount_mem(ctx, nr_pages, ACCT_PINNED);
			kvfree(imu->bvec);
			goto err;
		}

		off = ubuf & ~PAGE_MASK;
		size = iov.iov_len;
		for (j = 0; j < nr_pages; j++) {
			size_t vec_len;

			vec_len = min_t(size_t, size, PAGE_SIZE - off);
			imu->bvec[j].bv_page = pages[j];
			imu->bvec[j].bv_len = vec_len;
			imu->bvec[j].bv_offset = off;
			off = 0;
			size -= vec_len;
		}
		/* store original address for later verification */
		imu->ubuf = ubuf;
		imu->len = iov.iov_len;
		imu->nr_bvecs = nr_pages;

		ctx->nr_user_bufs++;
	}
	kvfree(pages);
	kvfree(vmas);
	return 0;
err:
	kvfree(pages);
	kvfree(vmas);
	io_sqe_buffer_unregister(ctx);
	return ret;
}

static int io_eventfd_register(struct io_ring_ctx *ctx, void __user *arg)
{
	__s32 __user *fds = arg;
	int fd;

	if (ctx->cq_ev_fd)
		return -EBUSY;

	if (copy_from_user(&fd, fds, sizeof(*fds)))
		return -EFAULT;

	ctx->cq_ev_fd = eventfd_ctx_fdget(fd);
	if (IS_ERR(ctx->cq_ev_fd)) {
		int ret = PTR_ERR(ctx->cq_ev_fd);
		ctx->cq_ev_fd = NULL;
		return ret;
	}

	return 0;
}

static int io_eventfd_unregister(struct io_ring_ctx *ctx)
{
	if (ctx->cq_ev_fd) {
		eventfd_ctx_put(ctx->cq_ev_fd);
		ctx->cq_ev_fd = NULL;
		return 0;
	}

	return -ENXIO;
}

static int __io_destroy_buffers(int id, void *p, void *data)
{
	struct io_ring_ctx *ctx = data;
	struct io_buffer *buf = p;

	__io_remove_buffers(ctx, buf, id, -1U);
	return 0;
}

static void io_destroy_buffers(struct io_ring_ctx *ctx)
{
	idr_for_each(&ctx->io_buffer_idr, __io_destroy_buffers, ctx);
	idr_destroy(&ctx->io_buffer_idr);
}

static void io_ring_ctx_free(struct io_ring_ctx *ctx)
{
	io_finish_async(ctx);
	io_sqe_buffer_unregister(ctx);
	if (ctx->sqo_mm) {
		mmdrop(ctx->sqo_mm);
		ctx->sqo_mm = NULL;
	}

	io_sqe_files_unregister(ctx);
	io_eventfd_unregister(ctx);
	io_destroy_buffers(ctx);
	idr_destroy(&ctx->personality_idr);

#if defined(CONFIG_UNIX)
	if (ctx->ring_sock) {
		ctx->ring_sock->file = NULL; /* so that iput() is called */
		sock_release(ctx->ring_sock);
	}
#endif

	io_mem_free(ctx->rings);
	io_mem_free(ctx->sq_sqes);

	percpu_ref_exit(&ctx->refs);
	free_uid(ctx->user);
	put_cred(ctx->creds);
	kfree(ctx->cancel_hash);
	kmem_cache_free(req_cachep, ctx->fallback_req);
	kfree(ctx);
}

static __poll_t io_uring_poll(struct file *file, poll_table *wait)
{
	struct io_ring_ctx *ctx = file->private_data;
	__poll_t mask = 0;

	poll_wait(file, &ctx->cq_wait, wait);
	/*
	 * synchronizes with barrier from wq_has_sleeper call in
	 * io_commit_cqring
	 */
	smp_rmb();
	if (READ_ONCE(ctx->rings->sq.tail) - ctx->cached_sq_head !=
	    ctx->rings->sq_ring_entries)
		mask |= EPOLLOUT | EPOLLWRNORM;
	if (io_cqring_events(ctx, false))
		mask |= EPOLLIN | EPOLLRDNORM;

	return mask;
}

static int io_uring_fasync(int fd, struct file *file, int on)
{
	struct io_ring_ctx *ctx = file->private_data;

	return fasync_helper(fd, file, on, &ctx->cq_fasync);
}

static int io_remove_personalities(int id, void *p, void *data)
{
	struct io_ring_ctx *ctx = data;
	const struct cred *cred;

	cred = idr_remove(&ctx->personality_idr, id);
	if (cred)
		put_cred(cred);
	return 0;
}

static void io_ring_exit_work(struct work_struct *work)
{
	struct io_ring_ctx *ctx = container_of(work, struct io_ring_ctx,
					       exit_work);

	/*
	 * If we're doing polled IO and end up having requests being
	 * submitted async (out-of-line), then completions can come in while
	 * we're waiting for refs to drop. We need to reap these manually,
	 * as nobody else will be looking for them.
	 */
	do {
		if (ctx->rings)
			io_cqring_overflow_flush(ctx, true);
		io_iopoll_try_reap_events(ctx);
	} while (!wait_for_completion_timeout(&ctx->ref_comp, HZ/20));
	io_ring_ctx_free(ctx);
}

static void io_ring_ctx_wait_and_kill(struct io_ring_ctx *ctx)
{
	mutex_lock(&ctx->uring_lock);
	percpu_ref_kill(&ctx->refs);
	mutex_unlock(&ctx->uring_lock);

	io_kill_timeouts(ctx);
	io_poll_remove_all(ctx);

	if (ctx->io_wq)
		io_wq_cancel_all(ctx->io_wq);

	/* if we failed setting up the ctx, we might not have any rings */
	if (ctx->rings)
		io_cqring_overflow_flush(ctx, true);
	io_iopoll_try_reap_events(ctx);
	idr_for_each(&ctx->personality_idr, io_remove_personalities, ctx);

	/*
	 * Do this upfront, so we won't have a grace period where the ring
	 * is closed but resources aren't reaped yet. This can cause
	 * spurious failure in setting up a new ring.
	 */
	io_unaccount_mem(ctx, ring_pages(ctx->sq_entries, ctx->cq_entries),
			 ACCT_LOCKED);

	INIT_WORK(&ctx->exit_work, io_ring_exit_work);
	/*
	 * Use system_unbound_wq to avoid spawning tons of event kworkers
	 * if we're exiting a ton of rings at the same time. It just adds
	 * noise and overhead, there's no discernable change in runtime
	 * over using system_wq.
	 */
	queue_work(system_unbound_wq, &ctx->exit_work);
}

static int io_uring_release(struct inode *inode, struct file *file)
{
	struct io_ring_ctx *ctx = file->private_data;

	file->private_data = NULL;
	io_ring_ctx_wait_and_kill(ctx);
	return 0;
}

static bool io_wq_files_match(struct io_wq_work *work, void *data)
{
	struct files_struct *files = data;

	return work->files == files;
}

/*
 * Returns true if 'preq' is the link parent of 'req'
 */
static bool io_match_link(struct io_kiocb *preq, struct io_kiocb *req)
{
	struct io_kiocb *link;

	if (!(preq->flags & REQ_F_LINK_HEAD))
		return false;

	list_for_each_entry(link, &preq->link_list, link_list) {
		if (link == req)
			return true;
	}

	return false;
}

<<<<<<< HEAD
=======
static inline bool io_match_files(struct io_kiocb *req,
				       struct files_struct *files)
{
	return (req->flags & REQ_F_WORK_INITIALIZED) && req->work.files == files;
}

static bool io_match_link_files(struct io_kiocb *req,
				struct files_struct *files)
{
	struct io_kiocb *link;

	if (io_match_files(req, files))
		return true;
	if (req->flags & REQ_F_LINK_HEAD) {
		list_for_each_entry(link, &req->link_list, link_list) {
			if (io_match_files(link, files))
				return true;
		}
	}
	return false;
}

>>>>>>> 976bc5e2
/*
 * We're looking to cancel 'req' because it's holding on to our files, but
 * 'req' could be a link to another request. See if it is, and cancel that
 * parent request if so.
 */
static bool io_poll_remove_link(struct io_ring_ctx *ctx, struct io_kiocb *req)
{
	struct hlist_node *tmp;
	struct io_kiocb *preq;
	bool found = false;
	int i;

	spin_lock_irq(&ctx->completion_lock);
	for (i = 0; i < (1U << ctx->cancel_hash_bits); i++) {
		struct hlist_head *list;

		list = &ctx->cancel_hash[i];
		hlist_for_each_entry_safe(preq, tmp, list, hash_node) {
			found = io_match_link(preq, req);
			if (found) {
				io_poll_remove_one(preq);
				break;
			}
		}
	}
	spin_unlock_irq(&ctx->completion_lock);
	return found;
}

static bool io_timeout_remove_link(struct io_ring_ctx *ctx,
				   struct io_kiocb *req)
{
	struct io_kiocb *preq;
	bool found = false;

	spin_lock_irq(&ctx->completion_lock);
	list_for_each_entry(preq, &ctx->timeout_list, timeout.list) {
		found = io_match_link(preq, req);
		if (found) {
			__io_timeout_cancel(preq);
			break;
		}
	}
	spin_unlock_irq(&ctx->completion_lock);
	return found;
}

<<<<<<< HEAD
=======
static bool io_cancel_link_cb(struct io_wq_work *work, void *data)
{
	return io_match_link(container_of(work, struct io_kiocb, work), data);
}

static void io_attempt_cancel(struct io_ring_ctx *ctx, struct io_kiocb *req)
{
	enum io_wq_cancel cret;

	/* cancel this particular work, if it's running */
	cret = io_wq_cancel_work(ctx->io_wq, &req->work);
	if (cret != IO_WQ_CANCEL_NOTFOUND)
		return;

	/* find links that hold this pending, cancel those */
	cret = io_wq_cancel_cb(ctx->io_wq, io_cancel_link_cb, req, true);
	if (cret != IO_WQ_CANCEL_NOTFOUND)
		return;

	/* if we have a poll link holding this pending, cancel that */
	if (io_poll_remove_link(ctx, req))
		return;

	/* final option, timeout link is holding this req pending */
	io_timeout_remove_link(ctx, req);
}

static void io_cancel_defer_files(struct io_ring_ctx *ctx,
				  struct files_struct *files)
{
	struct io_defer_entry *de = NULL;
	LIST_HEAD(list);

	spin_lock_irq(&ctx->completion_lock);
	list_for_each_entry_reverse(de, &ctx->defer_list, list) {
		if (io_match_link_files(de->req, files)) {
			list_cut_position(&list, &ctx->defer_list, &de->list);
			break;
		}
	}
	spin_unlock_irq(&ctx->completion_lock);

	while (!list_empty(&list)) {
		de = list_first_entry(&list, struct io_defer_entry, list);
		list_del_init(&de->list);
		req_set_fail_links(de->req);
		io_put_req(de->req);
		io_req_complete(de->req, -ECANCELED);
		kfree(de);
	}
}

>>>>>>> 976bc5e2
static void io_uring_cancel_files(struct io_ring_ctx *ctx,
				  struct files_struct *files)
{
	if (list_empty_careful(&ctx->inflight_list))
		return;

	io_cancel_defer_files(ctx, files);
	/* cancel all at once, should be faster than doing it one by one*/
	io_wq_cancel_cb(ctx->io_wq, io_wq_files_match, files, true);

	while (!list_empty_careful(&ctx->inflight_list)) {
		struct io_kiocb *cancel_req = NULL, *req;
		DEFINE_WAIT(wait);

		spin_lock_irq(&ctx->inflight_lock);
		list_for_each_entry(req, &ctx->inflight_list, inflight_entry) {
			if (req->work.files != files)
				continue;
			/* req is being completed, ignore */
			if (!refcount_inc_not_zero(&req->refs))
				continue;
			cancel_req = req;
			break;
		}
		if (cancel_req)
			prepare_to_wait(&ctx->inflight_wait, &wait,
						TASK_UNINTERRUPTIBLE);
		spin_unlock_irq(&ctx->inflight_lock);

		/* We need to keep going until we don't find a matching req */
		if (!cancel_req)
			break;
<<<<<<< HEAD

		if (cancel_req->flags & REQ_F_OVERFLOW) {
			spin_lock_irq(&ctx->completion_lock);
			list_del(&cancel_req->compl.list);
			cancel_req->flags &= ~REQ_F_OVERFLOW;

			io_cqring_mark_overflow(ctx);
			WRITE_ONCE(ctx->rings->cq_overflow,
				atomic_inc_return(&ctx->cached_cq_overflow));
			io_commit_cqring(ctx);
			spin_unlock_irq(&ctx->completion_lock);

			/*
			 * Put inflight ref and overflow ref. If that's
			 * all we had, then we're done with this request.
			 */
			if (refcount_sub_and_test(2, &cancel_req->refs)) {
				io_free_req(cancel_req);
				finish_wait(&ctx->inflight_wait, &wait);
				continue;
			}
		} else {
			io_wq_cancel_work(ctx->io_wq, &cancel_req->work);
			/* could be a link, check and remove if it is */
			if (!io_poll_remove_link(ctx, cancel_req))
				io_timeout_remove_link(ctx, cancel_req);
			io_put_req(cancel_req);
		}

=======
		/* cancel this request, or head link requests */
		io_attempt_cancel(ctx, cancel_req);
		io_put_req(cancel_req);
>>>>>>> 976bc5e2
		schedule();
		finish_wait(&ctx->inflight_wait, &wait);
	}
}

static bool io_cancel_task_cb(struct io_wq_work *work, void *data)
{
	struct io_kiocb *req = container_of(work, struct io_kiocb, work);
	struct task_struct *task = data;

	return req->task == task;
}

static int io_uring_flush(struct file *file, void *data)
{
	struct io_ring_ctx *ctx = file->private_data;

	io_uring_cancel_files(ctx, data);

	/*
	 * If the task is going away, cancel work it may have pending
	 */
	if (fatal_signal_pending(current) || (current->flags & PF_EXITING))
		io_wq_cancel_cb(ctx->io_wq, io_cancel_task_cb, current, true);

	return 0;
}

static void *io_uring_validate_mmap_request(struct file *file,
					    loff_t pgoff, size_t sz)
{
	struct io_ring_ctx *ctx = file->private_data;
	loff_t offset = pgoff << PAGE_SHIFT;
	struct page *page;
	void *ptr;

	switch (offset) {
	case IORING_OFF_SQ_RING:
	case IORING_OFF_CQ_RING:
		ptr = ctx->rings;
		break;
	case IORING_OFF_SQES:
		ptr = ctx->sq_sqes;
		break;
	default:
		return ERR_PTR(-EINVAL);
	}

	page = virt_to_head_page(ptr);
	if (sz > page_size(page))
		return ERR_PTR(-EINVAL);

	return ptr;
}

#ifdef CONFIG_MMU

static int io_uring_mmap(struct file *file, struct vm_area_struct *vma)
{
	size_t sz = vma->vm_end - vma->vm_start;
	unsigned long pfn;
	void *ptr;

	ptr = io_uring_validate_mmap_request(file, vma->vm_pgoff, sz);
	if (IS_ERR(ptr))
		return PTR_ERR(ptr);

	pfn = virt_to_phys(ptr) >> PAGE_SHIFT;
	return remap_pfn_range(vma, vma->vm_start, pfn, sz, vma->vm_page_prot);
}

#else /* !CONFIG_MMU */

static int io_uring_mmap(struct file *file, struct vm_area_struct *vma)
{
	return vma->vm_flags & (VM_SHARED | VM_MAYSHARE) ? 0 : -EINVAL;
}

static unsigned int io_uring_nommu_mmap_capabilities(struct file *file)
{
	return NOMMU_MAP_DIRECT | NOMMU_MAP_READ | NOMMU_MAP_WRITE;
}

static unsigned long io_uring_nommu_get_unmapped_area(struct file *file,
	unsigned long addr, unsigned long len,
	unsigned long pgoff, unsigned long flags)
{
	void *ptr;

	ptr = io_uring_validate_mmap_request(file, pgoff, len);
	if (IS_ERR(ptr))
		return PTR_ERR(ptr);

	return (unsigned long) ptr;
}

#endif /* !CONFIG_MMU */

SYSCALL_DEFINE6(io_uring_enter, unsigned int, fd, u32, to_submit,
		u32, min_complete, u32, flags, const sigset_t __user *, sig,
		size_t, sigsz)
{
	struct io_ring_ctx *ctx;
	long ret = -EBADF;
	int submitted = 0;
	struct fd f;

	io_run_task_work();

	if (flags & ~(IORING_ENTER_GETEVENTS | IORING_ENTER_SQ_WAKEUP))
		return -EINVAL;

	f = fdget(fd);
	if (!f.file)
		return -EBADF;

	ret = -EOPNOTSUPP;
	if (f.file->f_op != &io_uring_fops)
		goto out_fput;

	ret = -ENXIO;
	ctx = f.file->private_data;
	if (!percpu_ref_tryget(&ctx->refs))
		goto out_fput;

	/*
	 * For SQ polling, the thread will do all submissions and completions.
	 * Just return the requested submit count, and wake the thread if
	 * we were asked to.
	 */
	ret = 0;
	if (ctx->flags & IORING_SETUP_SQPOLL) {
		if (!list_empty_careful(&ctx->cq_overflow_list))
			io_cqring_overflow_flush(ctx, false);
		if (flags & IORING_ENTER_SQ_WAKEUP)
			wake_up(&ctx->sqo_wait);
		submitted = to_submit;
	} else if (to_submit) {
		mutex_lock(&ctx->uring_lock);
		submitted = io_submit_sqes(ctx, to_submit, f.file, fd);
		mutex_unlock(&ctx->uring_lock);

		if (submitted != to_submit)
			goto out;
	}
	if (flags & IORING_ENTER_GETEVENTS) {
		min_complete = min(min_complete, ctx->cq_entries);

		/*
		 * When SETUP_IOPOLL and SETUP_SQPOLL are both enabled, user
		 * space applications don't need to do io completion events
		 * polling again, they can rely on io_sq_thread to do polling
		 * work, which can reduce cpu usage and uring_lock contention.
		 */
		if (ctx->flags & IORING_SETUP_IOPOLL &&
		    !(ctx->flags & IORING_SETUP_SQPOLL)) {
			ret = io_iopoll_check(ctx, min_complete);
		} else {
			ret = io_cqring_wait(ctx, min_complete, sig, sigsz);
		}
	}

out:
	percpu_ref_put(&ctx->refs);
out_fput:
	fdput(f);
	return submitted ? submitted : ret;
}

#ifdef CONFIG_PROC_FS
static int io_uring_show_cred(int id, void *p, void *data)
{
	const struct cred *cred = p;
	struct seq_file *m = data;
	struct user_namespace *uns = seq_user_ns(m);
	struct group_info *gi;
	kernel_cap_t cap;
	unsigned __capi;
	int g;

	seq_printf(m, "%5d\n", id);
	seq_put_decimal_ull(m, "\tUid:\t", from_kuid_munged(uns, cred->uid));
	seq_put_decimal_ull(m, "\t\t", from_kuid_munged(uns, cred->euid));
	seq_put_decimal_ull(m, "\t\t", from_kuid_munged(uns, cred->suid));
	seq_put_decimal_ull(m, "\t\t", from_kuid_munged(uns, cred->fsuid));
	seq_put_decimal_ull(m, "\n\tGid:\t", from_kgid_munged(uns, cred->gid));
	seq_put_decimal_ull(m, "\t\t", from_kgid_munged(uns, cred->egid));
	seq_put_decimal_ull(m, "\t\t", from_kgid_munged(uns, cred->sgid));
	seq_put_decimal_ull(m, "\t\t", from_kgid_munged(uns, cred->fsgid));
	seq_puts(m, "\n\tGroups:\t");
	gi = cred->group_info;
	for (g = 0; g < gi->ngroups; g++) {
		seq_put_decimal_ull(m, g ? " " : "",
					from_kgid_munged(uns, gi->gid[g]));
	}
	seq_puts(m, "\n\tCapEff:\t");
	cap = cred->cap_effective;
	CAP_FOR_EACH_U32(__capi)
		seq_put_hex_ll(m, NULL, cap.cap[CAP_LAST_U32 - __capi], 8);
	seq_putc(m, '\n');
	return 0;
}

static void __io_uring_show_fdinfo(struct io_ring_ctx *ctx, struct seq_file *m)
{
	int i;

	mutex_lock(&ctx->uring_lock);
	seq_printf(m, "UserFiles:\t%u\n", ctx->nr_user_files);
	for (i = 0; i < ctx->nr_user_files; i++) {
		struct fixed_file_table *table;
		struct file *f;

		table = &ctx->file_data->table[i >> IORING_FILE_TABLE_SHIFT];
		f = table->files[i & IORING_FILE_TABLE_MASK];
		if (f)
			seq_printf(m, "%5u: %s\n", i, file_dentry(f)->d_iname);
		else
			seq_printf(m, "%5u: <none>\n", i);
	}
	seq_printf(m, "UserBufs:\t%u\n", ctx->nr_user_bufs);
	for (i = 0; i < ctx->nr_user_bufs; i++) {
		struct io_mapped_ubuf *buf = &ctx->user_bufs[i];

		seq_printf(m, "%5u: 0x%llx/%u\n", i, buf->ubuf,
						(unsigned int) buf->len);
	}
	if (!idr_is_empty(&ctx->personality_idr)) {
		seq_printf(m, "Personalities:\n");
		idr_for_each(&ctx->personality_idr, io_uring_show_cred, m);
	}
	seq_printf(m, "PollList:\n");
	spin_lock_irq(&ctx->completion_lock);
	for (i = 0; i < (1U << ctx->cancel_hash_bits); i++) {
		struct hlist_head *list = &ctx->cancel_hash[i];
		struct io_kiocb *req;

		hlist_for_each_entry(req, list, hash_node)
			seq_printf(m, "  op=%d, task_works=%d\n", req->opcode,
					req->task->task_works != NULL);
	}
	spin_unlock_irq(&ctx->completion_lock);
	mutex_unlock(&ctx->uring_lock);
}

static void io_uring_show_fdinfo(struct seq_file *m, struct file *f)
{
	struct io_ring_ctx *ctx = f->private_data;

	if (percpu_ref_tryget(&ctx->refs)) {
		__io_uring_show_fdinfo(ctx, m);
		percpu_ref_put(&ctx->refs);
	}
}
#endif

static const struct file_operations io_uring_fops = {
	.release	= io_uring_release,
	.flush		= io_uring_flush,
	.mmap		= io_uring_mmap,
#ifndef CONFIG_MMU
	.get_unmapped_area = io_uring_nommu_get_unmapped_area,
	.mmap_capabilities = io_uring_nommu_mmap_capabilities,
#endif
	.poll		= io_uring_poll,
	.fasync		= io_uring_fasync,
#ifdef CONFIG_PROC_FS
	.show_fdinfo	= io_uring_show_fdinfo,
#endif
};

static int io_allocate_scq_urings(struct io_ring_ctx *ctx,
				  struct io_uring_params *p)
{
	struct io_rings *rings;
	size_t size, sq_array_offset;

	/* make sure these are sane, as we already accounted them */
	ctx->sq_entries = p->sq_entries;
	ctx->cq_entries = p->cq_entries;

	size = rings_size(p->sq_entries, p->cq_entries, &sq_array_offset);
	if (size == SIZE_MAX)
		return -EOVERFLOW;

	rings = io_mem_alloc(size);
	if (!rings)
		return -ENOMEM;

	ctx->rings = rings;
	ctx->sq_array = (u32 *)((char *)rings + sq_array_offset);
	rings->sq_ring_mask = p->sq_entries - 1;
	rings->cq_ring_mask = p->cq_entries - 1;
	rings->sq_ring_entries = p->sq_entries;
	rings->cq_ring_entries = p->cq_entries;
	ctx->sq_mask = rings->sq_ring_mask;
	ctx->cq_mask = rings->cq_ring_mask;

	size = array_size(sizeof(struct io_uring_sqe), p->sq_entries);
	if (size == SIZE_MAX) {
		io_mem_free(ctx->rings);
		ctx->rings = NULL;
		return -EOVERFLOW;
	}

	ctx->sq_sqes = io_mem_alloc(size);
	if (!ctx->sq_sqes) {
		io_mem_free(ctx->rings);
		ctx->rings = NULL;
		return -ENOMEM;
	}

	return 0;
}

/*
 * Allocate an anonymous fd, this is what constitutes the application
 * visible backing of an io_uring instance. The application mmaps this
 * fd to gain access to the SQ/CQ ring details. If UNIX sockets are enabled,
 * we have to tie this fd to a socket for file garbage collection purposes.
 */
static int io_uring_get_fd(struct io_ring_ctx *ctx)
{
	struct file *file;
	int ret;

#if defined(CONFIG_UNIX)
	ret = sock_create_kern(&init_net, PF_UNIX, SOCK_RAW, IPPROTO_IP,
				&ctx->ring_sock);
	if (ret)
		return ret;
#endif

	ret = get_unused_fd_flags(O_RDWR | O_CLOEXEC);
	if (ret < 0)
		goto err;

	file = anon_inode_getfile("[io_uring]", &io_uring_fops, ctx,
					O_RDWR | O_CLOEXEC);
	if (IS_ERR(file)) {
		put_unused_fd(ret);
		ret = PTR_ERR(file);
		goto err;
	}

#if defined(CONFIG_UNIX)
	ctx->ring_sock->file = file;
#endif
	fd_install(ret, file);
	return ret;
err:
#if defined(CONFIG_UNIX)
	sock_release(ctx->ring_sock);
	ctx->ring_sock = NULL;
#endif
	return ret;
}

static int io_uring_create(unsigned entries, struct io_uring_params *p,
			   struct io_uring_params __user *params)
{
	struct user_struct *user = NULL;
	struct io_ring_ctx *ctx;
	bool limit_mem;
	int ret;

	if (!entries)
		return -EINVAL;
	if (entries > IORING_MAX_ENTRIES) {
		if (!(p->flags & IORING_SETUP_CLAMP))
			return -EINVAL;
		entries = IORING_MAX_ENTRIES;
	}

	/*
	 * Use twice as many entries for the CQ ring. It's possible for the
	 * application to drive a higher depth than the size of the SQ ring,
	 * since the sqes are only used at submission time. This allows for
	 * some flexibility in overcommitting a bit. If the application has
	 * set IORING_SETUP_CQSIZE, it will have passed in the desired number
	 * of CQ ring entries manually.
	 */
	p->sq_entries = roundup_pow_of_two(entries);
	if (p->flags & IORING_SETUP_CQSIZE) {
		/*
		 * If IORING_SETUP_CQSIZE is set, we do the same roundup
		 * to a power-of-two, if it isn't already. We do NOT impose
		 * any cq vs sq ring sizing.
		 */
		if (p->cq_entries < p->sq_entries)
			return -EINVAL;
		if (p->cq_entries > IORING_MAX_CQ_ENTRIES) {
			if (!(p->flags & IORING_SETUP_CLAMP))
				return -EINVAL;
			p->cq_entries = IORING_MAX_CQ_ENTRIES;
		}
		p->cq_entries = roundup_pow_of_two(p->cq_entries);
	} else {
		p->cq_entries = 2 * p->sq_entries;
	}

	user = get_uid(current_user());
	limit_mem = !capable(CAP_IPC_LOCK);

	if (limit_mem) {
		ret = __io_account_mem(user,
				ring_pages(p->sq_entries, p->cq_entries));
		if (ret) {
			free_uid(user);
			return ret;
		}
	}

	ctx = io_ring_ctx_alloc(p);
	if (!ctx) {
		if (limit_mem)
			__io_unaccount_mem(user, ring_pages(p->sq_entries,
								p->cq_entries));
		free_uid(user);
		return -ENOMEM;
	}
	ctx->compat = in_compat_syscall();
	ctx->user = user;
	ctx->creds = get_current_cred();

<<<<<<< HEAD
=======
	mmgrab(current->mm);
	ctx->sqo_mm = current->mm;

>>>>>>> 976bc5e2
	/*
	 * Account memory _before_ installing the file descriptor. Once
	 * the descriptor is installed, it can get closed at any time. Also
	 * do this before hitting the general error path, as ring freeing
	 * will un-account as well.
	 */
	io_account_mem(ctx, ring_pages(p->sq_entries, p->cq_entries),
		       ACCT_LOCKED);
	ctx->limit_mem = limit_mem;

	ret = io_allocate_scq_urings(ctx, p);
	if (ret)
		goto err;

	ret = io_sq_offload_start(ctx, p);
	if (ret)
		goto err;

	memset(&p->sq_off, 0, sizeof(p->sq_off));
	p->sq_off.head = offsetof(struct io_rings, sq.head);
	p->sq_off.tail = offsetof(struct io_rings, sq.tail);
	p->sq_off.ring_mask = offsetof(struct io_rings, sq_ring_mask);
	p->sq_off.ring_entries = offsetof(struct io_rings, sq_ring_entries);
	p->sq_off.flags = offsetof(struct io_rings, sq_flags);
	p->sq_off.dropped = offsetof(struct io_rings, sq_dropped);
	p->sq_off.array = (char *)ctx->sq_array - (char *)ctx->rings;

	memset(&p->cq_off, 0, sizeof(p->cq_off));
	p->cq_off.head = offsetof(struct io_rings, cq.head);
	p->cq_off.tail = offsetof(struct io_rings, cq.tail);
	p->cq_off.ring_mask = offsetof(struct io_rings, cq_ring_mask);
	p->cq_off.ring_entries = offsetof(struct io_rings, cq_ring_entries);
	p->cq_off.overflow = offsetof(struct io_rings, cq_overflow);
	p->cq_off.cqes = offsetof(struct io_rings, cqes);
	p->cq_off.flags = offsetof(struct io_rings, cq_flags);

	p->features = IORING_FEAT_SINGLE_MMAP | IORING_FEAT_NODROP |
			IORING_FEAT_SUBMIT_STABLE | IORING_FEAT_RW_CUR_POS |
			IORING_FEAT_CUR_PERSONALITY | IORING_FEAT_FAST_POLL |
			IORING_FEAT_POLL_32BITS;

	if (copy_to_user(params, p, sizeof(*p))) {
		ret = -EFAULT;
		goto err;
	}

	/*
	 * Install ring fd as the very last thing, so we don't risk someone
	 * having closed it before we finish setup
	 */
	ret = io_uring_get_fd(ctx);
	if (ret < 0)
		goto err;

	trace_io_uring_create(ret, ctx, p->sq_entries, p->cq_entries, p->flags);
	return ret;
err:
	io_ring_ctx_wait_and_kill(ctx);
	return ret;
}

/*
 * Sets up an aio uring context, and returns the fd. Applications asks for a
 * ring size, we return the actual sq/cq ring sizes (among other things) in the
 * params structure passed in.
 */
static long io_uring_setup(u32 entries, struct io_uring_params __user *params)
{
	struct io_uring_params p;
	int i;

	if (copy_from_user(&p, params, sizeof(p)))
		return -EFAULT;
	for (i = 0; i < ARRAY_SIZE(p.resv); i++) {
		if (p.resv[i])
			return -EINVAL;
	}

	if (p.flags & ~(IORING_SETUP_IOPOLL | IORING_SETUP_SQPOLL |
			IORING_SETUP_SQ_AFF | IORING_SETUP_CQSIZE |
			IORING_SETUP_CLAMP | IORING_SETUP_ATTACH_WQ))
		return -EINVAL;

	return  io_uring_create(entries, &p, params);
}

SYSCALL_DEFINE2(io_uring_setup, u32, entries,
		struct io_uring_params __user *, params)
{
	return io_uring_setup(entries, params);
}

static int io_probe(struct io_ring_ctx *ctx, void __user *arg, unsigned nr_args)
{
	struct io_uring_probe *p;
	size_t size;
	int i, ret;

	size = struct_size(p, ops, nr_args);
	if (size == SIZE_MAX)
		return -EOVERFLOW;
	p = kzalloc(size, GFP_KERNEL);
	if (!p)
		return -ENOMEM;

	ret = -EFAULT;
	if (copy_from_user(p, arg, size))
		goto out;
	ret = -EINVAL;
	if (memchr_inv(p, 0, size))
		goto out;

	p->last_op = IORING_OP_LAST - 1;
	if (nr_args > IORING_OP_LAST)
		nr_args = IORING_OP_LAST;

	for (i = 0; i < nr_args; i++) {
		p->ops[i].op = i;
		if (!io_op_defs[i].not_supported)
			p->ops[i].flags = IO_URING_OP_SUPPORTED;
	}
	p->ops_len = i;

	ret = 0;
	if (copy_to_user(arg, p, size))
		ret = -EFAULT;
out:
	kfree(p);
	return ret;
}

static int io_register_personality(struct io_ring_ctx *ctx)
{
	const struct cred *creds = get_current_cred();
	int id;

	id = idr_alloc_cyclic(&ctx->personality_idr, (void *) creds, 1,
				USHRT_MAX, GFP_KERNEL);
	if (id < 0)
		put_cred(creds);
	return id;
}

static int io_unregister_personality(struct io_ring_ctx *ctx, unsigned id)
{
	const struct cred *old_creds;

	old_creds = idr_remove(&ctx->personality_idr, id);
	if (old_creds) {
		put_cred(old_creds);
		return 0;
	}

	return -EINVAL;
}

static bool io_register_op_must_quiesce(int op)
{
	switch (op) {
	case IORING_UNREGISTER_FILES:
	case IORING_REGISTER_FILES_UPDATE:
	case IORING_REGISTER_PROBE:
	case IORING_REGISTER_PERSONALITY:
	case IORING_UNREGISTER_PERSONALITY:
		return false;
	default:
		return true;
	}
}

static int __io_uring_register(struct io_ring_ctx *ctx, unsigned opcode,
			       void __user *arg, unsigned nr_args)
	__releases(ctx->uring_lock)
	__acquires(ctx->uring_lock)
{
	int ret;

	/*
	 * We're inside the ring mutex, if the ref is already dying, then
	 * someone else killed the ctx or is already going through
	 * io_uring_register().
	 */
	if (percpu_ref_is_dying(&ctx->refs))
		return -ENXIO;

	if (io_register_op_must_quiesce(opcode)) {
		percpu_ref_kill(&ctx->refs);

		/*
		 * Drop uring mutex before waiting for references to exit. If
		 * another thread is currently inside io_uring_enter() it might
		 * need to grab the uring_lock to make progress. If we hold it
		 * here across the drain wait, then we can deadlock. It's safe
		 * to drop the mutex here, since no new references will come in
		 * after we've killed the percpu ref.
		 */
		mutex_unlock(&ctx->uring_lock);
		ret = wait_for_completion_interruptible(&ctx->ref_comp);
		mutex_lock(&ctx->uring_lock);
		if (ret) {
			percpu_ref_resurrect(&ctx->refs);
			ret = -EINTR;
			goto out;
		}
	}

	switch (opcode) {
	case IORING_REGISTER_BUFFERS:
		ret = io_sqe_buffer_register(ctx, arg, nr_args);
		break;
	case IORING_UNREGISTER_BUFFERS:
		ret = -EINVAL;
		if (arg || nr_args)
			break;
		ret = io_sqe_buffer_unregister(ctx);
		break;
	case IORING_REGISTER_FILES:
		ret = io_sqe_files_register(ctx, arg, nr_args);
		break;
	case IORING_UNREGISTER_FILES:
		ret = -EINVAL;
		if (arg || nr_args)
			break;
		ret = io_sqe_files_unregister(ctx);
		break;
	case IORING_REGISTER_FILES_UPDATE:
		ret = io_sqe_files_update(ctx, arg, nr_args);
		break;
	case IORING_REGISTER_EVENTFD:
	case IORING_REGISTER_EVENTFD_ASYNC:
		ret = -EINVAL;
		if (nr_args != 1)
			break;
		ret = io_eventfd_register(ctx, arg);
		if (ret)
			break;
		if (opcode == IORING_REGISTER_EVENTFD_ASYNC)
			ctx->eventfd_async = 1;
		else
			ctx->eventfd_async = 0;
		break;
	case IORING_UNREGISTER_EVENTFD:
		ret = -EINVAL;
		if (arg || nr_args)
			break;
		ret = io_eventfd_unregister(ctx);
		break;
	case IORING_REGISTER_PROBE:
		ret = -EINVAL;
		if (!arg || nr_args > 256)
			break;
		ret = io_probe(ctx, arg, nr_args);
		break;
	case IORING_REGISTER_PERSONALITY:
		ret = -EINVAL;
		if (arg || nr_args)
			break;
		ret = io_register_personality(ctx);
		break;
	case IORING_UNREGISTER_PERSONALITY:
		ret = -EINVAL;
		if (arg)
			break;
		ret = io_unregister_personality(ctx, nr_args);
		break;
	default:
		ret = -EINVAL;
		break;
	}

	if (io_register_op_must_quiesce(opcode)) {
		/* bring the ctx back to life */
		percpu_ref_reinit(&ctx->refs);
out:
		reinit_completion(&ctx->ref_comp);
	}
	return ret;
}

SYSCALL_DEFINE4(io_uring_register, unsigned int, fd, unsigned int, opcode,
		void __user *, arg, unsigned int, nr_args)
{
	struct io_ring_ctx *ctx;
	long ret = -EBADF;
	struct fd f;

	f = fdget(fd);
	if (!f.file)
		return -EBADF;

	ret = -EOPNOTSUPP;
	if (f.file->f_op != &io_uring_fops)
		goto out_fput;

	ctx = f.file->private_data;

	mutex_lock(&ctx->uring_lock);
	ret = __io_uring_register(ctx, opcode, arg, nr_args);
	mutex_unlock(&ctx->uring_lock);
	trace_io_uring_register(ctx, opcode, ctx->nr_user_files, ctx->nr_user_bufs,
							ctx->cq_ev_fd != NULL, ret);
out_fput:
	fdput(f);
	return ret;
}

static int __init io_uring_init(void)
{
#define __BUILD_BUG_VERIFY_ELEMENT(stype, eoffset, etype, ename) do { \
	BUILD_BUG_ON(offsetof(stype, ename) != eoffset); \
	BUILD_BUG_ON(sizeof(etype) != sizeof_field(stype, ename)); \
} while (0)

#define BUILD_BUG_SQE_ELEM(eoffset, etype, ename) \
	__BUILD_BUG_VERIFY_ELEMENT(struct io_uring_sqe, eoffset, etype, ename)
	BUILD_BUG_ON(sizeof(struct io_uring_sqe) != 64);
	BUILD_BUG_SQE_ELEM(0,  __u8,   opcode);
	BUILD_BUG_SQE_ELEM(1,  __u8,   flags);
	BUILD_BUG_SQE_ELEM(2,  __u16,  ioprio);
	BUILD_BUG_SQE_ELEM(4,  __s32,  fd);
	BUILD_BUG_SQE_ELEM(8,  __u64,  off);
	BUILD_BUG_SQE_ELEM(8,  __u64,  addr2);
	BUILD_BUG_SQE_ELEM(16, __u64,  addr);
	BUILD_BUG_SQE_ELEM(16, __u64,  splice_off_in);
	BUILD_BUG_SQE_ELEM(24, __u32,  len);
	BUILD_BUG_SQE_ELEM(28,     __kernel_rwf_t, rw_flags);
	BUILD_BUG_SQE_ELEM(28, /* compat */   int, rw_flags);
	BUILD_BUG_SQE_ELEM(28, /* compat */ __u32, rw_flags);
	BUILD_BUG_SQE_ELEM(28, __u32,  fsync_flags);
	BUILD_BUG_SQE_ELEM(28, /* compat */ __u16,  poll_events);
	BUILD_BUG_SQE_ELEM(28, __u32,  poll32_events);
	BUILD_BUG_SQE_ELEM(28, __u32,  sync_range_flags);
	BUILD_BUG_SQE_ELEM(28, __u32,  msg_flags);
	BUILD_BUG_SQE_ELEM(28, __u32,  timeout_flags);
	BUILD_BUG_SQE_ELEM(28, __u32,  accept_flags);
	BUILD_BUG_SQE_ELEM(28, __u32,  cancel_flags);
	BUILD_BUG_SQE_ELEM(28, __u32,  open_flags);
	BUILD_BUG_SQE_ELEM(28, __u32,  statx_flags);
	BUILD_BUG_SQE_ELEM(28, __u32,  fadvise_advice);
	BUILD_BUG_SQE_ELEM(28, __u32,  splice_flags);
	BUILD_BUG_SQE_ELEM(32, __u64,  user_data);
	BUILD_BUG_SQE_ELEM(40, __u16,  buf_index);
	BUILD_BUG_SQE_ELEM(42, __u16,  personality);
	BUILD_BUG_SQE_ELEM(44, __s32,  splice_fd_in);

	BUILD_BUG_ON(ARRAY_SIZE(io_op_defs) != IORING_OP_LAST);
	BUILD_BUG_ON(__REQ_F_LAST_BIT >= 8 * sizeof(int));
	req_cachep = KMEM_CACHE(io_kiocb, SLAB_HWCACHE_ALIGN | SLAB_PANIC);
	return 0;
};
__initcall(io_uring_init);<|MERGE_RESOLUTION|>--- conflicted
+++ resolved
@@ -1558,22 +1558,7 @@
 		kfree(req->io);
 	if (req->file)
 		io_put_file(req, req->file, (req->flags & REQ_F_FIXED_FILE));
-<<<<<<< HEAD
-
-	if (req->flags & REQ_F_INFLIGHT) {
-		struct io_ring_ctx *ctx = req->ctx;
-		unsigned long flags;
-
-		spin_lock_irqsave(&ctx->inflight_lock, flags);
-		list_del(&req->inflight_entry);
-		if (waitqueue_active(&ctx->inflight_wait))
-			wake_up(&ctx->inflight_wait);
-		spin_unlock_irqrestore(&ctx->inflight_lock, flags);
-	}
-
-=======
-
->>>>>>> 976bc5e2
+
 	return io_req_clean_work(req);
 }
 
@@ -1775,11 +1760,7 @@
 	 * will do the job.
 	 */
 	notify = 0;
-<<<<<<< HEAD
-	if (!(ctx->flags & IORING_SETUP_SQPOLL))
-=======
 	if (!(ctx->flags & IORING_SETUP_SQPOLL) && twa_signal_ok)
->>>>>>> 976bc5e2
 		notify = TWA_SIGNAL;
 
 	ret = task_work_add(tsk, cb, notify);
@@ -2314,25 +2295,6 @@
 	io_req_complete(req, ret);
 	return false;
 }
-<<<<<<< HEAD
-
-static void io_rw_resubmit(struct callback_head *cb)
-{
-	struct io_kiocb *req = container_of(cb, struct io_kiocb, task_work);
-	struct io_ring_ctx *ctx = req->ctx;
-	int err;
-
-	err = io_sq_thread_acquire_mm(ctx, req);
-
-	if (io_resubmit_prep(req, err)) {
-		refcount_inc(&req->refs);
-		io_queue_async_work(req);
-	}
-
-	percpu_ref_put(&ctx->refs);
-}
-=======
->>>>>>> 976bc5e2
 #endif
 
 static bool io_rw_reissue(struct io_kiocb *req, long res)
@@ -2346,19 +2308,11 @@
 	if ((res != -EAGAIN && res != -EOPNOTSUPP) || io_wq_current_is_worker())
 		return false;
 
-<<<<<<< HEAD
-	init_task_work(&req->task_work, io_rw_resubmit);
-	percpu_ref_get(&req->ctx->refs);
-
-	ret = io_req_task_work_add(req, &req->task_work);
-	if (!ret)
-=======
 	ret = io_sq_thread_acquire_mm(req->ctx, req);
 
 	if (io_resubmit_prep(req, ret)) {
 		refcount_inc(&req->refs);
 		io_queue_async_work(req);
->>>>>>> 976bc5e2
 		return true;
 	}
 
@@ -2850,13 +2804,6 @@
 	ssize_t ret;
 	u8 opcode;
 
-	if (req->io) {
-		struct io_async_rw *iorw = &req->io->rw;
-
-		*iovec = NULL;
-		return iov_iter_count(&iorw->iter);
-	}
-
 	opcode = req->opcode;
 	if (opcode == IORING_OP_READ_FIXED || opcode == IORING_OP_WRITE_FIXED) {
 		*iovec = NULL;
@@ -3033,19 +2980,6 @@
 				   bool force_nonblock)
 {
 	struct io_async_rw *iorw = &req->io->rw;
-<<<<<<< HEAD
-	ssize_t ret;
-
-	iorw->iter.iov = iorw->fast_iov;
-	/* reset ->io around the iovec import, we don't want to use it */
-	req->io = NULL;
-	ret = io_import_iovec(rw, req, (struct iovec **) &iorw->iter.iov,
-				&iorw->iter, !force_nonblock);
-	req->io = container_of(iorw, struct io_async_ctx, rw);
-	if (unlikely(ret < 0))
-		return ret;
-
-=======
 	struct iovec *iov;
 	ssize_t ret;
 
@@ -3055,7 +2989,6 @@
 		return ret;
 
 	iorw->iter.iov = iov;
->>>>>>> 976bc5e2
 	io_req_map_rw(req, iorw->iter.iov, iorw->fast_iov, &iorw->iter);
 	return 0;
 }
@@ -3121,30 +3054,6 @@
 	return 1;
 }
 
-<<<<<<< HEAD
-static inline int kiocb_wait_page_queue_init(struct kiocb *kiocb,
-					     struct wait_page_queue *wait,
-					     wait_queue_func_t func,
-					     void *data)
-{
-	/* Can't support async wakeup with polled IO */
-	if (kiocb->ki_flags & IOCB_HIPRI)
-		return -EINVAL;
-	if (kiocb->ki_filp->f_mode & FMODE_BUF_RASYNC) {
-		wait->wait.func = func;
-		wait->wait.private = data;
-		wait->wait.flags = 0;
-		INIT_LIST_HEAD(&wait->wait.entry);
-		kiocb->ki_flags |= IOCB_WAITQ;
-		kiocb->ki_waitq = wait;
-		return 0;
-	}
-
-	return -EOPNOTSUPP;
-}
-
-=======
->>>>>>> 976bc5e2
 /*
  * This controls whether a given IO request should be armed for async page
  * based retry. If we return false here, the request is handed to the async
@@ -3167,11 +3076,7 @@
 		return false;
 
 	/* Only for buffered IO */
-<<<<<<< HEAD
-	if (kiocb->ki_flags & IOCB_DIRECT)
-=======
 	if (kiocb->ki_flags & (IOCB_DIRECT | IOCB_HIPRI))
->>>>>>> 976bc5e2
 		return false;
 
 	/*
@@ -3181,21 +3086,12 @@
 	if (file_can_poll(req->file) || !(req->file->f_mode & FMODE_BUF_RASYNC))
 		return false;
 
-<<<<<<< HEAD
-	ret = kiocb_wait_page_queue_init(kiocb, &req->io->rw.wpq,
-						io_async_buf_func, req);
-	if (!ret) {
-		io_get_req_task(req);
-		return true;
-	}
-=======
 	wait->wait.func = io_async_buf_func;
 	wait->wait.private = req;
 	wait->wait.flags = 0;
 	INIT_LIST_HEAD(&wait->wait.entry);
 	kiocb->ki_flags |= IOCB_WAITQ;
 	kiocb->ki_waitq = wait;
->>>>>>> 976bc5e2
 
 	io_get_req_task(req);
 	return true;
@@ -3219,17 +3115,10 @@
 	struct iov_iter __iter, *iter = &__iter;
 	ssize_t io_size, ret, ret2;
 	size_t iov_count;
-<<<<<<< HEAD
 
 	if (req->io)
 		iter = &req->io->rw.iter;
 
-=======
-
-	if (req->io)
-		iter = &req->io->rw.iter;
-
->>>>>>> 976bc5e2
 	ret = io_import_iovec(READ, req, &iovec, iter, !force_nonblock);
 	if (ret < 0)
 		return ret;
@@ -3246,12 +3135,7 @@
 	if (force_nonblock && !io_file_supports_async(req->file, READ))
 		goto copy_iov;
 
-<<<<<<< HEAD
-	iov_count = iov_iter_count(iter);
-	ret = rw_verify_area(READ, req->file, &kiocb->ki_pos, iov_count);
-=======
 	ret = rw_verify_area(READ, req->file, io_kiocb_ppos(kiocb), iov_count);
->>>>>>> 976bc5e2
 	if (unlikely(ret))
 		goto out_free;
 
@@ -3263,10 +3147,6 @@
 		ret = 0;
 		goto out_free;
 	} else if (ret == -EAGAIN) {
-<<<<<<< HEAD
-		if (!force_nonblock)
-			goto done;
-=======
 		/* IOPOLL retry should happen for io-wq threads */
 		if (!force_nonblock && !(req->ctx->flags & IORING_SETUP_IOPOLL))
 			goto done;
@@ -3275,18 +3155,13 @@
 			goto done;
 		/* some cases will consume bytes even on error returns */
 		iov_iter_revert(iter, iov_count - iov_iter_count(iter));
->>>>>>> 976bc5e2
 		ret = io_setup_async_rw(req, iovec, inline_vecs, iter, false);
 		if (ret)
 			goto out_free;
 		return -EAGAIN;
 	} else if (ret < 0) {
-<<<<<<< HEAD
-		goto out_free;
-=======
 		/* make sure -ERESTARTSYS -> -EINTR is done */
 		goto done;
->>>>>>> 976bc5e2
 	}
 
 	/* read it all, or we did blocking attempt. no retry. */
@@ -3387,12 +3262,7 @@
 	    (req->flags & REQ_F_ISREG))
 		goto copy_iov;
 
-<<<<<<< HEAD
-	iov_count = iov_iter_count(iter);
-	ret = rw_verify_area(WRITE, req->file, &kiocb->ki_pos, iov_count);
-=======
 	ret = rw_verify_area(WRITE, req->file, io_kiocb_ppos(kiocb), iov_count);
->>>>>>> 976bc5e2
 	if (unlikely(ret))
 		goto out_free;
 
@@ -3435,11 +3305,8 @@
 		kiocb_done(kiocb, ret2, cs);
 	} else {
 copy_iov:
-<<<<<<< HEAD
-=======
 		/* some cases will consume bytes even on error returns */
 		iov_iter_revert(iter, iov_count - iov_iter_count(iter));
->>>>>>> 976bc5e2
 		ret = io_setup_async_rw(req, iovec, inline_vecs, iter, false);
 		if (!ret)
 			return -EAGAIN;
@@ -4727,8 +4594,6 @@
 	init_task_work(&req->task_work, func);
 	percpu_ref_get(&req->ctx->refs);
 
-<<<<<<< HEAD
-=======
 	/*
 	 * If we using the signalfd wait_queue_head for this wakeup, then
 	 * it's not safe to use TWA_SIGNAL as we could be recursing on the
@@ -4737,7 +4602,6 @@
 	 */
 	twa_signal_ok = (poll->head != &req->task->sighand->signalfd_wqh);
 
->>>>>>> 976bc5e2
 	/*
 	 * If this fails, then the task is exiting. When a task exits, the
 	 * work gets canceled, so just cancel this request as well instead
@@ -4777,7 +4641,6 @@
 }
 
 static struct io_poll_iocb *io_poll_get_double(struct io_kiocb *req)
-<<<<<<< HEAD
 {
 	/* pure poll stashes this in ->io, poll driven retry elsewhere */
 	if (req->opcode == IORING_OP_POLL_ADD)
@@ -4794,24 +4657,6 @@
 
 static void io_poll_remove_double(struct io_kiocb *req)
 {
-=======
-{
-	/* pure poll stashes this in ->io, poll driven retry elsewhere */
-	if (req->opcode == IORING_OP_POLL_ADD)
-		return (struct io_poll_iocb *) req->io;
-	return req->apoll->double_poll;
-}
-
-static struct io_poll_iocb *io_poll_get_single(struct io_kiocb *req)
-{
-	if (req->opcode == IORING_OP_POLL_ADD)
-		return &req->poll;
-	return &req->apoll->poll;
-}
-
-static void io_poll_remove_double(struct io_kiocb *req)
-{
->>>>>>> 976bc5e2
 	struct io_poll_iocb *poll = io_poll_get_double(req);
 
 	lockdep_assert_held(&req->ctx->completion_lock);
@@ -8179,8 +8024,6 @@
 	return false;
 }
 
-<<<<<<< HEAD
-=======
 static inline bool io_match_files(struct io_kiocb *req,
 				       struct files_struct *files)
 {
@@ -8203,7 +8046,6 @@
 	return false;
 }
 
->>>>>>> 976bc5e2
 /*
  * We're looking to cancel 'req' because it's holding on to our files, but
  * 'req' could be a link to another request. See if it is, and cancel that
@@ -8251,8 +8093,6 @@
 	return found;
 }
 
-<<<<<<< HEAD
-=======
 static bool io_cancel_link_cb(struct io_wq_work *work, void *data)
 {
 	return io_match_link(container_of(work, struct io_kiocb, work), data);
@@ -8305,7 +8145,6 @@
 	}
 }
 
->>>>>>> 976bc5e2
 static void io_uring_cancel_files(struct io_ring_ctx *ctx,
 				  struct files_struct *files)
 {
@@ -8338,41 +8177,9 @@
 		/* We need to keep going until we don't find a matching req */
 		if (!cancel_req)
 			break;
-<<<<<<< HEAD
-
-		if (cancel_req->flags & REQ_F_OVERFLOW) {
-			spin_lock_irq(&ctx->completion_lock);
-			list_del(&cancel_req->compl.list);
-			cancel_req->flags &= ~REQ_F_OVERFLOW;
-
-			io_cqring_mark_overflow(ctx);
-			WRITE_ONCE(ctx->rings->cq_overflow,
-				atomic_inc_return(&ctx->cached_cq_overflow));
-			io_commit_cqring(ctx);
-			spin_unlock_irq(&ctx->completion_lock);
-
-			/*
-			 * Put inflight ref and overflow ref. If that's
-			 * all we had, then we're done with this request.
-			 */
-			if (refcount_sub_and_test(2, &cancel_req->refs)) {
-				io_free_req(cancel_req);
-				finish_wait(&ctx->inflight_wait, &wait);
-				continue;
-			}
-		} else {
-			io_wq_cancel_work(ctx->io_wq, &cancel_req->work);
-			/* could be a link, check and remove if it is */
-			if (!io_poll_remove_link(ctx, cancel_req))
-				io_timeout_remove_link(ctx, cancel_req);
-			io_put_req(cancel_req);
-		}
-
-=======
 		/* cancel this request, or head link requests */
 		io_attempt_cancel(ctx, cancel_req);
 		io_put_req(cancel_req);
->>>>>>> 976bc5e2
 		schedule();
 		finish_wait(&ctx->inflight_wait, &wait);
 	}
@@ -8798,12 +8605,9 @@
 	ctx->user = user;
 	ctx->creds = get_current_cred();
 
-<<<<<<< HEAD
-=======
 	mmgrab(current->mm);
 	ctx->sqo_mm = current->mm;
 
->>>>>>> 976bc5e2
 	/*
 	 * Account memory _before_ installing the file descriptor. Once
 	 * the descriptor is installed, it can get closed at any time. Also
