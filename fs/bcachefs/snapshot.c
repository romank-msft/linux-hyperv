--- conflicted
+++ resolved
@@ -1760,106 +1760,6 @@
 	return ret;
 }
 
-<<<<<<< HEAD
-static u32 bch2_snapshot_smallest_child(struct bch_fs *c, u32 id)
-{
-	const struct snapshot_t *s = snapshot_t(c, id);
-
-	return s->children[1] ?: s->children[0];
-}
-
-static u32 bch2_snapshot_smallest_descendent(struct bch_fs *c, u32 id)
-{
-	u32 child;
-
-	while ((child = bch2_snapshot_smallest_child(c, id)))
-		id = child;
-	return id;
-}
-
-static int bch2_propagate_key_to_snapshot_leaf(struct btree_trans *trans,
-					       enum btree_id btree,
-					       struct bkey_s_c interior_k,
-					       u32 leaf_id, struct bpos *new_min_pos)
-{
-	struct btree_iter iter;
-	struct bpos pos = interior_k.k->p;
-	struct bkey_s_c k;
-	struct bkey_i *new;
-	int ret;
-
-	pos.snapshot = leaf_id;
-
-	bch2_trans_iter_init(trans, &iter, btree, pos, BTREE_ITER_intent);
-	k = bch2_btree_iter_peek_slot(&iter);
-	ret = bkey_err(k);
-	if (ret)
-		goto out;
-
-	/* key already overwritten in this snapshot? */
-	if (k.k->p.snapshot != interior_k.k->p.snapshot)
-		goto out;
-
-	if (bpos_eq(*new_min_pos, POS_MIN)) {
-		*new_min_pos = k.k->p;
-		new_min_pos->snapshot = leaf_id;
-	}
-
-	new = bch2_bkey_make_mut_noupdate(trans, interior_k);
-	ret = PTR_ERR_OR_ZERO(new);
-	if (ret)
-		goto out;
-
-	new->k.p.snapshot = leaf_id;
-	ret = bch2_trans_update(trans, &iter, new, 0);
-out:
-	bch2_set_btree_iter_dontneed(&iter);
-	bch2_trans_iter_exit(trans, &iter);
-	return ret;
-}
-
-int bch2_propagate_key_to_snapshot_leaves(struct btree_trans *trans,
-					  enum btree_id btree,
-					  struct bkey_s_c k,
-					  struct bpos *new_min_pos)
-{
-	struct bch_fs *c = trans->c;
-	struct bkey_buf sk;
-	u32 restart_count = trans->restart_count;
-	int ret = 0;
-
-	bch2_bkey_buf_init(&sk);
-	bch2_bkey_buf_reassemble(&sk, c, k);
-	k = bkey_i_to_s_c(sk.k);
-
-	*new_min_pos = POS_MIN;
-
-	for (u32 id = bch2_snapshot_smallest_descendent(c, k.k->p.snapshot);
-	     id < k.k->p.snapshot;
-	     id++) {
-		if (!bch2_snapshot_is_ancestor(c, id, k.k->p.snapshot) ||
-		    !bch2_snapshot_is_leaf(c, id))
-			continue;
-again:
-		ret =   btree_trans_too_many_iters(trans) ?:
-			bch2_propagate_key_to_snapshot_leaf(trans, btree, k, id, new_min_pos) ?:
-			bch2_trans_commit(trans, NULL, NULL, 0);
-		if (ret && bch2_err_matches(ret, BCH_ERR_transaction_restart)) {
-			bch2_trans_begin(trans);
-			goto again;
-		}
-
-		if (ret)
-			break;
-	}
-
-	bch2_bkey_buf_exit(&sk, c);
-
-	return ret ?: trans_was_restarted(trans, restart_count);
-}
-
-=======
->>>>>>> 8ee0f23e
 static int bch2_check_snapshot_needs_deletion(struct btree_trans *trans, struct bkey_s_c k)
 {
 	struct bch_fs *c = trans->c;
