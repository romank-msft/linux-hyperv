// SPDX-License-Identifier: GPL-2.0
#include <linux/kernel.h>
#include <linux/errno.h>
#include <linux/fs.h>
#include <linux/file.h>
#include <linux/mm.h>
#include <linux/slab.h>
#include <linux/nospec.h>
#include <linux/hugetlb.h>
#include <linux/compat.h>
#include <linux/io_uring.h>

#include <uapi/linux/io_uring.h>

#include "io_uring.h"
#include "alloc_cache.h"
#include "openclose.h"
#include "rsrc.h"
#include "memmap.h"

struct io_rsrc_update {
	struct file			*file;
	u64				arg;
	u32				nr_args;
	u32				offset;
};

static void io_rsrc_buf_put(struct io_ring_ctx *ctx, struct io_rsrc_put *prsrc);
static int io_sqe_buffer_register(struct io_ring_ctx *ctx, struct iovec *iov,
				  struct io_mapped_ubuf **pimu,
				  struct page **last_hpage);

/* only define max */
#define IORING_MAX_FIXED_FILES	(1U << 20)
#define IORING_MAX_REG_BUFFERS	(1U << 14)

static const struct io_mapped_ubuf dummy_ubuf = {
	/* set invalid range, so io_import_fixed() fails meeting it */
	.ubuf = -1UL,
	.ubuf_end = 0,
};

int __io_account_mem(struct user_struct *user, unsigned long nr_pages)
{
	unsigned long page_limit, cur_pages, new_pages;

	if (!nr_pages)
		return 0;

	/* Don't allow more pages than we can safely lock */
	page_limit = rlimit(RLIMIT_MEMLOCK) >> PAGE_SHIFT;

	cur_pages = atomic_long_read(&user->locked_vm);
	do {
		new_pages = cur_pages + nr_pages;
		if (new_pages > page_limit)
			return -ENOMEM;
	} while (!atomic_long_try_cmpxchg(&user->locked_vm,
					  &cur_pages, new_pages));
	return 0;
}

static void io_unaccount_mem(struct io_ring_ctx *ctx, unsigned long nr_pages)
{
	if (ctx->user)
		__io_unaccount_mem(ctx->user, nr_pages);

	if (ctx->mm_account)
		atomic64_sub(nr_pages, &ctx->mm_account->pinned_vm);
}

static int io_account_mem(struct io_ring_ctx *ctx, unsigned long nr_pages)
{
	int ret;

	if (ctx->user) {
		ret = __io_account_mem(ctx->user, nr_pages);
		if (ret)
			return ret;
	}

	if (ctx->mm_account)
		atomic64_add(nr_pages, &ctx->mm_account->pinned_vm);

	return 0;
}

static int io_copy_iov(struct io_ring_ctx *ctx, struct iovec *dst,
		       void __user *arg, unsigned index)
{
	struct iovec __user *src;

#ifdef CONFIG_COMPAT
	if (ctx->compat) {
		struct compat_iovec __user *ciovs;
		struct compat_iovec ciov;

		ciovs = (struct compat_iovec __user *) arg;
		if (copy_from_user(&ciov, &ciovs[index], sizeof(ciov)))
			return -EFAULT;

		dst->iov_base = u64_to_user_ptr((u64)ciov.iov_base);
		dst->iov_len = ciov.iov_len;
		return 0;
	}
#endif
	src = (struct iovec __user *) arg;
	if (copy_from_user(dst, &src[index], sizeof(*dst)))
		return -EFAULT;
	return 0;
}

static int io_buffer_validate(struct iovec *iov)
{
	unsigned long tmp, acct_len = iov->iov_len + (PAGE_SIZE - 1);

	/*
	 * Don't impose further limits on the size and buffer
	 * constraints here, we'll -EINVAL later when IO is
	 * submitted if they are wrong.
	 */
	if (!iov->iov_base)
		return iov->iov_len ? -EFAULT : 0;
	if (!iov->iov_len)
		return -EFAULT;

	/* arbitrary limit, but we need something */
	if (iov->iov_len > SZ_1G)
		return -EFAULT;

	if (check_add_overflow((unsigned long)iov->iov_base, acct_len, &tmp))
		return -EOVERFLOW;

	return 0;
}

static void io_buffer_unmap(struct io_ring_ctx *ctx, struct io_mapped_ubuf **slot)
{
	struct io_mapped_ubuf *imu = *slot;
	unsigned int i;

	if (imu != &dummy_ubuf) {
		for (i = 0; i < imu->nr_bvecs; i++)
			unpin_user_page(imu->bvec[i].bv_page);
		if (imu->acct_pages)
			io_unaccount_mem(ctx, imu->acct_pages);
		kvfree(imu);
	}
	*slot = NULL;
}

static void io_rsrc_put_work(struct io_rsrc_node *node)
{
	struct io_rsrc_put *prsrc = &node->item;

	if (prsrc->tag)
		io_post_aux_cqe(node->ctx, prsrc->tag, 0, 0);

	switch (node->type) {
	case IORING_RSRC_FILE:
		fput(prsrc->file);
		break;
	case IORING_RSRC_BUFFER:
		io_rsrc_buf_put(node->ctx, prsrc);
		break;
	default:
		WARN_ON_ONCE(1);
		break;
	}
}

void io_rsrc_node_destroy(struct io_ring_ctx *ctx, struct io_rsrc_node *node)
{
	if (!io_alloc_cache_put(&ctx->rsrc_node_cache, node))
		kfree(node);
}

void io_rsrc_node_ref_zero(struct io_rsrc_node *node)
	__must_hold(&node->ctx->uring_lock)
{
	struct io_ring_ctx *ctx = node->ctx;

	while (!list_empty(&ctx->rsrc_ref_list)) {
		node = list_first_entry(&ctx->rsrc_ref_list,
					    struct io_rsrc_node, node);
		/* recycle ref nodes in order */
		if (node->refs)
			break;
		list_del(&node->node);

		if (likely(!node->empty))
			io_rsrc_put_work(node);
		io_rsrc_node_destroy(ctx, node);
	}
	if (list_empty(&ctx->rsrc_ref_list) && unlikely(ctx->rsrc_quiesce))
		wake_up_all(&ctx->rsrc_quiesce_wq);
}

struct io_rsrc_node *io_rsrc_node_alloc(struct io_ring_ctx *ctx)
{
	struct io_rsrc_node *ref_node;

	ref_node = io_alloc_cache_get(&ctx->rsrc_node_cache);
	if (!ref_node) {
		ref_node = kzalloc(sizeof(*ref_node), GFP_KERNEL);
		if (!ref_node)
			return NULL;
	}

	ref_node->ctx = ctx;
	ref_node->empty = 0;
	ref_node->refs = 1;
	return ref_node;
}

__cold static int io_rsrc_ref_quiesce(struct io_rsrc_data *data,
				      struct io_ring_ctx *ctx)
{
	struct io_rsrc_node *backup;
	DEFINE_WAIT(we);
	int ret;

	/* As We may drop ->uring_lock, other task may have started quiesce */
	if (data->quiesce)
		return -ENXIO;

	backup = io_rsrc_node_alloc(ctx);
	if (!backup)
		return -ENOMEM;
	ctx->rsrc_node->empty = true;
	ctx->rsrc_node->type = -1;
	list_add_tail(&ctx->rsrc_node->node, &ctx->rsrc_ref_list);
	io_put_rsrc_node(ctx, ctx->rsrc_node);
	ctx->rsrc_node = backup;

	if (list_empty(&ctx->rsrc_ref_list))
		return 0;

	if (ctx->flags & IORING_SETUP_DEFER_TASKRUN) {
		atomic_set(&ctx->cq_wait_nr, 1);
		smp_mb();
	}

	ctx->rsrc_quiesce++;
	data->quiesce = true;
	do {
		prepare_to_wait(&ctx->rsrc_quiesce_wq, &we, TASK_INTERRUPTIBLE);
		mutex_unlock(&ctx->uring_lock);

		ret = io_run_task_work_sig(ctx);
		if (ret < 0) {
			__set_current_state(TASK_RUNNING);
			mutex_lock(&ctx->uring_lock);
			if (list_empty(&ctx->rsrc_ref_list))
				ret = 0;
			break;
		}

		schedule();
		__set_current_state(TASK_RUNNING);
		mutex_lock(&ctx->uring_lock);
		ret = 0;
	} while (!list_empty(&ctx->rsrc_ref_list));

	finish_wait(&ctx->rsrc_quiesce_wq, &we);
	data->quiesce = false;
	ctx->rsrc_quiesce--;

	if (ctx->flags & IORING_SETUP_DEFER_TASKRUN) {
		atomic_set(&ctx->cq_wait_nr, 0);
		smp_mb();
	}
	return ret;
}

static void io_free_page_table(void **table, size_t size)
{
	unsigned i, nr_tables = DIV_ROUND_UP(size, PAGE_SIZE);

	for (i = 0; i < nr_tables; i++)
		kfree(table[i]);
	kfree(table);
}

static void io_rsrc_data_free(struct io_rsrc_data *data)
{
	size_t size = data->nr * sizeof(data->tags[0][0]);

	if (data->tags)
		io_free_page_table((void **)data->tags, size);
	kfree(data);
}

static __cold void **io_alloc_page_table(size_t size)
{
	unsigned i, nr_tables = DIV_ROUND_UP(size, PAGE_SIZE);
	size_t init_size = size;
	void **table;

	table = kcalloc(nr_tables, sizeof(*table), GFP_KERNEL_ACCOUNT);
	if (!table)
		return NULL;

	for (i = 0; i < nr_tables; i++) {
		unsigned int this_size = min_t(size_t, size, PAGE_SIZE);

		table[i] = kzalloc(this_size, GFP_KERNEL_ACCOUNT);
		if (!table[i]) {
			io_free_page_table(table, init_size);
			return NULL;
		}
		size -= this_size;
	}
	return table;
}

__cold static int io_rsrc_data_alloc(struct io_ring_ctx *ctx, int type,
				     u64 __user *utags,
				     unsigned nr, struct io_rsrc_data **pdata)
{
	struct io_rsrc_data *data;
	int ret = 0;
	unsigned i;

	data = kzalloc(sizeof(*data), GFP_KERNEL);
	if (!data)
		return -ENOMEM;
	data->tags = (u64 **)io_alloc_page_table(nr * sizeof(data->tags[0][0]));
	if (!data->tags) {
		kfree(data);
		return -ENOMEM;
	}

	data->nr = nr;
	data->ctx = ctx;
	data->rsrc_type = type;
	if (utags) {
		ret = -EFAULT;
		for (i = 0; i < nr; i++) {
			u64 *tag_slot = io_get_tag_slot(data, i);

			if (copy_from_user(tag_slot, &utags[i],
					   sizeof(*tag_slot)))
				goto fail;
		}
	}
	*pdata = data;
	return 0;
fail:
	io_rsrc_data_free(data);
	return ret;
}

static int __io_sqe_files_update(struct io_ring_ctx *ctx,
				 struct io_uring_rsrc_update2 *up,
				 unsigned nr_args)
{
	u64 __user *tags = u64_to_user_ptr(up->tags);
	__s32 __user *fds = u64_to_user_ptr(up->data);
	struct io_rsrc_data *data = ctx->file_data;
	struct io_fixed_file *file_slot;
	int fd, i, err = 0;
	unsigned int done;

	if (!ctx->file_data)
		return -ENXIO;
	if (up->offset + nr_args > ctx->nr_user_files)
		return -EINVAL;

	for (done = 0; done < nr_args; done++) {
		u64 tag = 0;

		if ((tags && copy_from_user(&tag, &tags[done], sizeof(tag))) ||
		    copy_from_user(&fd, &fds[done], sizeof(fd))) {
			err = -EFAULT;
			break;
		}
		if ((fd == IORING_REGISTER_FILES_SKIP || fd == -1) && tag) {
			err = -EINVAL;
			break;
		}
		if (fd == IORING_REGISTER_FILES_SKIP)
			continue;

		i = array_index_nospec(up->offset + done, ctx->nr_user_files);
		file_slot = io_fixed_file_slot(&ctx->file_table, i);

		if (file_slot->file_ptr) {
			err = io_queue_rsrc_removal(data, i,
						    io_slot_file(file_slot));
			if (err)
				break;
			file_slot->file_ptr = 0;
			io_file_bitmap_clear(&ctx->file_table, i);
		}
		if (fd != -1) {
			struct file *file = fget(fd);

			if (!file) {
				err = -EBADF;
				break;
			}
			/*
			 * Don't allow io_uring instances to be registered.
			 */
			if (io_is_uring_fops(file)) {
				fput(file);
				err = -EBADF;
				break;
			}
			*io_get_tag_slot(data, i) = tag;
			io_fixed_file_set(file_slot, file);
			io_file_bitmap_set(&ctx->file_table, i);
		}
	}
	return done ? done : err;
}

static int __io_sqe_buffers_update(struct io_ring_ctx *ctx,
				   struct io_uring_rsrc_update2 *up,
				   unsigned int nr_args)
{
	u64 __user *tags = u64_to_user_ptr(up->tags);
	struct iovec iov, __user *iovs = u64_to_user_ptr(up->data);
	struct page *last_hpage = NULL;
	__u32 done;
	int i, err;

	if (!ctx->buf_data)
		return -ENXIO;
	if (up->offset + nr_args > ctx->nr_user_bufs)
		return -EINVAL;

	for (done = 0; done < nr_args; done++) {
		struct io_mapped_ubuf *imu;
		u64 tag = 0;

		err = io_copy_iov(ctx, &iov, iovs, done);
		if (err)
			break;
		if (tags && copy_from_user(&tag, &tags[done], sizeof(tag))) {
			err = -EFAULT;
			break;
		}
		err = io_buffer_validate(&iov);
		if (err)
			break;
		if (!iov.iov_base && tag) {
			err = -EINVAL;
			break;
		}
		err = io_sqe_buffer_register(ctx, &iov, &imu, &last_hpage);
		if (err)
			break;

		i = array_index_nospec(up->offset + done, ctx->nr_user_bufs);
		if (ctx->user_bufs[i] != &dummy_ubuf) {
			err = io_queue_rsrc_removal(ctx->buf_data, i,
						    ctx->user_bufs[i]);
			if (unlikely(err)) {
				io_buffer_unmap(ctx, &imu);
				break;
			}
			ctx->user_bufs[i] = (struct io_mapped_ubuf *)&dummy_ubuf;
		}

		ctx->user_bufs[i] = imu;
		*io_get_tag_slot(ctx->buf_data, i) = tag;
	}
	return done ? done : err;
}

static int __io_register_rsrc_update(struct io_ring_ctx *ctx, unsigned type,
				     struct io_uring_rsrc_update2 *up,
				     unsigned nr_args)
{
	__u32 tmp;

	lockdep_assert_held(&ctx->uring_lock);

	if (check_add_overflow(up->offset, nr_args, &tmp))
		return -EOVERFLOW;

	switch (type) {
	case IORING_RSRC_FILE:
		return __io_sqe_files_update(ctx, up, nr_args);
	case IORING_RSRC_BUFFER:
		return __io_sqe_buffers_update(ctx, up, nr_args);
	}
	return -EINVAL;
}

int io_register_files_update(struct io_ring_ctx *ctx, void __user *arg,
			     unsigned nr_args)
{
	struct io_uring_rsrc_update2 up;

	if (!nr_args)
		return -EINVAL;
	memset(&up, 0, sizeof(up));
	if (copy_from_user(&up, arg, sizeof(struct io_uring_rsrc_update)))
		return -EFAULT;
	if (up.resv || up.resv2)
		return -EINVAL;
	return __io_register_rsrc_update(ctx, IORING_RSRC_FILE, &up, nr_args);
}

int io_register_rsrc_update(struct io_ring_ctx *ctx, void __user *arg,
			    unsigned size, unsigned type)
{
	struct io_uring_rsrc_update2 up;

	if (size != sizeof(up))
		return -EINVAL;
	if (copy_from_user(&up, arg, sizeof(up)))
		return -EFAULT;
	if (!up.nr || up.resv || up.resv2)
		return -EINVAL;
	return __io_register_rsrc_update(ctx, type, &up, up.nr);
}

__cold int io_register_rsrc(struct io_ring_ctx *ctx, void __user *arg,
			    unsigned int size, unsigned int type)
{
	struct io_uring_rsrc_register rr;

	/* keep it extendible */
	if (size != sizeof(rr))
		return -EINVAL;

	memset(&rr, 0, sizeof(rr));
	if (copy_from_user(&rr, arg, size))
		return -EFAULT;
	if (!rr.nr || rr.resv2)
		return -EINVAL;
	if (rr.flags & ~IORING_RSRC_REGISTER_SPARSE)
		return -EINVAL;

	switch (type) {
	case IORING_RSRC_FILE:
		if (rr.flags & IORING_RSRC_REGISTER_SPARSE && rr.data)
			break;
		return io_sqe_files_register(ctx, u64_to_user_ptr(rr.data),
					     rr.nr, u64_to_user_ptr(rr.tags));
	case IORING_RSRC_BUFFER:
		if (rr.flags & IORING_RSRC_REGISTER_SPARSE && rr.data)
			break;
		return io_sqe_buffers_register(ctx, u64_to_user_ptr(rr.data),
					       rr.nr, u64_to_user_ptr(rr.tags));
	}
	return -EINVAL;
}

int io_files_update_prep(struct io_kiocb *req, const struct io_uring_sqe *sqe)
{
	struct io_rsrc_update *up = io_kiocb_to_cmd(req, struct io_rsrc_update);

	if (unlikely(req->flags & (REQ_F_FIXED_FILE | REQ_F_BUFFER_SELECT)))
		return -EINVAL;
	if (sqe->rw_flags || sqe->splice_fd_in)
		return -EINVAL;

	up->offset = READ_ONCE(sqe->off);
	up->nr_args = READ_ONCE(sqe->len);
	if (!up->nr_args)
		return -EINVAL;
	up->arg = READ_ONCE(sqe->addr);
	return 0;
}

static int io_files_update_with_index_alloc(struct io_kiocb *req,
					    unsigned int issue_flags)
{
	struct io_rsrc_update *up = io_kiocb_to_cmd(req, struct io_rsrc_update);
	__s32 __user *fds = u64_to_user_ptr(up->arg);
	unsigned int done;
	struct file *file;
	int ret, fd;

	if (!req->ctx->file_data)
		return -ENXIO;

	for (done = 0; done < up->nr_args; done++) {
		if (copy_from_user(&fd, &fds[done], sizeof(fd))) {
			ret = -EFAULT;
			break;
		}

		file = fget(fd);
		if (!file) {
			ret = -EBADF;
			break;
		}
		ret = io_fixed_fd_install(req, issue_flags, file,
					  IORING_FILE_INDEX_ALLOC);
		if (ret < 0)
			break;
		if (copy_to_user(&fds[done], &ret, sizeof(ret))) {
			__io_close_fixed(req->ctx, issue_flags, ret);
			ret = -EFAULT;
			break;
		}
	}

	if (done)
		return done;
	return ret;
}

int io_files_update(struct io_kiocb *req, unsigned int issue_flags)
{
	struct io_rsrc_update *up = io_kiocb_to_cmd(req, struct io_rsrc_update);
	struct io_ring_ctx *ctx = req->ctx;
	struct io_uring_rsrc_update2 up2;
	int ret;

	up2.offset = up->offset;
	up2.data = up->arg;
	up2.nr = 0;
	up2.tags = 0;
	up2.resv = 0;
	up2.resv2 = 0;

	if (up->offset == IORING_FILE_INDEX_ALLOC) {
		ret = io_files_update_with_index_alloc(req, issue_flags);
	} else {
		io_ring_submit_lock(ctx, issue_flags);
		ret = __io_register_rsrc_update(ctx, IORING_RSRC_FILE,
						&up2, up->nr_args);
		io_ring_submit_unlock(ctx, issue_flags);
	}

	if (ret < 0)
		req_set_fail(req);
	io_req_set_res(req, ret, 0);
	return IOU_OK;
}

int io_queue_rsrc_removal(struct io_rsrc_data *data, unsigned idx, void *rsrc)
{
	struct io_ring_ctx *ctx = data->ctx;
	struct io_rsrc_node *node = ctx->rsrc_node;
	u64 *tag_slot = io_get_tag_slot(data, idx);

	ctx->rsrc_node = io_rsrc_node_alloc(ctx);
	if (unlikely(!ctx->rsrc_node)) {
		ctx->rsrc_node = node;
		return -ENOMEM;
	}

	node->item.rsrc = rsrc;
	node->type = data->rsrc_type;
	node->item.tag = *tag_slot;
	*tag_slot = 0;
	list_add_tail(&node->node, &ctx->rsrc_ref_list);
	io_put_rsrc_node(ctx, node);
	return 0;
}

void __io_sqe_files_unregister(struct io_ring_ctx *ctx)
{
	int i;

	for (i = 0; i < ctx->nr_user_files; i++) {
		struct file *file = io_file_from_index(&ctx->file_table, i);

		if (!file)
			continue;
		io_file_bitmap_clear(&ctx->file_table, i);
		fput(file);
	}

	io_free_file_tables(&ctx->file_table);
	io_file_table_set_alloc_range(ctx, 0, 0);
	io_rsrc_data_free(ctx->file_data);
	ctx->file_data = NULL;
	ctx->nr_user_files = 0;
}

int io_sqe_files_unregister(struct io_ring_ctx *ctx)
{
	unsigned nr = ctx->nr_user_files;
	int ret;

	if (!ctx->file_data)
		return -ENXIO;

	/*
	 * Quiesce may unlock ->uring_lock, and while it's not held
	 * prevent new requests using the table.
	 */
	ctx->nr_user_files = 0;
	ret = io_rsrc_ref_quiesce(ctx->file_data, ctx);
	ctx->nr_user_files = nr;
	if (!ret)
		__io_sqe_files_unregister(ctx);
	return ret;
}

int io_sqe_files_register(struct io_ring_ctx *ctx, void __user *arg,
			  unsigned nr_args, u64 __user *tags)
{
	__s32 __user *fds = (__s32 __user *) arg;
	struct file *file;
	int fd, ret;
	unsigned i;

	if (ctx->file_data)
		return -EBUSY;
	if (!nr_args)
		return -EINVAL;
	if (nr_args > IORING_MAX_FIXED_FILES)
		return -EMFILE;
	if (nr_args > rlimit(RLIMIT_NOFILE))
		return -EMFILE;
	ret = io_rsrc_data_alloc(ctx, IORING_RSRC_FILE, tags, nr_args,
				 &ctx->file_data);
	if (ret)
		return ret;

	if (!io_alloc_file_tables(&ctx->file_table, nr_args)) {
		io_rsrc_data_free(ctx->file_data);
		ctx->file_data = NULL;
		return -ENOMEM;
	}

	for (i = 0; i < nr_args; i++, ctx->nr_user_files++) {
		struct io_fixed_file *file_slot;

		if (fds && copy_from_user(&fd, &fds[i], sizeof(fd))) {
			ret = -EFAULT;
			goto fail;
		}
		/* allow sparse sets */
		if (!fds || fd == -1) {
			ret = -EINVAL;
			if (unlikely(*io_get_tag_slot(ctx->file_data, i)))
				goto fail;
			continue;
		}

		file = fget(fd);
		ret = -EBADF;
		if (unlikely(!file))
			goto fail;

		/*
		 * Don't allow io_uring instances to be registered.
		 */
		if (io_is_uring_fops(file)) {
			fput(file);
			goto fail;
		}
		file_slot = io_fixed_file_slot(&ctx->file_table, i);
		io_fixed_file_set(file_slot, file);
		io_file_bitmap_set(&ctx->file_table, i);
	}

	/* default it to the whole table */
	io_file_table_set_alloc_range(ctx, 0, ctx->nr_user_files);
	return 0;
fail:
	__io_sqe_files_unregister(ctx);
	return ret;
}

static void io_rsrc_buf_put(struct io_ring_ctx *ctx, struct io_rsrc_put *prsrc)
{
	io_buffer_unmap(ctx, &prsrc->buf);
	prsrc->buf = NULL;
}

void __io_sqe_buffers_unregister(struct io_ring_ctx *ctx)
{
	unsigned int i;

	for (i = 0; i < ctx->nr_user_bufs; i++)
		io_buffer_unmap(ctx, &ctx->user_bufs[i]);
	kfree(ctx->user_bufs);
	io_rsrc_data_free(ctx->buf_data);
	ctx->user_bufs = NULL;
	ctx->buf_data = NULL;
	ctx->nr_user_bufs = 0;
}

int io_sqe_buffers_unregister(struct io_ring_ctx *ctx)
{
	unsigned nr = ctx->nr_user_bufs;
	int ret;

	if (!ctx->buf_data)
		return -ENXIO;

	/*
	 * Quiesce may unlock ->uring_lock, and while it's not held
	 * prevent new requests using the table.
	 */
	ctx->nr_user_bufs = 0;
	ret = io_rsrc_ref_quiesce(ctx->buf_data, ctx);
	ctx->nr_user_bufs = nr;
	if (!ret)
		__io_sqe_buffers_unregister(ctx);
	return ret;
}

/*
 * Not super efficient, but this is just a registration time. And we do cache
 * the last compound head, so generally we'll only do a full search if we don't
 * match that one.
 *
 * We check if the given compound head page has already been accounted, to
 * avoid double accounting it. This allows us to account the full size of the
 * page, not just the constituent pages of a huge page.
 */
static bool headpage_already_acct(struct io_ring_ctx *ctx, struct page **pages,
				  int nr_pages, struct page *hpage)
{
	int i, j;

	/* check current page array */
	for (i = 0; i < nr_pages; i++) {
		if (!PageCompound(pages[i]))
			continue;
		if (compound_head(pages[i]) == hpage)
			return true;
	}

	/* check previously registered pages */
	for (i = 0; i < ctx->nr_user_bufs; i++) {
		struct io_mapped_ubuf *imu = ctx->user_bufs[i];

		for (j = 0; j < imu->nr_bvecs; j++) {
			if (!PageCompound(imu->bvec[j].bv_page))
				continue;
			if (compound_head(imu->bvec[j].bv_page) == hpage)
				return true;
		}
	}

	return false;
}

static int io_buffer_account_pin(struct io_ring_ctx *ctx, struct page **pages,
				 int nr_pages, struct io_mapped_ubuf *imu,
				 struct page **last_hpage)
{
	int i, ret;

	imu->acct_pages = 0;
	for (i = 0; i < nr_pages; i++) {
		if (!PageCompound(pages[i])) {
			imu->acct_pages++;
		} else {
			struct page *hpage;

			hpage = compound_head(pages[i]);
			if (hpage == *last_hpage)
				continue;
			*last_hpage = hpage;
			if (headpage_already_acct(ctx, pages, i, hpage))
				continue;
			imu->acct_pages += page_size(hpage) >> PAGE_SHIFT;
		}
	}

	if (!imu->acct_pages)
		return 0;

	ret = io_account_mem(ctx, imu->acct_pages);
	if (ret)
		imu->acct_pages = 0;
	return ret;
}

<<<<<<< HEAD
struct page **io_pin_pages(unsigned long ubuf, unsigned long len, int *npages)
{
	unsigned long start, end, nr_pages;
	struct page **pages = NULL;
	int ret;

	end = (ubuf + len + PAGE_SIZE - 1) >> PAGE_SHIFT;
	start = ubuf >> PAGE_SHIFT;
	nr_pages = end - start;
	WARN_ON(!nr_pages);

	pages = kvmalloc_array(nr_pages, sizeof(struct page *), GFP_KERNEL);
	if (!pages)
		return ERR_PTR(-ENOMEM);

	mmap_read_lock(current->mm);
	ret = pin_user_pages(ubuf, nr_pages, FOLL_WRITE | FOLL_LONGTERM, pages);
	mmap_read_unlock(current->mm);

	/* success, mapped all pages */
	if (ret == nr_pages) {
		*npages = nr_pages;
		return pages;
	}

	/* partial map, or didn't map anything */
	if (ret >= 0) {
		/* if we did partial map, release any pages we did get */
		if (ret)
			unpin_user_pages(pages, ret);
		ret = -EFAULT;
	}
	kvfree(pages);
	return ERR_PTR(ret);
}

=======
>>>>>>> 0c383648
static int io_sqe_buffer_register(struct io_ring_ctx *ctx, struct iovec *iov,
				  struct io_mapped_ubuf **pimu,
				  struct page **last_hpage)
{
	struct io_mapped_ubuf *imu = NULL;
	struct page **pages = NULL;
	unsigned long off;
	size_t size;
	int ret, nr_pages, i;
	struct folio *folio = NULL;

	*pimu = (struct io_mapped_ubuf *)&dummy_ubuf;
	if (!iov->iov_base)
		return 0;

	ret = -ENOMEM;
	pages = io_pin_pages((unsigned long) iov->iov_base, iov->iov_len,
				&nr_pages);
	if (IS_ERR(pages)) {
		ret = PTR_ERR(pages);
		pages = NULL;
		goto done;
	}

	/* If it's a huge page, try to coalesce them into a single bvec entry */
	if (nr_pages > 1) {
		folio = page_folio(pages[0]);
		for (i = 1; i < nr_pages; i++) {
			/*
			 * Pages must be consecutive and on the same folio for
			 * this to work
			 */
			if (page_folio(pages[i]) != folio ||
			    pages[i] != pages[i - 1] + 1) {
				folio = NULL;
				break;
			}
		}
		if (folio) {
			/*
			 * The pages are bound to the folio, it doesn't
			 * actually unpin them but drops all but one reference,
			 * which is usually put down by io_buffer_unmap().
			 * Note, needs a better helper.
			 */
			unpin_user_pages(&pages[1], nr_pages - 1);
			nr_pages = 1;
		}
	}

	imu = kvmalloc(struct_size(imu, bvec, nr_pages), GFP_KERNEL);
	if (!imu)
		goto done;

	ret = io_buffer_account_pin(ctx, pages, nr_pages, imu, last_hpage);
	if (ret) {
		unpin_user_pages(pages, nr_pages);
		goto done;
	}

	off = (unsigned long) iov->iov_base & ~PAGE_MASK;
	size = iov->iov_len;
	/* store original address for later verification */
	imu->ubuf = (unsigned long) iov->iov_base;
	imu->ubuf_end = imu->ubuf + iov->iov_len;
	imu->nr_bvecs = nr_pages;
	*pimu = imu;
	ret = 0;

	if (folio) {
		bvec_set_page(&imu->bvec[0], pages[0], size, off);
		goto done;
	}
	for (i = 0; i < nr_pages; i++) {
		size_t vec_len;

		vec_len = min_t(size_t, size, PAGE_SIZE - off);
		bvec_set_page(&imu->bvec[i], pages[i], vec_len, off);
		off = 0;
		size -= vec_len;
	}
done:
	if (ret)
		kvfree(imu);
	kvfree(pages);
	return ret;
}

static int io_buffers_map_alloc(struct io_ring_ctx *ctx, unsigned int nr_args)
{
	ctx->user_bufs = kcalloc(nr_args, sizeof(*ctx->user_bufs), GFP_KERNEL);
	return ctx->user_bufs ? 0 : -ENOMEM;
}

int io_sqe_buffers_register(struct io_ring_ctx *ctx, void __user *arg,
			    unsigned int nr_args, u64 __user *tags)
{
	struct page *last_hpage = NULL;
	struct io_rsrc_data *data;
	int i, ret;
	struct iovec iov;

	BUILD_BUG_ON(IORING_MAX_REG_BUFFERS >= (1u << 16));

	if (ctx->user_bufs)
		return -EBUSY;
	if (!nr_args || nr_args > IORING_MAX_REG_BUFFERS)
		return -EINVAL;
	ret = io_rsrc_data_alloc(ctx, IORING_RSRC_BUFFER, tags, nr_args, &data);
	if (ret)
		return ret;
	ret = io_buffers_map_alloc(ctx, nr_args);
	if (ret) {
		io_rsrc_data_free(data);
		return ret;
	}

	for (i = 0; i < nr_args; i++, ctx->nr_user_bufs++) {
		if (arg) {
			ret = io_copy_iov(ctx, &iov, arg, i);
			if (ret)
				break;
			ret = io_buffer_validate(&iov);
			if (ret)
				break;
		} else {
			memset(&iov, 0, sizeof(iov));
		}

		if (!iov.iov_base && *io_get_tag_slot(data, i)) {
			ret = -EINVAL;
			break;
		}

		ret = io_sqe_buffer_register(ctx, &iov, &ctx->user_bufs[i],
					     &last_hpage);
		if (ret)
			break;
	}

	WARN_ON_ONCE(ctx->buf_data);

	ctx->buf_data = data;
	if (ret)
		__io_sqe_buffers_unregister(ctx);
	return ret;
}

int io_import_fixed(int ddir, struct iov_iter *iter,
			   struct io_mapped_ubuf *imu,
			   u64 buf_addr, size_t len)
{
	u64 buf_end;
	size_t offset;

	if (WARN_ON_ONCE(!imu))
		return -EFAULT;
	if (unlikely(check_add_overflow(buf_addr, (u64)len, &buf_end)))
		return -EFAULT;
	/* not inside the mapped region */
	if (unlikely(buf_addr < imu->ubuf || buf_end > imu->ubuf_end))
		return -EFAULT;

	/*
	 * Might not be a start of buffer, set size appropriately
	 * and advance us to the beginning.
	 */
	offset = buf_addr - imu->ubuf;
	iov_iter_bvec(iter, ddir, imu->bvec, imu->nr_bvecs, offset + len);

	if (offset) {
		/*
		 * Don't use iov_iter_advance() here, as it's really slow for
		 * using the latter parts of a big fixed buffer - it iterates
		 * over each segment manually. We can cheat a bit here, because
		 * we know that:
		 *
		 * 1) it's a BVEC iter, we set it up
		 * 2) all bvecs are PAGE_SIZE in size, except potentially the
		 *    first and last bvec
		 *
		 * So just find our index, and adjust the iterator afterwards.
		 * If the offset is within the first bvec (or the whole first
		 * bvec, just use iov_iter_advance(). This makes it easier
		 * since we can just skip the first segment, which may not
		 * be PAGE_SIZE aligned.
		 */
		const struct bio_vec *bvec = imu->bvec;

		if (offset < bvec->bv_len) {
			/*
			 * Note, huge pages buffers consists of one large
			 * bvec entry and should always go this way. The other
			 * branch doesn't expect non PAGE_SIZE'd chunks.
			 */
			iter->bvec = bvec;
			iter->count -= offset;
			iter->iov_offset = offset;
		} else {
			unsigned long seg_skip;

			/* skip first vec */
			offset -= bvec->bv_len;
			seg_skip = 1 + (offset >> PAGE_SHIFT);

			iter->bvec = bvec + seg_skip;
			iter->nr_segs -= seg_skip;
			iter->count -= bvec->bv_len + offset;
			iter->iov_offset = offset & ~PAGE_MASK;
		}
	}

	return 0;
}<|MERGE_RESOLUTION|>--- conflicted
+++ resolved
@@ -872,45 +872,6 @@
 	return ret;
 }
 
-<<<<<<< HEAD
-struct page **io_pin_pages(unsigned long ubuf, unsigned long len, int *npages)
-{
-	unsigned long start, end, nr_pages;
-	struct page **pages = NULL;
-	int ret;
-
-	end = (ubuf + len + PAGE_SIZE - 1) >> PAGE_SHIFT;
-	start = ubuf >> PAGE_SHIFT;
-	nr_pages = end - start;
-	WARN_ON(!nr_pages);
-
-	pages = kvmalloc_array(nr_pages, sizeof(struct page *), GFP_KERNEL);
-	if (!pages)
-		return ERR_PTR(-ENOMEM);
-
-	mmap_read_lock(current->mm);
-	ret = pin_user_pages(ubuf, nr_pages, FOLL_WRITE | FOLL_LONGTERM, pages);
-	mmap_read_unlock(current->mm);
-
-	/* success, mapped all pages */
-	if (ret == nr_pages) {
-		*npages = nr_pages;
-		return pages;
-	}
-
-	/* partial map, or didn't map anything */
-	if (ret >= 0) {
-		/* if we did partial map, release any pages we did get */
-		if (ret)
-			unpin_user_pages(pages, ret);
-		ret = -EFAULT;
-	}
-	kvfree(pages);
-	return ERR_PTR(ret);
-}
-
-=======
->>>>>>> 0c383648
 static int io_sqe_buffer_register(struct io_ring_ctx *ctx, struct iovec *iov,
 				  struct io_mapped_ubuf **pimu,
 				  struct page **last_hpage)
