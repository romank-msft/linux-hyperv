// SPDX-License-Identifier: GPL-2.0
/*
 * AArch64 code
 *
 * Copyright (C) 2018, Red Hat, Inc.
 */

#include <linux/compiler.h>
#include <assert.h>

#include "kvm_util.h"
#include "../kvm_util_internal.h"
#include "processor.h"

#define DEFAULT_ARM64_GUEST_STACK_VADDR_MIN	0xac0000

static vm_vaddr_t exception_handlers;

static uint64_t page_align(struct kvm_vm *vm, uint64_t v)
{
	return (v + vm->page_size) & ~(vm->page_size - 1);
}

static uint64_t pgd_index(struct kvm_vm *vm, vm_vaddr_t gva)
{
	unsigned int shift = (vm->pgtable_levels - 1) * (vm->page_shift - 3) + vm->page_shift;
	uint64_t mask = (1UL << (vm->va_bits - shift)) - 1;

	return (gva >> shift) & mask;
}

static uint64_t pud_index(struct kvm_vm *vm, vm_vaddr_t gva)
{
	unsigned int shift = 2 * (vm->page_shift - 3) + vm->page_shift;
	uint64_t mask = (1UL << (vm->page_shift - 3)) - 1;

	TEST_ASSERT(vm->pgtable_levels == 4,
		"Mode %d does not have 4 page table levels", vm->mode);

	return (gva >> shift) & mask;
}

static uint64_t pmd_index(struct kvm_vm *vm, vm_vaddr_t gva)
{
	unsigned int shift = (vm->page_shift - 3) + vm->page_shift;
	uint64_t mask = (1UL << (vm->page_shift - 3)) - 1;

	TEST_ASSERT(vm->pgtable_levels >= 3,
		"Mode %d does not have >= 3 page table levels", vm->mode);

	return (gva >> shift) & mask;
}

static uint64_t pte_index(struct kvm_vm *vm, vm_vaddr_t gva)
{
	uint64_t mask = (1UL << (vm->page_shift - 3)) - 1;
	return (gva >> vm->page_shift) & mask;
}

static uint64_t pte_addr(struct kvm_vm *vm, uint64_t entry)
{
	uint64_t mask = ((1UL << (vm->va_bits - vm->page_shift)) - 1) << vm->page_shift;
	return entry & mask;
}

static uint64_t ptrs_per_pgd(struct kvm_vm *vm)
{
	unsigned int shift = (vm->pgtable_levels - 1) * (vm->page_shift - 3) + vm->page_shift;
	return 1 << (vm->va_bits - shift);
}

static uint64_t __maybe_unused ptrs_per_pte(struct kvm_vm *vm)
{
	return 1 << (vm->page_shift - 3);
}

void virt_pgd_alloc(struct kvm_vm *vm)
{
	if (!vm->pgd_created) {
		vm_paddr_t paddr = vm_phy_pages_alloc(vm,
			page_align(vm, ptrs_per_pgd(vm) * 8) / vm->page_size,
			KVM_GUEST_PAGE_TABLE_MIN_PADDR, 0);
		vm->pgd = paddr;
		vm->pgd_created = true;
	}
}

static void _virt_pg_map(struct kvm_vm *vm, uint64_t vaddr, uint64_t paddr,
			 uint64_t flags)
{
	uint8_t attr_idx = flags & 7;
	uint64_t *ptep;

	TEST_ASSERT((vaddr % vm->page_size) == 0,
		"Virtual address not on page boundary,\n"
		"  vaddr: 0x%lx vm->page_size: 0x%x", vaddr, vm->page_size);
	TEST_ASSERT(sparsebit_is_set(vm->vpages_valid,
		(vaddr >> vm->page_shift)),
		"Invalid virtual address, vaddr: 0x%lx", vaddr);
	TEST_ASSERT((paddr % vm->page_size) == 0,
		"Physical address not on page boundary,\n"
		"  paddr: 0x%lx vm->page_size: 0x%x", paddr, vm->page_size);
	TEST_ASSERT((paddr >> vm->page_shift) <= vm->max_gfn,
		"Physical address beyond beyond maximum supported,\n"
		"  paddr: 0x%lx vm->max_gfn: 0x%lx vm->page_size: 0x%x",
		paddr, vm->max_gfn, vm->page_size);

	ptep = addr_gpa2hva(vm, vm->pgd) + pgd_index(vm, vaddr) * 8;
	if (!*ptep)
		*ptep = vm_alloc_page_table(vm) | 3;

	switch (vm->pgtable_levels) {
	case 4:
		ptep = addr_gpa2hva(vm, pte_addr(vm, *ptep)) + pud_index(vm, vaddr) * 8;
		if (!*ptep)
			*ptep = vm_alloc_page_table(vm) | 3;
		/* fall through */
	case 3:
		ptep = addr_gpa2hva(vm, pte_addr(vm, *ptep)) + pmd_index(vm, vaddr) * 8;
		if (!*ptep)
			*ptep = vm_alloc_page_table(vm) | 3;
		/* fall through */
	case 2:
		ptep = addr_gpa2hva(vm, pte_addr(vm, *ptep)) + pte_index(vm, vaddr) * 8;
		break;
	default:
		TEST_FAIL("Page table levels must be 2, 3, or 4");
	}

	*ptep = paddr | 3;
	*ptep |= (attr_idx << 2) | (1 << 10) /* Access Flag */;
}

void virt_pg_map(struct kvm_vm *vm, uint64_t vaddr, uint64_t paddr)
{
	uint64_t attr_idx = 4; /* NORMAL (See DEFAULT_MAIR_EL1) */

	_virt_pg_map(vm, vaddr, paddr, attr_idx);
}

vm_paddr_t addr_gva2gpa(struct kvm_vm *vm, vm_vaddr_t gva)
{
	uint64_t *ptep;

	if (!vm->pgd_created)
		goto unmapped_gva;

	ptep = addr_gpa2hva(vm, vm->pgd) + pgd_index(vm, gva) * 8;
	if (!ptep)
		goto unmapped_gva;

	switch (vm->pgtable_levels) {
	case 4:
		ptep = addr_gpa2hva(vm, pte_addr(vm, *ptep)) + pud_index(vm, gva) * 8;
		if (!ptep)
			goto unmapped_gva;
		/* fall through */
	case 3:
		ptep = addr_gpa2hva(vm, pte_addr(vm, *ptep)) + pmd_index(vm, gva) * 8;
		if (!ptep)
			goto unmapped_gva;
		/* fall through */
	case 2:
		ptep = addr_gpa2hva(vm, pte_addr(vm, *ptep)) + pte_index(vm, gva) * 8;
		if (!ptep)
			goto unmapped_gva;
		break;
	default:
		TEST_FAIL("Page table levels must be 2, 3, or 4");
	}

	return pte_addr(vm, *ptep) + (gva & (vm->page_size - 1));

unmapped_gva:
	TEST_FAIL("No mapping for vm virtual address, gva: 0x%lx", gva);
	exit(1);
}

static void pte_dump(FILE *stream, struct kvm_vm *vm, uint8_t indent, uint64_t page, int level)
{
#ifdef DEBUG
	static const char * const type[] = { "", "pud", "pmd", "pte" };
	uint64_t pte, *ptep;

	if (level == 4)
		return;

	for (pte = page; pte < page + ptrs_per_pte(vm) * 8; pte += 8) {
		ptep = addr_gpa2hva(vm, pte);
		if (!*ptep)
			continue;
		fprintf(stream, "%*s%s: %lx: %lx at %p\n", indent, "", type[level], pte, *ptep, ptep);
		pte_dump(stream, vm, indent + 1, pte_addr(vm, *ptep), level + 1);
	}
#endif
}

void virt_dump(FILE *stream, struct kvm_vm *vm, uint8_t indent)
{
	int level = 4 - (vm->pgtable_levels - 1);
	uint64_t pgd, *ptep;

	if (!vm->pgd_created)
		return;

	for (pgd = vm->pgd; pgd < vm->pgd + ptrs_per_pgd(vm) * 8; pgd += 8) {
		ptep = addr_gpa2hva(vm, pgd);
		if (!*ptep)
			continue;
		fprintf(stream, "%*spgd: %lx: %lx at %p\n", indent, "", pgd, *ptep, ptep);
		pte_dump(stream, vm, indent + 1, pte_addr(vm, *ptep), level);
	}
}

void aarch64_vcpu_setup(struct kvm_vm *vm, uint32_t vcpuid, struct kvm_vcpu_init *init)
{
	struct kvm_vcpu_init default_init = { .target = -1, };
	uint64_t sctlr_el1, tcr_el1;

	if (!init)
		init = &default_init;

	if (init->target == -1) {
		struct kvm_vcpu_init preferred;
		vm_ioctl(vm, KVM_ARM_PREFERRED_TARGET, &preferred);
		init->target = preferred.target;
	}

	vcpu_ioctl(vm, vcpuid, KVM_ARM_VCPU_INIT, init);

	/*
	 * Enable FP/ASIMD to avoid trapping when accessing Q0-Q15
	 * registers, which the variable argument list macros do.
	 */
	set_reg(vm, vcpuid, KVM_ARM64_SYS_REG(SYS_CPACR_EL1), 3 << 20);

	get_reg(vm, vcpuid, KVM_ARM64_SYS_REG(SYS_SCTLR_EL1), &sctlr_el1);
	get_reg(vm, vcpuid, KVM_ARM64_SYS_REG(SYS_TCR_EL1), &tcr_el1);

	switch (vm->mode) {
	case VM_MODE_P52V48_4K:
		TEST_FAIL("AArch64 does not support 4K sized pages "
			  "with 52-bit physical address ranges");
	case VM_MODE_PXXV48_4K:
		TEST_FAIL("AArch64 does not support 4K sized pages "
			  "with ANY-bit physical address ranges");
	case VM_MODE_P52V48_64K:
		tcr_el1 |= 1ul << 14; /* TG0 = 64KB */
		tcr_el1 |= 6ul << 32; /* IPS = 52 bits */
		break;
	case VM_MODE_P48V48_4K:
		tcr_el1 |= 0ul << 14; /* TG0 = 4KB */
		tcr_el1 |= 5ul << 32; /* IPS = 48 bits */
		break;
	case VM_MODE_P48V48_64K:
		tcr_el1 |= 1ul << 14; /* TG0 = 64KB */
		tcr_el1 |= 5ul << 32; /* IPS = 48 bits */
		break;
	case VM_MODE_P40V48_4K:
		tcr_el1 |= 0ul << 14; /* TG0 = 4KB */
		tcr_el1 |= 2ul << 32; /* IPS = 40 bits */
		break;
	case VM_MODE_P40V48_64K:
		tcr_el1 |= 1ul << 14; /* TG0 = 64KB */
		tcr_el1 |= 2ul << 32; /* IPS = 40 bits */
		break;
	default:
		TEST_FAIL("Unknown guest mode, mode: 0x%x", vm->mode);
	}

	sctlr_el1 |= (1 << 0) | (1 << 2) | (1 << 12) /* M | C | I */;
	/* TCR_EL1 |= IRGN0:WBWA | ORGN0:WBWA | SH0:Inner-Shareable */;
	tcr_el1 |= (1 << 8) | (1 << 10) | (3 << 12);
	tcr_el1 |= (64 - vm->va_bits) /* T0SZ */;

	set_reg(vm, vcpuid, KVM_ARM64_SYS_REG(SYS_SCTLR_EL1), sctlr_el1);
	set_reg(vm, vcpuid, KVM_ARM64_SYS_REG(SYS_TCR_EL1), tcr_el1);
	set_reg(vm, vcpuid, KVM_ARM64_SYS_REG(SYS_MAIR_EL1), DEFAULT_MAIR_EL1);
	set_reg(vm, vcpuid, KVM_ARM64_SYS_REG(SYS_TTBR0_EL1), vm->pgd);
	set_reg(vm, vcpuid, KVM_ARM64_SYS_REG(SYS_TPIDR_EL1), vcpuid);
}

void vcpu_dump(FILE *stream, struct kvm_vm *vm, uint32_t vcpuid, uint8_t indent)
{
	uint64_t pstate, pc;

	get_reg(vm, vcpuid, ARM64_CORE_REG(regs.pstate), &pstate);
	get_reg(vm, vcpuid, ARM64_CORE_REG(regs.pc), &pc);

	fprintf(stream, "%*spstate: 0x%.16lx pc: 0x%.16lx\n",
		indent, "", pstate, pc);
}

void aarch64_vcpu_add_default(struct kvm_vm *vm, uint32_t vcpuid,
			      struct kvm_vcpu_init *init, void *guest_code)
{
	size_t stack_size = vm->page_size == 4096 ?
					DEFAULT_STACK_PGS * vm->page_size :
					vm->page_size;
	uint64_t stack_vaddr = vm_vaddr_alloc(vm, stack_size,
					      DEFAULT_ARM64_GUEST_STACK_VADDR_MIN);

	vm_vcpu_add(vm, vcpuid);
	aarch64_vcpu_setup(vm, vcpuid, init);

	set_reg(vm, vcpuid, ARM64_CORE_REG(sp_el1), stack_vaddr + stack_size);
	set_reg(vm, vcpuid, ARM64_CORE_REG(regs.pc), (uint64_t)guest_code);
}

void vm_vcpu_add_default(struct kvm_vm *vm, uint32_t vcpuid, void *guest_code)
{
	aarch64_vcpu_add_default(vm, vcpuid, NULL, guest_code);
}

void vcpu_args_set(struct kvm_vm *vm, uint32_t vcpuid, unsigned int num, ...)
{
	va_list ap;
	int i;

	TEST_ASSERT(num >= 1 && num <= 8, "Unsupported number of args,\n"
		    "  num: %u\n", num);

	va_start(ap, num);

	for (i = 0; i < num; i++) {
		set_reg(vm, vcpuid, ARM64_CORE_REG(regs.regs[i]),
			va_arg(ap, uint64_t));
	}

	va_end(ap);
}

void kvm_exit_unexpected_exception(int vector, uint64_t ec, bool valid_ec)
{
	ucall(UCALL_UNHANDLED, 3, vector, ec, valid_ec);
	while (1)
		;
}

void assert_on_unhandled_exception(struct kvm_vm *vm, uint32_t vcpuid)
{
	struct ucall uc;

	if (get_ucall(vm, vcpuid, &uc) != UCALL_UNHANDLED)
		return;

	if (uc.args[2]) /* valid_ec */ {
		assert(VECTOR_IS_SYNC(uc.args[0]));
		TEST_FAIL("Unexpected exception (vector:0x%lx, ec:0x%lx)",
			  uc.args[0], uc.args[1]);
	} else {
		assert(!VECTOR_IS_SYNC(uc.args[0]));
		TEST_FAIL("Unexpected exception (vector:0x%lx)",
			  uc.args[0]);
	}
}

struct handlers {
	handler_fn exception_handlers[VECTOR_NUM][ESR_EC_NUM];
};

void vcpu_init_descriptor_tables(struct kvm_vm *vm, uint32_t vcpuid)
{
	extern char vectors;

<<<<<<< HEAD
	set_reg(vm, vcpuid, ARM64_SYS_REG(VBAR_EL1), (uint64_t)&vectors);
=======
	set_reg(vm, vcpuid, KVM_ARM64_SYS_REG(SYS_VBAR_EL1), (uint64_t)&vectors);
>>>>>>> df0cc57e
}

void route_exception(struct ex_regs *regs, int vector)
{
	struct handlers *handlers = (struct handlers *)exception_handlers;
	bool valid_ec;
	int ec = 0;

	switch (vector) {
	case VECTOR_SYNC_CURRENT:
	case VECTOR_SYNC_LOWER_64:
		ec = (read_sysreg(esr_el1) >> ESR_EC_SHIFT) & ESR_EC_MASK;
		valid_ec = true;
		break;
	case VECTOR_IRQ_CURRENT:
	case VECTOR_IRQ_LOWER_64:
	case VECTOR_FIQ_CURRENT:
	case VECTOR_FIQ_LOWER_64:
	case VECTOR_ERROR_CURRENT:
	case VECTOR_ERROR_LOWER_64:
		ec = 0;
		valid_ec = false;
		break;
	default:
		valid_ec = false;
		goto unexpected_exception;
	}

	if (handlers && handlers->exception_handlers[vector][ec])
		return handlers->exception_handlers[vector][ec](regs);

unexpected_exception:
	kvm_exit_unexpected_exception(vector, ec, valid_ec);
}

void vm_init_descriptor_tables(struct kvm_vm *vm)
{
	vm->handlers = vm_vaddr_alloc(vm, sizeof(struct handlers),
			vm->page_size);

	*(vm_vaddr_t *)addr_gva2hva(vm, (vm_vaddr_t)(&exception_handlers)) = vm->handlers;
}

void vm_install_sync_handler(struct kvm_vm *vm, int vector, int ec,
			 void (*handler)(struct ex_regs *))
{
	struct handlers *handlers = addr_gva2hva(vm, vm->handlers);

	assert(VECTOR_IS_SYNC(vector));
	assert(vector < VECTOR_NUM);
	assert(ec < ESR_EC_NUM);
	handlers->exception_handlers[vector][ec] = handler;
}

void vm_install_exception_handler(struct kvm_vm *vm, int vector,
			 void (*handler)(struct ex_regs *))
{
	struct handlers *handlers = addr_gva2hva(vm, vm->handlers);

	assert(!VECTOR_IS_SYNC(vector));
	assert(vector < VECTOR_NUM);
	handlers->exception_handlers[vector][0] = handler;
<<<<<<< HEAD
=======
}

uint32_t guest_get_vcpuid(void)
{
	return read_sysreg(tpidr_el1);
>>>>>>> df0cc57e
}<|MERGE_RESOLUTION|>--- conflicted
+++ resolved
@@ -363,11 +363,7 @@
 {
 	extern char vectors;
 
-<<<<<<< HEAD
-	set_reg(vm, vcpuid, ARM64_SYS_REG(VBAR_EL1), (uint64_t)&vectors);
-=======
 	set_reg(vm, vcpuid, KVM_ARM64_SYS_REG(SYS_VBAR_EL1), (uint64_t)&vectors);
->>>>>>> df0cc57e
 }
 
 void route_exception(struct ex_regs *regs, int vector)
@@ -430,12 +426,9 @@
 	assert(!VECTOR_IS_SYNC(vector));
 	assert(vector < VECTOR_NUM);
 	handlers->exception_handlers[vector][0] = handler;
-<<<<<<< HEAD
-=======
 }
 
 uint32_t guest_get_vcpuid(void)
 {
 	return read_sysreg(tpidr_el1);
->>>>>>> df0cc57e
 }