// SPDX-License-Identifier: GPL-2.0
#include <inttypes.h>
#include <limits.h>
#include <stdio.h>
#include <stdlib.h>
#include <string.h>
#include <linux/string.h>
#include <linux/zalloc.h>
#include <uapi/linux/mman.h> /* To get things like MAP_HUGETLB even on older libc headers */
#include "debug.h"
#include "dso.h"
#include "map.h"
#include "namespaces.h"
#include "srcline.h"
#include "symbol.h"
#include "thread.h"
#include "vdso.h"

static inline int is_android_lib(const char *filename)
{
	return strstarts(filename, "/data/app-lib/") ||
	       strstarts(filename, "/system/lib/");
}

static inline bool replace_android_lib(const char *filename, char *newfilename)
{
	const char *libname;
	char *app_abi;
	size_t app_abi_length, new_length;
	size_t lib_length = 0;

	libname  = strrchr(filename, '/');
	if (libname)
		lib_length = strlen(libname);

	app_abi = getenv("APP_ABI");
	if (!app_abi)
		return false;

	app_abi_length = strlen(app_abi);

	if (strstarts(filename, "/data/app-lib/")) {
		char *apk_path;

		if (!app_abi_length)
			return false;

		new_length = 7 + app_abi_length + lib_length;

		apk_path = getenv("APK_PATH");
		if (apk_path) {
			new_length += strlen(apk_path) + 1;
			if (new_length > PATH_MAX)
				return false;
			snprintf(newfilename, new_length,
				 "%s/libs/%s/%s", apk_path, app_abi, libname);
		} else {
			if (new_length > PATH_MAX)
				return false;
			snprintf(newfilename, new_length,
				 "libs/%s/%s", app_abi, libname);
		}
		return true;
	}

	if (strstarts(filename, "/system/lib/")) {
		char *ndk, *app;
		const char *arch;
		int ndk_length, app_length;

		ndk = getenv("NDK_ROOT");
		app = getenv("APP_PLATFORM");

		if (!(ndk && app))
			return false;

		ndk_length = strlen(ndk);
		app_length = strlen(app);

		if (!(ndk_length && app_length && app_abi_length))
			return false;

		arch = !strncmp(app_abi, "arm", 3) ? "arm" :
		       !strncmp(app_abi, "mips", 4) ? "mips" :
		       !strncmp(app_abi, "x86", 3) ? "x86" : NULL;

		if (!arch)
			return false;

		new_length = 27 + ndk_length +
			     app_length + lib_length
			   + strlen(arch);

		if (new_length > PATH_MAX)
			return false;
		snprintf(newfilename, new_length,
			"%.*s/platforms/%.*s/arch-%s/usr/lib/%s",
			ndk_length, ndk, app_length, app, arch, libname);

		return true;
	}
	return false;
}

void map__init(struct map *map, u64 start, u64 end, u64 pgoff, struct dso *dso)
{
	map__set_start(map, start);
	map__set_end(map, end);
	map__set_pgoff(map, pgoff);
	map__set_reloc(map, 0);
	map__set_dso(map, dso__get(dso));
	map__set_mapping_type(map, MAPPING_TYPE__DSO);
	map__set_erange_warned(map, false);
	refcount_set(map__refcnt(map), 1);
}

struct map *map__new(struct machine *machine, u64 start, u64 len,
		     u64 pgoff, struct dso_id *id,
		     u32 prot, u32 flags, struct build_id *bid,
		     char *filename, struct thread *thread)
{
	struct map *result;
	RC_STRUCT(map) *map;
	struct nsinfo *nsi = NULL;
	struct nsinfo *nnsi;

	map = malloc(sizeof(*map));
	if (ADD_RC_CHK(result, map)) {
		char newfilename[PATH_MAX];
		struct dso *dso, *header_bid_dso;
		int anon, no_dso, vdso, android;

		android = is_android_lib(filename);
		anon = is_anon_memory(filename) || flags & MAP_HUGETLB;
		vdso = is_vdso_map(filename);
		no_dso = is_no_dso_memory(filename);
		map->prot = prot;
		map->flags = flags;
		nsi = nsinfo__get(thread__nsinfo(thread));

		if ((anon || no_dso) && nsi && (prot & PROT_EXEC)) {
			snprintf(newfilename, sizeof(newfilename),
				 "/tmp/perf-%d.map", nsinfo__pid(nsi));
			filename = newfilename;
		}

		if (android) {
			if (replace_android_lib(filename, newfilename))
				filename = newfilename;
		}

		if (vdso) {
			/* The vdso maps are always on the host and not the
			 * container.  Ensure that we don't use setns to look
			 * them up.
			 */
			nnsi = nsinfo__copy(nsi);
			if (nnsi) {
				nsinfo__put(nsi);
				nsinfo__clear_need_setns(nnsi);
				nsi = nnsi;
			}
			pgoff = 0;
			dso = machine__findnew_vdso(machine, thread);
		} else
			dso = machine__findnew_dso_id(machine, filename, id);

		if (dso == NULL)
			goto out_delete;

<<<<<<< HEAD
		assert(!dso->kernel);
=======
		assert(!dso__kernel(dso));
>>>>>>> 0c383648
		map__init(result, start, start + len, pgoff, dso);

		if (anon || no_dso) {
			map->mapping_type = MAPPING_TYPE__IDENTITY;

			/*
			 * Set memory without DSO as loaded. All map__find_*
			 * functions still return NULL, and we avoid the
			 * unnecessary map__load warning.
			 */
			if (!(prot & PROT_EXEC))
				dso__set_loaded(dso);
		}
		mutex_lock(dso__lock(dso));
		dso__set_nsinfo(dso, nsi);
		mutex_unlock(dso__lock(dso));

		if (build_id__is_defined(bid)) {
			dso__set_build_id(dso, bid);
		} else {
			/*
			 * If the mmap event had no build ID, search for an existing dso from the
			 * build ID header by name. Otherwise only the dso loaded at the time of
			 * reading the header will have the build ID set and all future mmaps will
			 * have it missing.
			 */
			header_bid_dso = dsos__find(&machine->dsos, filename, false);
			if (header_bid_dso && dso__header_build_id(header_bid_dso)) {
				dso__set_build_id(dso, dso__bid(header_bid_dso));
				dso__set_header_build_id(dso, 1);
			}
			dso__put(header_bid_dso);
		}
		dso__put(dso);
	}
	return result;
out_delete:
	nsinfo__put(nsi);
	RC_CHK_FREE(result);
	return NULL;
}

/*
 * Constructor variant for modules (where we know from /proc/modules where
 * they are loaded) and for vmlinux, where only after we load all the
 * symbols we'll know where it starts and ends.
 */
struct map *map__new2(u64 start, struct dso *dso)
{
	struct map *result;
	RC_STRUCT(map) *map;

	map = calloc(1, sizeof(*map) + (dso__kernel(dso) ? sizeof(struct kmap) : 0));
	if (ADD_RC_CHK(result, map)) {
		/*
		 * ->end will be filled after we load all the symbols
		 */
		map__init(result, start, 0, 0, dso);
	}

	return result;
}

bool __map__is_kernel(const struct map *map)
{
	if (!dso__kernel(map__dso(map)))
		return false;
	return machine__kernel_map(maps__machine(map__kmaps((struct map *)map))) == map;
}

bool __map__is_extra_kernel_map(const struct map *map)
{
	struct kmap *kmap = __map__kmap((struct map *)map);

	return kmap && kmap->name[0];
}

bool __map__is_bpf_prog(const struct map *map)
{
	const char *name;
	struct dso *dso = map__dso(map);

	if (dso__binary_type(dso) == DSO_BINARY_TYPE__BPF_PROG_INFO)
		return true;

	/*
	 * If PERF_RECORD_BPF_EVENT is not included, the dso will not have
	 * type of DSO_BINARY_TYPE__BPF_PROG_INFO. In such cases, we can
	 * guess the type based on name.
	 */
	name = dso__short_name(dso);
	return name && (strstr(name, "bpf_prog_") == name);
}

bool __map__is_bpf_image(const struct map *map)
{
	const char *name;
	struct dso *dso = map__dso(map);

	if (dso__binary_type(dso) == DSO_BINARY_TYPE__BPF_IMAGE)
		return true;

	/*
	 * If PERF_RECORD_KSYMBOL is not included, the dso will not have
	 * type of DSO_BINARY_TYPE__BPF_IMAGE. In such cases, we can
	 * guess the type based on name.
	 */
	name = dso__short_name(dso);
	return name && is_bpf_image(name);
}

bool __map__is_ool(const struct map *map)
{
	const struct dso *dso = map__dso(map);

	return dso && dso__binary_type(dso) == DSO_BINARY_TYPE__OOL;
}

bool map__has_symbols(const struct map *map)
{
	return dso__has_symbols(map__dso(map));
}

static void map__exit(struct map *map)
{
	BUG_ON(refcount_read(map__refcnt(map)) != 0);
	dso__zput(RC_CHK_ACCESS(map)->dso);
}

void map__delete(struct map *map)
{
	map__exit(map);
	RC_CHK_FREE(map);
}

void map__put(struct map *map)
{
	if (map && refcount_dec_and_test(map__refcnt(map)))
		map__delete(map);
	else
		RC_CHK_PUT(map);
}

void map__fixup_start(struct map *map)
{
	struct dso *dso = map__dso(map);
	struct rb_root_cached *symbols = dso__symbols(dso);
	struct rb_node *nd = rb_first_cached(symbols);

	if (nd != NULL) {
		struct symbol *sym = rb_entry(nd, struct symbol, rb_node);

		map__set_start(map, sym->start);
	}
}

void map__fixup_end(struct map *map)
{
	struct dso *dso = map__dso(map);
	struct rb_root_cached *symbols = dso__symbols(dso);
	struct rb_node *nd = rb_last(&symbols->rb_root);

	if (nd != NULL) {
		struct symbol *sym = rb_entry(nd, struct symbol, rb_node);
		map__set_end(map, sym->end);
	}
}

#define DSO__DELETED "(deleted)"

int map__load(struct map *map)
{
	struct dso *dso = map__dso(map);
	const char *name = dso__long_name(dso);
	int nr;

	if (dso__loaded(dso))
		return 0;

	nr = dso__load(dso, map);
	if (nr < 0) {
		if (dso__has_build_id(dso)) {
			char sbuild_id[SBUILD_ID_SIZE];

			build_id__sprintf(dso__bid(dso), sbuild_id);
			pr_debug("%s with build id %s not found", name, sbuild_id);
		} else
			pr_debug("Failed to open %s", name);

		pr_debug(", continuing without symbols\n");
		return -1;
	} else if (nr == 0) {
#ifdef HAVE_LIBELF_SUPPORT
		const size_t len = strlen(name);
		const size_t real_len = len - sizeof(DSO__DELETED);

		if (len > sizeof(DSO__DELETED) &&
		    strcmp(name + real_len + 1, DSO__DELETED) == 0) {
			pr_debug("%.*s was updated (is prelink enabled?). "
				"Restart the long running apps that use it!\n",
				   (int)real_len, name);
		} else {
			pr_debug("no symbols found in %s, maybe install a debug package?\n", name);
		}
#endif
		return -1;
	}

	return 0;
}

struct symbol *map__find_symbol(struct map *map, u64 addr)
{
	if (map__load(map) < 0)
		return NULL;

	return dso__find_symbol(map__dso(map), addr);
}

struct symbol *map__find_symbol_by_name_idx(struct map *map, const char *name, size_t *idx)
{
	struct dso *dso;

	if (map__load(map) < 0)
		return NULL;

	dso = map__dso(map);
	dso__sort_by_name(dso);

	return dso__find_symbol_by_name(dso, name, idx);
}

struct symbol *map__find_symbol_by_name(struct map *map, const char *name)
{
	size_t idx;

	return map__find_symbol_by_name_idx(map, name, &idx);
}

struct map *map__clone(struct map *from)
{
	struct map *result;
	RC_STRUCT(map) *map;
	size_t size = sizeof(RC_STRUCT(map));
	struct dso *dso = map__dso(from);

	if (dso && dso__kernel(dso))
		size += sizeof(struct kmap);

	map = memdup(RC_CHK_ACCESS(from), size);
	if (ADD_RC_CHK(result, map)) {
		refcount_set(&map->refcnt, 1);
		map->dso = dso__get(dso);
	}

	return result;
}

size_t map__fprintf(struct map *map, FILE *fp)
{
	const struct dso *dso = map__dso(map);

	return fprintf(fp, " %" PRIx64 "-%" PRIx64 " %" PRIx64 " %s\n",
		       map__start(map), map__end(map), map__pgoff(map), dso__name(dso));
}

static bool prefer_dso_long_name(const struct dso *dso, bool print_off)
{
	return dso__long_name(dso) &&
	       (symbol_conf.show_kernel_path ||
		(print_off && (dso__name(dso)[0] == '[' || dso__is_kcore(dso))));
}

static size_t __map__fprintf_dsoname(struct map *map, bool print_off, FILE *fp)
{
	char buf[symbol_conf.pad_output_len_dso + 1];
	const char *dsoname = "[unknown]";
	const struct dso *dso = map ? map__dso(map) : NULL;

	if (dso) {
		if (prefer_dso_long_name(dso, print_off))
			dsoname = dso__long_name(dso);
		else
			dsoname = dso__name(dso);
	}

	if (symbol_conf.pad_output_len_dso) {
		scnprintf_pad(buf, symbol_conf.pad_output_len_dso, "%s", dsoname);
		dsoname = buf;
	}

	return fprintf(fp, "%s", dsoname);
}

size_t map__fprintf_dsoname(struct map *map, FILE *fp)
{
	return __map__fprintf_dsoname(map, false, fp);
}

size_t map__fprintf_dsoname_dsoff(struct map *map, bool print_off, u64 addr, FILE *fp)
{
	const struct dso *dso = map ? map__dso(map) : NULL;
	int printed = 0;

	if (print_off && (!dso || !dso__is_object_file(dso)))
		print_off = false;
	printed += fprintf(fp, " (");
	printed += __map__fprintf_dsoname(map, print_off, fp);
	if (print_off)
		printed += fprintf(fp, "+0x%" PRIx64, addr);
	printed += fprintf(fp, ")");

	return printed;
}

char *map__srcline(struct map *map, u64 addr, struct symbol *sym)
{
	if (map == NULL)
		return SRCLINE_UNKNOWN;

	return get_srcline(map__dso(map), map__rip_2objdump(map, addr), sym, true, true, addr);
}

int map__fprintf_srcline(struct map *map, u64 addr, const char *prefix,
			 FILE *fp)
{
	const struct dso *dso = map ? map__dso(map) : NULL;
	int ret = 0;

	if (dso) {
		char *srcline = map__srcline(map, addr, NULL);
		if (srcline != SRCLINE_UNKNOWN)
			ret = fprintf(fp, "%s%s", prefix, srcline);
		zfree_srcline(&srcline);
	}
	return ret;
}

void srccode_state_free(struct srccode_state *state)
{
	zfree(&state->srcfile);
	state->line = 0;
}

/**
 * map__rip_2objdump - convert symbol start address to objdump address.
 * @map: memory map
 * @rip: symbol start address
 *
 * objdump wants/reports absolute IPs for ET_EXEC, and RIPs for ET_DYN.
 * map->dso->adjust_symbols==1 for ET_EXEC-like cases except ET_REL which is
 * relative to section start.
 *
 * Return: Address suitable for passing to "objdump --start-address="
 */
u64 map__rip_2objdump(struct map *map, u64 rip)
{
	struct kmap *kmap = __map__kmap(map);
	const struct dso *dso = map__dso(map);

	/*
	 * vmlinux does not have program headers for PTI entry trampolines and
	 * kcore may not either. However the trampoline object code is on the
	 * main kernel map, so just use that instead.
	 */
	if (kmap && is_entry_trampoline(kmap->name) && kmap->kmaps) {
		struct machine *machine = maps__machine(kmap->kmaps);

		if (machine) {
			struct map *kernel_map = machine__kernel_map(machine);

			if (kernel_map)
				map = kernel_map;
		}
	}

	if (!dso__adjust_symbols(dso))
		return rip;

	if (dso__rel(dso))
		return rip - map__pgoff(map);

<<<<<<< HEAD
	if (dso->kernel == DSO_SPACE__USER)
		return rip + dso->text_offset;
=======
	if (dso__kernel(dso) == DSO_SPACE__USER)
		return rip + dso__text_offset(dso);
>>>>>>> 0c383648

	return map__unmap_ip(map, rip) - map__reloc(map);
}

/**
 * map__objdump_2mem - convert objdump address to a memory address.
 * @map: memory map
 * @ip: objdump address
 *
 * Closely related to map__rip_2objdump(), this function takes an address from
 * objdump and converts it to a memory address.  Note this assumes that @map
 * contains the address.  To be sure the result is valid, check it forwards
 * e.g. map__rip_2objdump(map__map_ip(map, map__objdump_2mem(map, ip))) == ip
 *
 * Return: Memory address.
 */
u64 map__objdump_2mem(struct map *map, u64 ip)
{
	const struct dso *dso = map__dso(map);

	if (!dso__adjust_symbols(dso))
		return map__unmap_ip(map, ip);

	if (dso__rel(dso))
		return map__unmap_ip(map, ip + map__pgoff(map));

<<<<<<< HEAD
	if (dso->kernel == DSO_SPACE__USER)
		return map__unmap_ip(map, ip - dso->text_offset);
=======
	if (dso__kernel(dso) == DSO_SPACE__USER)
		return map__unmap_ip(map, ip - dso__text_offset(dso));
>>>>>>> 0c383648

	return ip + map__reloc(map);
}

/* convert objdump address to relative address.  (To be removed) */
u64 map__objdump_2rip(struct map *map, u64 ip)
{
	const struct dso *dso = map__dso(map);

	if (!dso__adjust_symbols(dso))
		return ip;

	if (dso__rel(dso))
		return ip + map__pgoff(map);

	if (dso__kernel(dso) == DSO_SPACE__USER)
		return ip - dso__text_offset(dso);

	return map__map_ip(map, ip + map__reloc(map));
}

bool map__contains_symbol(const struct map *map, const struct symbol *sym)
{
	u64 ip = map__unmap_ip(map, sym->start);

	return ip >= map__start(map) && ip < map__end(map);
}

struct kmap *__map__kmap(struct map *map)
{
	const struct dso *dso = map__dso(map);

	if (!dso || !dso__kernel(dso))
		return NULL;
	return (struct kmap *)(&RC_CHK_ACCESS(map)[1]);
}

struct kmap *map__kmap(struct map *map)
{
	struct kmap *kmap = __map__kmap(map);

	if (!kmap)
		pr_err("Internal error: map__kmap with a non-kernel map\n");
	return kmap;
}

struct maps *map__kmaps(struct map *map)
{
	struct kmap *kmap = map__kmap(map);

	if (!kmap || !kmap->kmaps) {
		pr_err("Internal error: map__kmaps with a non-kernel map\n");
		return NULL;
	}
	return kmap->kmaps;
}<|MERGE_RESOLUTION|>--- conflicted
+++ resolved
@@ -168,11 +168,7 @@
 		if (dso == NULL)
 			goto out_delete;
 
-<<<<<<< HEAD
-		assert(!dso->kernel);
-=======
 		assert(!dso__kernel(dso));
->>>>>>> 0c383648
 		map__init(result, start, start + len, pgoff, dso);
 
 		if (anon || no_dso) {
@@ -555,13 +551,8 @@
 	if (dso__rel(dso))
 		return rip - map__pgoff(map);
 
-<<<<<<< HEAD
-	if (dso->kernel == DSO_SPACE__USER)
-		return rip + dso->text_offset;
-=======
 	if (dso__kernel(dso) == DSO_SPACE__USER)
 		return rip + dso__text_offset(dso);
->>>>>>> 0c383648
 
 	return map__unmap_ip(map, rip) - map__reloc(map);
 }
@@ -588,13 +579,8 @@
 	if (dso__rel(dso))
 		return map__unmap_ip(map, ip + map__pgoff(map));
 
-<<<<<<< HEAD
-	if (dso->kernel == DSO_SPACE__USER)
-		return map__unmap_ip(map, ip - dso->text_offset);
-=======
 	if (dso__kernel(dso) == DSO_SPACE__USER)
 		return map__unmap_ip(map, ip - dso__text_offset(dso));
->>>>>>> 0c383648
 
 	return ip + map__reloc(map);
 }
