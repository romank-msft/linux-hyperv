# SPDX-License-Identifier: GPL-2.0-only
config ARM64
	def_bool y
	select ACPI_APMT if ACPI
	select ACPI_CCA_REQUIRED if ACPI
	select ACPI_GENERIC_GSI if ACPI
	select ACPI_GTDT if ACPI
	select ACPI_HOTPLUG_CPU if ACPI_PROCESSOR && HOTPLUG_CPU
	select ACPI_IORT if ACPI
	select ACPI_REDUCED_HARDWARE_ONLY if ACPI
	select ACPI_MCFG if (ACPI && PCI)
	select ACPI_SPCR_TABLE if ACPI
	select ACPI_PPTT if ACPI
	select ARCH_HAS_DEBUG_WX
	select ARCH_BINFMT_ELF_EXTRA_PHDRS
	select ARCH_BINFMT_ELF_STATE
	select ARCH_CORRECT_STACKTRACE_ON_KRETPROBE
	select ARCH_ENABLE_HUGEPAGE_MIGRATION if HUGETLB_PAGE && MIGRATION
	select ARCH_ENABLE_MEMORY_HOTPLUG
	select ARCH_ENABLE_MEMORY_HOTREMOVE
	select ARCH_ENABLE_SPLIT_PMD_PTLOCK if PGTABLE_LEVELS > 2
	select ARCH_ENABLE_THP_MIGRATION if TRANSPARENT_HUGEPAGE
	select ARCH_HAS_CACHE_LINE_SIZE
	select ARCH_HAS_CURRENT_STACK_POINTER
	select ARCH_HAS_DEBUG_VIRTUAL
	select ARCH_HAS_DEBUG_VM_PGTABLE
	select ARCH_HAS_DMA_PREP_COHERENT
	select ARCH_HAS_ACPI_TABLE_UPGRADE if ACPI
	select ARCH_HAS_FAST_MULTIPLIER
	select ARCH_HAS_FORTIFY_SOURCE
	select ARCH_HAS_GCOV_PROFILE_ALL
	select ARCH_HAS_GIGANTIC_PAGE
	select ARCH_HAS_KCOV
	select ARCH_HAS_KERNEL_FPU_SUPPORT if KERNEL_MODE_NEON
	select ARCH_HAS_KEEPINITRD
	select ARCH_HAS_MEMBARRIER_SYNC_CORE
	select ARCH_HAS_NMI_SAFE_THIS_CPU_OPS
	select ARCH_HAS_NON_OVERLAPPING_ADDRESS_SPACE
	select ARCH_HAS_PTE_DEVMAP
	select ARCH_HAS_PTE_SPECIAL
	select ARCH_HAS_HW_PTE_YOUNG
	select ARCH_HAS_SETUP_DMA_OPS
	select ARCH_HAS_SET_DIRECT_MAP
	select ARCH_HAS_SET_MEMORY
	select ARCH_STACKWALK
	select ARCH_HAS_STRICT_KERNEL_RWX
	select ARCH_HAS_STRICT_MODULE_RWX
	select ARCH_HAS_SYNC_DMA_FOR_DEVICE
	select ARCH_HAS_SYNC_DMA_FOR_CPU
	select ARCH_HAS_SYSCALL_WRAPPER
	select ARCH_HAS_TICK_BROADCAST if GENERIC_CLOCKEVENTS_BROADCAST
	select ARCH_HAS_ZONE_DMA_SET if EXPERT
	select ARCH_HAVE_ELF_PROT
	select ARCH_HAVE_NMI_SAFE_CMPXCHG
	select ARCH_HAVE_TRACE_MMIO_ACCESS
	select ARCH_INLINE_READ_LOCK if !PREEMPTION
	select ARCH_INLINE_READ_LOCK_BH if !PREEMPTION
	select ARCH_INLINE_READ_LOCK_IRQ if !PREEMPTION
	select ARCH_INLINE_READ_LOCK_IRQSAVE if !PREEMPTION
	select ARCH_INLINE_READ_UNLOCK if !PREEMPTION
	select ARCH_INLINE_READ_UNLOCK_BH if !PREEMPTION
	select ARCH_INLINE_READ_UNLOCK_IRQ if !PREEMPTION
	select ARCH_INLINE_READ_UNLOCK_IRQRESTORE if !PREEMPTION
	select ARCH_INLINE_WRITE_LOCK if !PREEMPTION
	select ARCH_INLINE_WRITE_LOCK_BH if !PREEMPTION
	select ARCH_INLINE_WRITE_LOCK_IRQ if !PREEMPTION
	select ARCH_INLINE_WRITE_LOCK_IRQSAVE if !PREEMPTION
	select ARCH_INLINE_WRITE_UNLOCK if !PREEMPTION
	select ARCH_INLINE_WRITE_UNLOCK_BH if !PREEMPTION
	select ARCH_INLINE_WRITE_UNLOCK_IRQ if !PREEMPTION
	select ARCH_INLINE_WRITE_UNLOCK_IRQRESTORE if !PREEMPTION
	select ARCH_INLINE_SPIN_TRYLOCK if !PREEMPTION
	select ARCH_INLINE_SPIN_TRYLOCK_BH if !PREEMPTION
	select ARCH_INLINE_SPIN_LOCK if !PREEMPTION
	select ARCH_INLINE_SPIN_LOCK_BH if !PREEMPTION
	select ARCH_INLINE_SPIN_LOCK_IRQ if !PREEMPTION
	select ARCH_INLINE_SPIN_LOCK_IRQSAVE if !PREEMPTION
	select ARCH_INLINE_SPIN_UNLOCK if !PREEMPTION
	select ARCH_INLINE_SPIN_UNLOCK_BH if !PREEMPTION
	select ARCH_INLINE_SPIN_UNLOCK_IRQ if !PREEMPTION
	select ARCH_INLINE_SPIN_UNLOCK_IRQRESTORE if !PREEMPTION
	select ARCH_KEEP_MEMBLOCK
	select ARCH_MHP_MEMMAP_ON_MEMORY_ENABLE
	select ARCH_USE_CMPXCHG_LOCKREF
	select ARCH_USE_GNU_PROPERTY
	select ARCH_USE_MEMTEST
	select ARCH_USE_QUEUED_RWLOCKS
	select ARCH_USE_QUEUED_SPINLOCKS
	select ARCH_USE_SYM_ANNOTATIONS
	select ARCH_SUPPORTS_DEBUG_PAGEALLOC
	select ARCH_SUPPORTS_HUGETLBFS
	select ARCH_SUPPORTS_MEMORY_FAILURE
	select ARCH_SUPPORTS_SHADOW_CALL_STACK if CC_HAVE_SHADOW_CALL_STACK
	select ARCH_SUPPORTS_LTO_CLANG if CPU_LITTLE_ENDIAN
	select ARCH_SUPPORTS_LTO_CLANG_THIN
	select ARCH_SUPPORTS_CFI_CLANG
	select ARCH_SUPPORTS_ATOMIC_RMW
	select ARCH_SUPPORTS_INT128 if CC_HAS_INT128
	select ARCH_SUPPORTS_NUMA_BALANCING
	select ARCH_SUPPORTS_PAGE_TABLE_CHECK
	select ARCH_SUPPORTS_PER_VMA_LOCK
	select ARCH_WANT_BATCHED_UNMAP_TLB_FLUSH
	select ARCH_WANT_COMPAT_IPC_PARSE_VERSION if COMPAT
	select ARCH_WANT_DEFAULT_BPF_JIT
	select ARCH_WANT_DEFAULT_TOPDOWN_MMAP_LAYOUT
	select ARCH_WANT_FRAME_POINTERS
	select ARCH_WANT_HUGE_PMD_SHARE if ARM64_4K_PAGES || (ARM64_16K_PAGES && !ARM64_VA_BITS_36)
	select ARCH_WANT_LD_ORPHAN_WARN
	select ARCH_WANTS_EXECMEM_LATE if EXECMEM
	select ARCH_WANTS_NO_INSTR
	select ARCH_WANTS_THP_SWAP if ARM64_4K_PAGES
	select ARCH_HAS_UBSAN
	select ARM_AMBA
	select ARM_ARCH_TIMER
	select ARM_GIC
	select AUDIT_ARCH_COMPAT_GENERIC
	select ARM_GIC_V2M if PCI
	select ARM_GIC_V3
	select ARM_GIC_V3_ITS if PCI
	select ARM_PSCI_FW
	select BUILDTIME_TABLE_SORT
	select CLONE_BACKWARDS
	select COMMON_CLK
	select CPU_PM if (SUSPEND || CPU_IDLE)
	select CPUMASK_OFFSTACK if NR_CPUS > 256
	select CRC32
	select DCACHE_WORD_ACCESS
	select DYNAMIC_FTRACE if FUNCTION_TRACER
	select DMA_BOUNCE_UNALIGNED_KMALLOC
	select DMA_DIRECT_REMAP
	select EDAC_SUPPORT
	select FRAME_POINTER
	select FUNCTION_ALIGNMENT_4B
	select FUNCTION_ALIGNMENT_8B if DYNAMIC_FTRACE_WITH_CALL_OPS
	select GENERIC_ALLOCATOR
	select GENERIC_ARCH_TOPOLOGY
	select GENERIC_CLOCKEVENTS_BROADCAST
	select GENERIC_CPU_AUTOPROBE
	select GENERIC_CPU_DEVICES
	select GENERIC_CPU_VULNERABILITIES
	select GENERIC_EARLY_IOREMAP
	select GENERIC_IDLE_POLL_SETUP
	select GENERIC_IOREMAP
	select GENERIC_IRQ_IPI
	select GENERIC_IRQ_PROBE
	select GENERIC_IRQ_SHOW
	select GENERIC_IRQ_SHOW_LEVEL
	select GENERIC_LIB_DEVMEM_IS_ALLOWED
	select GENERIC_PCI_IOMAP
	select GENERIC_PTDUMP
	select GENERIC_SCHED_CLOCK
	select GENERIC_SMP_IDLE_THREAD
	select GENERIC_TIME_VSYSCALL
	select GENERIC_GETTIMEOFDAY
	select GENERIC_VDSO_TIME_NS
	select HARDIRQS_SW_RESEND
	select HAS_IOPORT
	select HAVE_MOVE_PMD
	select HAVE_MOVE_PUD
	select HAVE_PCI
	select HAVE_ACPI_APEI if (ACPI && EFI)
	select HAVE_ALIGNED_STRUCT_PAGE
	select HAVE_ARCH_AUDITSYSCALL
	select HAVE_ARCH_BITREVERSE
	select HAVE_ARCH_COMPILER_H
	select HAVE_ARCH_HUGE_VMALLOC
	select HAVE_ARCH_HUGE_VMAP
	select HAVE_ARCH_JUMP_LABEL
	select HAVE_ARCH_JUMP_LABEL_RELATIVE
	select HAVE_ARCH_KASAN
	select HAVE_ARCH_KASAN_VMALLOC
	select HAVE_ARCH_KASAN_SW_TAGS
	select HAVE_ARCH_KASAN_HW_TAGS if ARM64_MTE
	# Some instrumentation may be unsound, hence EXPERT
	select HAVE_ARCH_KCSAN if EXPERT
	select HAVE_ARCH_KFENCE
	select HAVE_ARCH_KGDB
	select HAVE_ARCH_MMAP_RND_BITS
	select HAVE_ARCH_MMAP_RND_COMPAT_BITS if COMPAT
	select HAVE_ARCH_PREL32_RELOCATIONS
	select HAVE_ARCH_RANDOMIZE_KSTACK_OFFSET
	select HAVE_ARCH_SECCOMP_FILTER
	select HAVE_ARCH_STACKLEAK
	select HAVE_ARCH_THREAD_STRUCT_WHITELIST
	select HAVE_ARCH_TRACEHOOK
	select HAVE_ARCH_TRANSPARENT_HUGEPAGE
	select HAVE_ARCH_VMAP_STACK
	select HAVE_ARM_SMCCC
	select HAVE_ASM_MODVERSIONS
	select HAVE_EBPF_JIT
	select HAVE_C_RECORDMCOUNT
	select HAVE_CMPXCHG_DOUBLE
	select HAVE_CMPXCHG_LOCAL
	select HAVE_CONTEXT_TRACKING_USER
	select HAVE_DEBUG_KMEMLEAK
	select HAVE_DMA_CONTIGUOUS
	select HAVE_DYNAMIC_FTRACE
	select HAVE_DYNAMIC_FTRACE_WITH_ARGS \
		if $(cc-option,-fpatchable-function-entry=2)
	select HAVE_DYNAMIC_FTRACE_WITH_DIRECT_CALLS \
		if DYNAMIC_FTRACE_WITH_ARGS && DYNAMIC_FTRACE_WITH_CALL_OPS
	select HAVE_DYNAMIC_FTRACE_WITH_CALL_OPS \
		if (DYNAMIC_FTRACE_WITH_ARGS && !CFI_CLANG && \
		    (CC_IS_CLANG || !CC_OPTIMIZE_FOR_SIZE))
	select FTRACE_MCOUNT_USE_PATCHABLE_FUNCTION_ENTRY \
		if DYNAMIC_FTRACE_WITH_ARGS
	select HAVE_SAMPLE_FTRACE_DIRECT
	select HAVE_SAMPLE_FTRACE_DIRECT_MULTI
	select HAVE_EFFICIENT_UNALIGNED_ACCESS
	select HAVE_GUP_FAST
	select HAVE_FTRACE_MCOUNT_RECORD
	select HAVE_FUNCTION_TRACER
	select HAVE_FUNCTION_ERROR_INJECTION
	select HAVE_FUNCTION_GRAPH_TRACER
	select HAVE_FUNCTION_GRAPH_RETVAL
	select HAVE_GCC_PLUGINS
	select HAVE_HARDLOCKUP_DETECTOR_PERF if PERF_EVENTS && \
		HW_PERF_EVENTS && HAVE_PERF_EVENTS_NMI
	select HAVE_HW_BREAKPOINT if PERF_EVENTS
	select HAVE_IOREMAP_PROT
	select HAVE_IRQ_TIME_ACCOUNTING
	select HAVE_MOD_ARCH_SPECIFIC
	select HAVE_NMI
	select HAVE_PERF_EVENTS
	select HAVE_PERF_EVENTS_NMI if ARM64_PSEUDO_NMI
	select HAVE_PERF_REGS
	select HAVE_PERF_USER_STACK_DUMP
	select HAVE_PREEMPT_DYNAMIC_KEY
	select HAVE_REGS_AND_STACK_ACCESS_API
	select HAVE_POSIX_CPU_TIMERS_TASK_WORK
	select HAVE_FUNCTION_ARG_ACCESS_API
	select MMU_GATHER_RCU_TABLE_FREE
	select HAVE_RSEQ
	select HAVE_RUST if CPU_LITTLE_ENDIAN
	select HAVE_STACKPROTECTOR
	select HAVE_SYSCALL_TRACEPOINTS
	select HAVE_KPROBES
	select HAVE_KRETPROBES
	select HAVE_GENERIC_VDSO
	select HOTPLUG_CORE_SYNC_DEAD if HOTPLUG_CPU
	select IRQ_DOMAIN
	select IRQ_FORCED_THREADING
	select KASAN_VMALLOC if KASAN
	select LOCK_MM_AND_FIND_VMA
	select MODULES_USE_ELF_RELA
	select NEED_DMA_MAP_STATE
	select NEED_SG_DMA_LENGTH
	select OF
	select OF_EARLY_FLATTREE
	select PCI_DOMAINS_GENERIC if PCI
	select PCI_ECAM if (ACPI && PCI)
	select PCI_SYSCALL if PCI
	select POWER_RESET
	select POWER_SUPPLY
	select SPARSE_IRQ
	select SWIOTLB
	select SYSCTL_EXCEPTION_TRACE
	select THREAD_INFO_IN_TASK
	select HAVE_ARCH_USERFAULTFD_MINOR if USERFAULTFD
	select HAVE_ARCH_USERFAULTFD_WP if USERFAULTFD
	select TRACE_IRQFLAGS_SUPPORT
	select TRACE_IRQFLAGS_NMI_SUPPORT
	select HAVE_SOFTIRQ_ON_OWN_STACK
	select USER_STACKTRACE_SUPPORT
	help
	  ARM 64-bit (AArch64) Linux support.

config CLANG_SUPPORTS_DYNAMIC_FTRACE_WITH_ARGS
	def_bool CC_IS_CLANG
	# https://github.com/ClangBuiltLinux/linux/issues/1507
	depends on AS_IS_GNU || (AS_IS_LLVM && (LD_IS_LLD || LD_VERSION >= 23600))
	select HAVE_DYNAMIC_FTRACE_WITH_ARGS

config GCC_SUPPORTS_DYNAMIC_FTRACE_WITH_ARGS
	def_bool CC_IS_GCC
	depends on $(cc-option,-fpatchable-function-entry=2)
	select HAVE_DYNAMIC_FTRACE_WITH_ARGS

config 64BIT
	def_bool y

config MMU
	def_bool y

config ARM64_CONT_PTE_SHIFT
	int
	default 5 if PAGE_SIZE_64KB
	default 7 if PAGE_SIZE_16KB
	default 4

config ARM64_CONT_PMD_SHIFT
	int
	default 5 if PAGE_SIZE_64KB
	default 5 if PAGE_SIZE_16KB
	default 4

config ARCH_MMAP_RND_BITS_MIN
	default 14 if PAGE_SIZE_64KB
	default 16 if PAGE_SIZE_16KB
	default 18

# max bits determined by the following formula:
#  VA_BITS - PAGE_SHIFT - 3
config ARCH_MMAP_RND_BITS_MAX
	default 19 if ARM64_VA_BITS=36
	default 24 if ARM64_VA_BITS=39
	default 27 if ARM64_VA_BITS=42
	default 30 if ARM64_VA_BITS=47
	default 29 if ARM64_VA_BITS=48 && ARM64_64K_PAGES
	default 31 if ARM64_VA_BITS=48 && ARM64_16K_PAGES
	default 33 if ARM64_VA_BITS=48
	default 14 if ARM64_64K_PAGES
	default 16 if ARM64_16K_PAGES
	default 18

config ARCH_MMAP_RND_COMPAT_BITS_MIN
	default 7 if ARM64_64K_PAGES
	default 9 if ARM64_16K_PAGES
	default 11

config ARCH_MMAP_RND_COMPAT_BITS_MAX
	default 16

config NO_IOPORT_MAP
	def_bool y if !PCI

config STACKTRACE_SUPPORT
	def_bool y

config ILLEGAL_POINTER_VALUE
	hex
	default 0xdead000000000000

config LOCKDEP_SUPPORT
	def_bool y

config GENERIC_BUG
	def_bool y
	depends on BUG

config GENERIC_BUG_RELATIVE_POINTERS
	def_bool y
	depends on GENERIC_BUG

config GENERIC_HWEIGHT
	def_bool y

config GENERIC_CSUM
	def_bool y

config GENERIC_CALIBRATE_DELAY
	def_bool y

config SMP
	def_bool y

config KERNEL_MODE_NEON
	def_bool y

config FIX_EARLYCON_MEM
	def_bool y

config PGTABLE_LEVELS
	int
	default 2 if ARM64_16K_PAGES && ARM64_VA_BITS_36
	default 2 if ARM64_64K_PAGES && ARM64_VA_BITS_42
	default 3 if ARM64_64K_PAGES && (ARM64_VA_BITS_48 || ARM64_VA_BITS_52)
	default 3 if ARM64_4K_PAGES && ARM64_VA_BITS_39
	default 3 if ARM64_16K_PAGES && ARM64_VA_BITS_47
	default 4 if ARM64_16K_PAGES && (ARM64_VA_BITS_48 || ARM64_VA_BITS_52)
	default 4 if !ARM64_64K_PAGES && ARM64_VA_BITS_48
	default 5 if ARM64_4K_PAGES && ARM64_VA_BITS_52

config ARCH_SUPPORTS_UPROBES
	def_bool y

config ARCH_PROC_KCORE_TEXT
	def_bool y

config BROKEN_GAS_INST
	def_bool !$(as-instr,1:\n.inst 0\n.rept . - 1b\n\nnop\n.endr\n)

config BUILTIN_RETURN_ADDRESS_STRIPS_PAC
	bool
	# Clang's __builtin_return_address() strips the PAC since 12.0.0
	# https://github.com/llvm/llvm-project/commit/2a96f47c5ffca84cd774ad402cacd137f4bf45e2
	default y if CC_IS_CLANG
	# GCC's __builtin_return_address() strips the PAC since 11.1.0,
	# and this was backported to 10.2.0, 9.4.0, 8.5.0, but not earlier
	# https://gcc.gnu.org/bugzilla/show_bug.cgi?id=94891
	default y if CC_IS_GCC && (GCC_VERSION >= 110100)
	default y if CC_IS_GCC && (GCC_VERSION >= 100200) && (GCC_VERSION < 110000)
	default y if CC_IS_GCC && (GCC_VERSION >=  90400) && (GCC_VERSION < 100000)
	default y if CC_IS_GCC && (GCC_VERSION >=  80500) && (GCC_VERSION <  90000)
	default n

config KASAN_SHADOW_OFFSET
	hex
	depends on KASAN_GENERIC || KASAN_SW_TAGS
	default 0xdfff800000000000 if (ARM64_VA_BITS_48 || (ARM64_VA_BITS_52 && !ARM64_16K_PAGES)) && !KASAN_SW_TAGS
	default 0xdfffc00000000000 if (ARM64_VA_BITS_47 || ARM64_VA_BITS_52) && ARM64_16K_PAGES && !KASAN_SW_TAGS
	default 0xdffffe0000000000 if ARM64_VA_BITS_42 && !KASAN_SW_TAGS
	default 0xdfffffc000000000 if ARM64_VA_BITS_39 && !KASAN_SW_TAGS
	default 0xdffffff800000000 if ARM64_VA_BITS_36 && !KASAN_SW_TAGS
	default 0xefff800000000000 if (ARM64_VA_BITS_48 || (ARM64_VA_BITS_52 && !ARM64_16K_PAGES)) && KASAN_SW_TAGS
	default 0xefffc00000000000 if (ARM64_VA_BITS_47 || ARM64_VA_BITS_52) && ARM64_16K_PAGES && KASAN_SW_TAGS
	default 0xeffffe0000000000 if ARM64_VA_BITS_42 && KASAN_SW_TAGS
	default 0xefffffc000000000 if ARM64_VA_BITS_39 && KASAN_SW_TAGS
	default 0xeffffff800000000 if ARM64_VA_BITS_36 && KASAN_SW_TAGS
	default 0xffffffffffffffff

config UNWIND_TABLES
	bool

source "arch/arm64/Kconfig.platforms"

menu "Kernel Features"

menu "ARM errata workarounds via the alternatives framework"

config AMPERE_ERRATUM_AC03_CPU_38
        bool "AmpereOne: AC03_CPU_38: Certain bits in the Virtualization Translation Control Register and Translation Control Registers do not follow RES0 semantics"
	default y
	help
	  This option adds an alternative code sequence to work around Ampere
	  erratum AC03_CPU_38 on AmpereOne.

	  The affected design reports FEAT_HAFDBS as not implemented in
	  ID_AA64MMFR1_EL1.HAFDBS, but (V)TCR_ELx.{HA,HD} are not RES0
	  as required by the architecture. The unadvertised HAFDBS
	  implementation suffers from an additional erratum where hardware
	  A/D updates can occur after a PTE has been marked invalid.

	  The workaround forces KVM to explicitly set VTCR_EL2.HA to 0,
	  which avoids enabling unadvertised hardware Access Flag management
	  at stage-2.

	  If unsure, say Y.

config ARM64_WORKAROUND_CLEAN_CACHE
	bool

config ARM64_ERRATUM_826319
	bool "Cortex-A53: 826319: System might deadlock if a write cannot complete until read data is accepted"
	default y
	select ARM64_WORKAROUND_CLEAN_CACHE
	help
	  This option adds an alternative code sequence to work around ARM
	  erratum 826319 on Cortex-A53 parts up to r0p2 with an AMBA 4 ACE or
	  AXI master interface and an L2 cache.

	  If a Cortex-A53 uses an AMBA AXI4 ACE interface to other processors
	  and is unable to accept a certain write via this interface, it will
	  not progress on read data presented on the read data channel and the
	  system can deadlock.

	  The workaround promotes data cache clean instructions to
	  data cache clean-and-invalidate.
	  Please note that this does not necessarily enable the workaround,
	  as it depends on the alternative framework, which will only patch
	  the kernel if an affected CPU is detected.

	  If unsure, say Y.

config ARM64_ERRATUM_827319
	bool "Cortex-A53: 827319: Data cache clean instructions might cause overlapping transactions to the interconnect"
	default y
	select ARM64_WORKAROUND_CLEAN_CACHE
	help
	  This option adds an alternative code sequence to work around ARM
	  erratum 827319 on Cortex-A53 parts up to r0p2 with an AMBA 5 CHI
	  master interface and an L2 cache.

	  Under certain conditions this erratum can cause a clean line eviction
	  to occur at the same time as another transaction to the same address
	  on the AMBA 5 CHI interface, which can cause data corruption if the
	  interconnect reorders the two transactions.

	  The workaround promotes data cache clean instructions to
	  data cache clean-and-invalidate.
	  Please note that this does not necessarily enable the workaround,
	  as it depends on the alternative framework, which will only patch
	  the kernel if an affected CPU is detected.

	  If unsure, say Y.

config ARM64_ERRATUM_824069
	bool "Cortex-A53: 824069: Cache line might not be marked as clean after a CleanShared snoop"
	default y
	select ARM64_WORKAROUND_CLEAN_CACHE
	help
	  This option adds an alternative code sequence to work around ARM
	  erratum 824069 on Cortex-A53 parts up to r0p2 when it is connected
	  to a coherent interconnect.

	  If a Cortex-A53 processor is executing a store or prefetch for
	  write instruction at the same time as a processor in another
	  cluster is executing a cache maintenance operation to the same
	  address, then this erratum might cause a clean cache line to be
	  incorrectly marked as dirty.

	  The workaround promotes data cache clean instructions to
	  data cache clean-and-invalidate.
	  Please note that this option does not necessarily enable the
	  workaround, as it depends on the alternative framework, which will
	  only patch the kernel if an affected CPU is detected.

	  If unsure, say Y.

config ARM64_ERRATUM_819472
	bool "Cortex-A53: 819472: Store exclusive instructions might cause data corruption"
	default y
	select ARM64_WORKAROUND_CLEAN_CACHE
	help
	  This option adds an alternative code sequence to work around ARM
	  erratum 819472 on Cortex-A53 parts up to r0p1 with an L2 cache
	  present when it is connected to a coherent interconnect.

	  If the processor is executing a load and store exclusive sequence at
	  the same time as a processor in another cluster is executing a cache
	  maintenance operation to the same address, then this erratum might
	  cause data corruption.

	  The workaround promotes data cache clean instructions to
	  data cache clean-and-invalidate.
	  Please note that this does not necessarily enable the workaround,
	  as it depends on the alternative framework, which will only patch
	  the kernel if an affected CPU is detected.

	  If unsure, say Y.

config ARM64_ERRATUM_832075
	bool "Cortex-A57: 832075: possible deadlock on mixing exclusive memory accesses with device loads"
	default y
	help
	  This option adds an alternative code sequence to work around ARM
	  erratum 832075 on Cortex-A57 parts up to r1p2.

	  Affected Cortex-A57 parts might deadlock when exclusive load/store
	  instructions to Write-Back memory are mixed with Device loads.

	  The workaround is to promote device loads to use Load-Acquire
	  semantics.
	  Please note that this does not necessarily enable the workaround,
	  as it depends on the alternative framework, which will only patch
	  the kernel if an affected CPU is detected.

	  If unsure, say Y.

config ARM64_ERRATUM_834220
	bool "Cortex-A57: 834220: Stage 2 translation fault might be incorrectly reported in presence of a Stage 1 fault (rare)"
	depends on KVM
	help
	  This option adds an alternative code sequence to work around ARM
	  erratum 834220 on Cortex-A57 parts up to r1p2.

	  Affected Cortex-A57 parts might report a Stage 2 translation
	  fault as the result of a Stage 1 fault for load crossing a
	  page boundary when there is a permission or device memory
	  alignment fault at Stage 1 and a translation fault at Stage 2.

	  The workaround is to verify that the Stage 1 translation
	  doesn't generate a fault before handling the Stage 2 fault.
	  Please note that this does not necessarily enable the workaround,
	  as it depends on the alternative framework, which will only patch
	  the kernel if an affected CPU is detected.

	  If unsure, say N.

config ARM64_ERRATUM_1742098
	bool "Cortex-A57/A72: 1742098: ELR recorded incorrectly on interrupt taken between cryptographic instructions in a sequence"
	depends on COMPAT
	default y
	help
	  This option removes the AES hwcap for aarch32 user-space to
	  workaround erratum 1742098 on Cortex-A57 and Cortex-A72.

	  Affected parts may corrupt the AES state if an interrupt is
	  taken between a pair of AES instructions. These instructions
	  are only present if the cryptography extensions are present.
	  All software should have a fallback implementation for CPUs
	  that don't implement the cryptography extensions.

	  If unsure, say Y.

config ARM64_ERRATUM_845719
	bool "Cortex-A53: 845719: a load might read incorrect data"
	depends on COMPAT
	default y
	help
	  This option adds an alternative code sequence to work around ARM
	  erratum 845719 on Cortex-A53 parts up to r0p4.

	  When running a compat (AArch32) userspace on an affected Cortex-A53
	  part, a load at EL0 from a virtual address that matches the bottom 32
	  bits of the virtual address used by a recent load at (AArch64) EL1
	  might return incorrect data.

	  The workaround is to write the contextidr_el1 register on exception
	  return to a 32-bit task.
	  Please note that this does not necessarily enable the workaround,
	  as it depends on the alternative framework, which will only patch
	  the kernel if an affected CPU is detected.

	  If unsure, say Y.

config ARM64_ERRATUM_843419
	bool "Cortex-A53: 843419: A load or store might access an incorrect address"
	default y
	help
	  This option links the kernel with '--fix-cortex-a53-843419' and
	  enables PLT support to replace certain ADRP instructions, which can
	  cause subsequent memory accesses to use an incorrect address on
	  Cortex-A53 parts up to r0p4.

	  If unsure, say Y.

config ARM64_LD_HAS_FIX_ERRATUM_843419
	def_bool $(ld-option,--fix-cortex-a53-843419)

config ARM64_ERRATUM_1024718
	bool "Cortex-A55: 1024718: Update of DBM/AP bits without break before make might result in incorrect update"
	default y
	help
	  This option adds a workaround for ARM Cortex-A55 Erratum 1024718.

	  Affected Cortex-A55 cores (all revisions) could cause incorrect
	  update of the hardware dirty bit when the DBM/AP bits are updated
	  without a break-before-make. The workaround is to disable the usage
	  of hardware DBM locally on the affected cores. CPUs not affected by
	  this erratum will continue to use the feature.

	  If unsure, say Y.

config ARM64_ERRATUM_1418040
	bool "Cortex-A76/Neoverse-N1: MRC read following MRRC read of specific Generic Timer in AArch32 might give incorrect result"
	default y
	depends on COMPAT
	help
	  This option adds a workaround for ARM Cortex-A76/Neoverse-N1
	  errata 1188873 and 1418040.

	  Affected Cortex-A76/Neoverse-N1 cores (r0p0 to r3p1) could
	  cause register corruption when accessing the timer registers
	  from AArch32 userspace.

	  If unsure, say Y.

config ARM64_WORKAROUND_SPECULATIVE_AT
	bool

config ARM64_ERRATUM_1165522
	bool "Cortex-A76: 1165522: Speculative AT instruction using out-of-context translation regime could cause subsequent request to generate an incorrect translation"
	default y
	select ARM64_WORKAROUND_SPECULATIVE_AT
	help
	  This option adds a workaround for ARM Cortex-A76 erratum 1165522.

	  Affected Cortex-A76 cores (r0p0, r1p0, r2p0) could end-up with
	  corrupted TLBs by speculating an AT instruction during a guest
	  context switch.

	  If unsure, say Y.

config ARM64_ERRATUM_1319367
	bool "Cortex-A57/A72: 1319537: Speculative AT instruction using out-of-context translation regime could cause subsequent request to generate an incorrect translation"
	default y
	select ARM64_WORKAROUND_SPECULATIVE_AT
	help
	  This option adds work arounds for ARM Cortex-A57 erratum 1319537
	  and A72 erratum 1319367

	  Cortex-A57 and A72 cores could end-up with corrupted TLBs by
	  speculating an AT instruction during a guest context switch.

	  If unsure, say Y.

config ARM64_ERRATUM_1530923
	bool "Cortex-A55: 1530923: Speculative AT instruction using out-of-context translation regime could cause subsequent request to generate an incorrect translation"
	default y
	select ARM64_WORKAROUND_SPECULATIVE_AT
	help
	  This option adds a workaround for ARM Cortex-A55 erratum 1530923.

	  Affected Cortex-A55 cores (r0p0, r0p1, r1p0, r2p0) could end-up with
	  corrupted TLBs by speculating an AT instruction during a guest
	  context switch.

	  If unsure, say Y.

config ARM64_WORKAROUND_REPEAT_TLBI
	bool

config ARM64_ERRATUM_2441007
	bool "Cortex-A55: Completion of affected memory accesses might not be guaranteed by completion of a TLBI (rare)"
	select ARM64_WORKAROUND_REPEAT_TLBI
	help
	  This option adds a workaround for ARM Cortex-A55 erratum #2441007.

	  Under very rare circumstances, affected Cortex-A55 CPUs
	  may not handle a race between a break-before-make sequence on one
	  CPU, and another CPU accessing the same page. This could allow a
	  store to a page that has been unmapped.

	  Work around this by adding the affected CPUs to the list that needs
	  TLB sequences to be done twice.

	  If unsure, say N.

config ARM64_ERRATUM_1286807
	bool "Cortex-A76: Modification of the translation table for a virtual address might lead to read-after-read ordering violation (rare)"
	select ARM64_WORKAROUND_REPEAT_TLBI
	help
	  This option adds a workaround for ARM Cortex-A76 erratum 1286807.

	  On the affected Cortex-A76 cores (r0p0 to r3p0), if a virtual
	  address for a cacheable mapping of a location is being
	  accessed by a core while another core is remapping the virtual
	  address to a new physical page using the recommended
	  break-before-make sequence, then under very rare circumstances
	  TLBI+DSB completes before a read using the translation being
	  invalidated has been observed by other observers. The
	  workaround repeats the TLBI+DSB operation.

	  If unsure, say N.

config ARM64_ERRATUM_1463225
	bool "Cortex-A76: Software Step might prevent interrupt recognition"
	default y
	help
	  This option adds a workaround for Arm Cortex-A76 erratum 1463225.

	  On the affected Cortex-A76 cores (r0p0 to r3p1), software stepping
	  of a system call instruction (SVC) can prevent recognition of
	  subsequent interrupts when software stepping is disabled in the
	  exception handler of the system call and either kernel debugging
	  is enabled or VHE is in use.

	  Work around the erratum by triggering a dummy step exception
	  when handling a system call from a task that is being stepped
	  in a VHE configuration of the kernel.

	  If unsure, say Y.

config ARM64_ERRATUM_1542419
	bool "Neoverse-N1: workaround mis-ordering of instruction fetches (rare)"
	help
	  This option adds a workaround for ARM Neoverse-N1 erratum
	  1542419.

	  Affected Neoverse-N1 cores could execute a stale instruction when
	  modified by another CPU. The workaround depends on a firmware
	  counterpart.

	  Workaround the issue by hiding the DIC feature from EL0. This
	  forces user-space to perform cache maintenance.

	  If unsure, say N.

config ARM64_ERRATUM_1508412
	bool "Cortex-A77: 1508412: workaround deadlock on sequence of NC/Device load and store exclusive or PAR read"
	default y
	help
	  This option adds a workaround for Arm Cortex-A77 erratum 1508412.

	  Affected Cortex-A77 cores (r0p0, r1p0) could deadlock on a sequence
	  of a store-exclusive or read of PAR_EL1 and a load with device or
	  non-cacheable memory attributes. The workaround depends on a firmware
	  counterpart.

	  KVM guests must also have the workaround implemented or they can
	  deadlock the system.

	  Work around the issue by inserting DMB SY barriers around PAR_EL1
	  register reads and warning KVM users. The DMB barrier is sufficient
	  to prevent a speculative PAR_EL1 read.

	  If unsure, say Y.

config ARM64_WORKAROUND_TRBE_OVERWRITE_FILL_MODE
	bool

config ARM64_ERRATUM_2051678
	bool "Cortex-A510: 2051678: disable Hardware Update of the page table dirty bit"
	default y
	help
	  This options adds the workaround for ARM Cortex-A510 erratum ARM64_ERRATUM_2051678.
	  Affected Cortex-A510 might not respect the ordering rules for
	  hardware update of the page table's dirty bit. The workaround
	  is to not enable the feature on affected CPUs.

	  If unsure, say Y.

config ARM64_ERRATUM_2077057
	bool "Cortex-A510: 2077057: workaround software-step corrupting SPSR_EL2"
	default y
	help
	  This option adds the workaround for ARM Cortex-A510 erratum 2077057.
	  Affected Cortex-A510 may corrupt SPSR_EL2 when the a step exception is
	  expected, but a Pointer Authentication trap is taken instead. The
	  erratum causes SPSR_EL1 to be copied to SPSR_EL2, which could allow
	  EL1 to cause a return to EL2 with a guest controlled ELR_EL2.

	  This can only happen when EL2 is stepping EL1.

	  When these conditions occur, the SPSR_EL2 value is unchanged from the
	  previous guest entry, and can be restored from the in-memory copy.

	  If unsure, say Y.

config ARM64_ERRATUM_2658417
	bool "Cortex-A510: 2658417: remove BF16 support due to incorrect result"
	default y
	help
	  This option adds the workaround for ARM Cortex-A510 erratum 2658417.
	  Affected Cortex-A510 (r0p0 to r1p1) may produce the wrong result for
	  BFMMLA or VMMLA instructions in rare circumstances when a pair of
	  A510 CPUs are using shared neon hardware. As the sharing is not
	  discoverable by the kernel, hide the BF16 HWCAP to indicate that
	  user-space should not be using these instructions.

	  If unsure, say Y.

config ARM64_ERRATUM_2119858
	bool "Cortex-A710/X2: 2119858: workaround TRBE overwriting trace data in FILL mode"
	default y
	depends on CORESIGHT_TRBE
	select ARM64_WORKAROUND_TRBE_OVERWRITE_FILL_MODE
	help
	  This option adds the workaround for ARM Cortex-A710/X2 erratum 2119858.

	  Affected Cortex-A710/X2 cores could overwrite up to 3 cache lines of trace
	  data at the base of the buffer (pointed to by TRBASER_EL1) in FILL mode in
	  the event of a WRAP event.

	  Work around the issue by always making sure we move the TRBPTR_EL1 by
	  256 bytes before enabling the buffer and filling the first 256 bytes of
	  the buffer with ETM ignore packets upon disabling.

	  If unsure, say Y.

config ARM64_ERRATUM_2139208
	bool "Neoverse-N2: 2139208: workaround TRBE overwriting trace data in FILL mode"
	default y
	depends on CORESIGHT_TRBE
	select ARM64_WORKAROUND_TRBE_OVERWRITE_FILL_MODE
	help
	  This option adds the workaround for ARM Neoverse-N2 erratum 2139208.

	  Affected Neoverse-N2 cores could overwrite up to 3 cache lines of trace
	  data at the base of the buffer (pointed to by TRBASER_EL1) in FILL mode in
	  the event of a WRAP event.

	  Work around the issue by always making sure we move the TRBPTR_EL1 by
	  256 bytes before enabling the buffer and filling the first 256 bytes of
	  the buffer with ETM ignore packets upon disabling.

	  If unsure, say Y.

config ARM64_WORKAROUND_TSB_FLUSH_FAILURE
	bool

config ARM64_ERRATUM_2054223
	bool "Cortex-A710: 2054223: workaround TSB instruction failing to flush trace"
	default y
	select ARM64_WORKAROUND_TSB_FLUSH_FAILURE
	help
	  Enable workaround for ARM Cortex-A710 erratum 2054223

	  Affected cores may fail to flush the trace data on a TSB instruction, when
	  the PE is in trace prohibited state. This will cause losing a few bytes
	  of the trace cached.

	  Workaround is to issue two TSB consecutively on affected cores.

	  If unsure, say Y.

config ARM64_ERRATUM_2067961
	bool "Neoverse-N2: 2067961: workaround TSB instruction failing to flush trace"
	default y
	select ARM64_WORKAROUND_TSB_FLUSH_FAILURE
	help
	  Enable workaround for ARM Neoverse-N2 erratum 2067961

	  Affected cores may fail to flush the trace data on a TSB instruction, when
	  the PE is in trace prohibited state. This will cause losing a few bytes
	  of the trace cached.

	  Workaround is to issue two TSB consecutively on affected cores.

	  If unsure, say Y.

config ARM64_WORKAROUND_TRBE_WRITE_OUT_OF_RANGE
	bool

config ARM64_ERRATUM_2253138
	bool "Neoverse-N2: 2253138: workaround TRBE writing to address out-of-range"
	depends on CORESIGHT_TRBE
	default y
	select ARM64_WORKAROUND_TRBE_WRITE_OUT_OF_RANGE
	help
	  This option adds the workaround for ARM Neoverse-N2 erratum 2253138.

	  Affected Neoverse-N2 cores might write to an out-of-range address, not reserved
	  for TRBE. Under some conditions, the TRBE might generate a write to the next
	  virtually addressed page following the last page of the TRBE address space
	  (i.e., the TRBLIMITR_EL1.LIMIT), instead of wrapping around to the base.

	  Work around this in the driver by always making sure that there is a
	  page beyond the TRBLIMITR_EL1.LIMIT, within the space allowed for the TRBE.

	  If unsure, say Y.

config ARM64_ERRATUM_2224489
	bool "Cortex-A710/X2: 2224489: workaround TRBE writing to address out-of-range"
	depends on CORESIGHT_TRBE
	default y
	select ARM64_WORKAROUND_TRBE_WRITE_OUT_OF_RANGE
	help
	  This option adds the workaround for ARM Cortex-A710/X2 erratum 2224489.

	  Affected Cortex-A710/X2 cores might write to an out-of-range address, not reserved
	  for TRBE. Under some conditions, the TRBE might generate a write to the next
	  virtually addressed page following the last page of the TRBE address space
	  (i.e., the TRBLIMITR_EL1.LIMIT), instead of wrapping around to the base.

	  Work around this in the driver by always making sure that there is a
	  page beyond the TRBLIMITR_EL1.LIMIT, within the space allowed for the TRBE.

	  If unsure, say Y.

config ARM64_ERRATUM_2441009
	bool "Cortex-A510: Completion of affected memory accesses might not be guaranteed by completion of a TLBI (rare)"
	select ARM64_WORKAROUND_REPEAT_TLBI
	help
	  This option adds a workaround for ARM Cortex-A510 erratum #2441009.

	  Under very rare circumstances, affected Cortex-A510 CPUs
	  may not handle a race between a break-before-make sequence on one
	  CPU, and another CPU accessing the same page. This could allow a
	  store to a page that has been unmapped.

	  Work around this by adding the affected CPUs to the list that needs
	  TLB sequences to be done twice.

	  If unsure, say N.

config ARM64_ERRATUM_2064142
	bool "Cortex-A510: 2064142: workaround TRBE register writes while disabled"
	depends on CORESIGHT_TRBE
	default y
	help
	  This option adds the workaround for ARM Cortex-A510 erratum 2064142.

	  Affected Cortex-A510 core might fail to write into system registers after the
	  TRBE has been disabled. Under some conditions after the TRBE has been disabled
	  writes into TRBE registers TRBLIMITR_EL1, TRBPTR_EL1, TRBBASER_EL1, TRBSR_EL1,
	  and TRBTRG_EL1 will be ignored and will not be effected.

	  Work around this in the driver by executing TSB CSYNC and DSB after collection
	  is stopped and before performing a system register write to one of the affected
	  registers.

	  If unsure, say Y.

config ARM64_ERRATUM_2038923
	bool "Cortex-A510: 2038923: workaround TRBE corruption with enable"
	depends on CORESIGHT_TRBE
	default y
	help
	  This option adds the workaround for ARM Cortex-A510 erratum 2038923.

	  Affected Cortex-A510 core might cause an inconsistent view on whether trace is
	  prohibited within the CPU. As a result, the trace buffer or trace buffer state
	  might be corrupted. This happens after TRBE buffer has been enabled by setting
	  TRBLIMITR_EL1.E, followed by just a single context synchronization event before
	  execution changes from a context, in which trace is prohibited to one where it
	  isn't, or vice versa. In these mentioned conditions, the view of whether trace
	  is prohibited is inconsistent between parts of the CPU, and the trace buffer or
	  the trace buffer state might be corrupted.

	  Work around this in the driver by preventing an inconsistent view of whether the
	  trace is prohibited or not based on TRBLIMITR_EL1.E by immediately following a
	  change to TRBLIMITR_EL1.E with at least one ISB instruction before an ERET, or
	  two ISB instructions if no ERET is to take place.

	  If unsure, say Y.

config ARM64_ERRATUM_1902691
	bool "Cortex-A510: 1902691: workaround TRBE trace corruption"
	depends on CORESIGHT_TRBE
	default y
	help
	  This option adds the workaround for ARM Cortex-A510 erratum 1902691.

	  Affected Cortex-A510 core might cause trace data corruption, when being written
	  into the memory. Effectively TRBE is broken and hence cannot be used to capture
	  trace data.

	  Work around this problem in the driver by just preventing TRBE initialization on
	  affected cpus. The firmware must have disabled the access to TRBE for the kernel
	  on such implementations. This will cover the kernel for any firmware that doesn't
	  do this already.

	  If unsure, say Y.

config ARM64_ERRATUM_2457168
	bool "Cortex-A510: 2457168: workaround for AMEVCNTR01 incrementing incorrectly"
	depends on ARM64_AMU_EXTN
	default y
	help
	  This option adds the workaround for ARM Cortex-A510 erratum 2457168.

	  The AMU counter AMEVCNTR01 (constant counter) should increment at the same rate
	  as the system counter. On affected Cortex-A510 cores AMEVCNTR01 increments
	  incorrectly giving a significantly higher output value.

	  Work around this problem by returning 0 when reading the affected counter in
	  key locations that results in disabling all users of this counter. This effect
	  is the same to firmware disabling affected counters.

	  If unsure, say Y.

config ARM64_ERRATUM_2645198
	bool "Cortex-A715: 2645198: Workaround possible [ESR|FAR]_ELx corruption"
	default y
	help
	  This option adds the workaround for ARM Cortex-A715 erratum 2645198.

	  If a Cortex-A715 cpu sees a page mapping permissions change from executable
	  to non-executable, it may corrupt the ESR_ELx and FAR_ELx registers on the
	  next instruction abort caused by permission fault.

	  Only user-space does executable to non-executable permission transition via
	  mprotect() system call. Workaround the problem by doing a break-before-make
	  TLB invalidation, for all changes to executable user space mappings.

	  If unsure, say Y.

config ARM64_WORKAROUND_SPECULATIVE_UNPRIV_LOAD
	bool

config ARM64_ERRATUM_2966298
	bool "Cortex-A520: 2966298: workaround for speculatively executed unprivileged load"
	select ARM64_WORKAROUND_SPECULATIVE_UNPRIV_LOAD
	default y
	help
	  This option adds the workaround for ARM Cortex-A520 erratum 2966298.

	  On an affected Cortex-A520 core, a speculatively executed unprivileged
	  load might leak data from a privileged level via a cache side channel.

	  Work around this problem by executing a TLBI before returning to EL0.

	  If unsure, say Y.

config ARM64_ERRATUM_3117295
	bool "Cortex-A510: 3117295: workaround for speculatively executed unprivileged load"
	select ARM64_WORKAROUND_SPECULATIVE_UNPRIV_LOAD
	default y
	help
	  This option adds the workaround for ARM Cortex-A510 erratum 3117295.

	  On an affected Cortex-A510 core, a speculatively executed unprivileged
	  load might leak data from a privileged level via a cache side channel.

	  Work around this problem by executing a TLBI before returning to EL0.

	  If unsure, say Y.

config ARM64_ERRATUM_3194386
<<<<<<< HEAD
	bool "Cortex-{A720,X4,X925}/Neoverse-V3: workaround for MSR SSBS not self-synchronizing"
=======
	bool "Cortex-*/Neoverse-*: workaround for MSR SSBS not self-synchronizing"
>>>>>>> 9cacb32a
	default y
	help
	  This option adds the workaround for the following errata:

<<<<<<< HEAD
	  * ARM Cortex-A710 erratam 3324338
	  * ARM Cortex-A720 erratum 3456091
=======
	  * ARM Cortex-A76 erratum 3324349
	  * ARM Cortex-A77 erratum 3324348
	  * ARM Cortex-A78 erratum 3324344
	  * ARM Cortex-A78C erratum 3324346
	  * ARM Cortex-A78C erratum 3324347
	  * ARM Cortex-A710 erratam 3324338
	  * ARM Cortex-A720 erratum 3456091
	  * ARM Cortex-A725 erratum 3456106
	  * ARM Cortex-X1 erratum 3324344
	  * ARM Cortex-X1C erratum 3324346
>>>>>>> 9cacb32a
	  * ARM Cortex-X2 erratum 3324338
	  * ARM Cortex-X3 erratum 3324335
	  * ARM Cortex-X4 erratum 3194386
	  * ARM Cortex-X925 erratum 3324334
<<<<<<< HEAD
	  * ARM Neoverse N2 erratum 3324339
=======
	  * ARM Neoverse-N1 erratum 3324349
	  * ARM Neoverse N2 erratum 3324339
	  * ARM Neoverse-V1 erratum 3324341
>>>>>>> 9cacb32a
	  * ARM Neoverse V2 erratum 3324336
	  * ARM Neoverse-V3 erratum 3312417

	  On affected cores "MSR SSBS, #0" instructions may not affect
	  subsequent speculative instructions, which may permit unexepected
	  speculative store bypassing.

	  Work around this problem by placing a Speculation Barrier (SB) or
	  Instruction Synchronization Barrier (ISB) after kernel changes to
	  SSBS. The presence of the SSBS special-purpose register is hidden
	  from hwcaps and EL0 reads of ID_AA64PFR1_EL1, such that userspace
	  will use the PR_SPEC_STORE_BYPASS prctl to change SSBS.

	  If unsure, say Y.

config CAVIUM_ERRATUM_22375
	bool "Cavium erratum 22375, 24313"
	default y
	help
	  Enable workaround for errata 22375 and 24313.

	  This implements two gicv3-its errata workarounds for ThunderX. Both
	  with a small impact affecting only ITS table allocation.

	    erratum 22375: only alloc 8MB table size
	    erratum 24313: ignore memory access type

	  The fixes are in ITS initialization and basically ignore memory access
	  type and table size provided by the TYPER and BASER registers.

	  If unsure, say Y.

config CAVIUM_ERRATUM_23144
	bool "Cavium erratum 23144: ITS SYNC hang on dual socket system"
	depends on NUMA
	default y
	help
	  ITS SYNC command hang for cross node io and collections/cpu mapping.

	  If unsure, say Y.

config CAVIUM_ERRATUM_23154
	bool "Cavium errata 23154 and 38545: GICv3 lacks HW synchronisation"
	default y
	help
	  The ThunderX GICv3 implementation requires a modified version for
	  reading the IAR status to ensure data synchronization
	  (access to icc_iar1_el1 is not sync'ed before and after).

	  It also suffers from erratum 38545 (also present on Marvell's
	  OcteonTX and OcteonTX2), resulting in deactivated interrupts being
	  spuriously presented to the CPU interface.

	  If unsure, say Y.

config CAVIUM_ERRATUM_27456
	bool "Cavium erratum 27456: Broadcast TLBI instructions may cause icache corruption"
	default y
	help
	  On ThunderX T88 pass 1.x through 2.1 parts, broadcast TLBI
	  instructions may cause the icache to become corrupted if it
	  contains data for a non-current ASID.  The fix is to
	  invalidate the icache when changing the mm context.

	  If unsure, say Y.

config CAVIUM_ERRATUM_30115
	bool "Cavium erratum 30115: Guest may disable interrupts in host"
	default y
	help
	  On ThunderX T88 pass 1.x through 2.2, T81 pass 1.0 through
	  1.2, and T83 Pass 1.0, KVM guest execution may disable
	  interrupts in host. Trapping both GICv3 group-0 and group-1
	  accesses sidesteps the issue.

	  If unsure, say Y.

config CAVIUM_TX2_ERRATUM_219
	bool "Cavium ThunderX2 erratum 219: PRFM between TTBR change and ISB fails"
	default y
	help
	  On Cavium ThunderX2, a load, store or prefetch instruction between a
	  TTBR update and the corresponding context synchronizing operation can
	  cause a spurious Data Abort to be delivered to any hardware thread in
	  the CPU core.

	  Work around the issue by avoiding the problematic code sequence and
	  trapping KVM guest TTBRx_EL1 writes to EL2 when SMT is enabled. The
	  trap handler performs the corresponding register access, skips the
	  instruction and ensures context synchronization by virtue of the
	  exception return.

	  If unsure, say Y.

config FUJITSU_ERRATUM_010001
	bool "Fujitsu-A64FX erratum E#010001: Undefined fault may occur wrongly"
	default y
	help
	  This option adds a workaround for Fujitsu-A64FX erratum E#010001.
	  On some variants of the Fujitsu-A64FX cores ver(1.0, 1.1), memory
	  accesses may cause undefined fault (Data abort, DFSC=0b111111).
	  This fault occurs under a specific hardware condition when a
	  load/store instruction performs an address translation using:
	  case-1  TTBR0_EL1 with TCR_EL1.NFD0 == 1.
	  case-2  TTBR0_EL2 with TCR_EL2.NFD0 == 1.
	  case-3  TTBR1_EL1 with TCR_EL1.NFD1 == 1.
	  case-4  TTBR1_EL2 with TCR_EL2.NFD1 == 1.

	  The workaround is to ensure these bits are clear in TCR_ELx.
	  The workaround only affects the Fujitsu-A64FX.

	  If unsure, say Y.

config HISILICON_ERRATUM_161600802
	bool "Hip07 161600802: Erroneous redistributor VLPI base"
	default y
	help
	  The HiSilicon Hip07 SoC uses the wrong redistributor base
	  when issued ITS commands such as VMOVP and VMAPP, and requires
	  a 128kB offset to be applied to the target address in this commands.

	  If unsure, say Y.

config QCOM_FALKOR_ERRATUM_1003
	bool "Falkor E1003: Incorrect translation due to ASID change"
	default y
	help
	  On Falkor v1, an incorrect ASID may be cached in the TLB when ASID
	  and BADDR are changed together in TTBRx_EL1. Since we keep the ASID
	  in TTBR1_EL1, this situation only occurs in the entry trampoline and
	  then only for entries in the walk cache, since the leaf translation
	  is unchanged. Work around the erratum by invalidating the walk cache
	  entries for the trampoline before entering the kernel proper.

config QCOM_FALKOR_ERRATUM_1009
	bool "Falkor E1009: Prematurely complete a DSB after a TLBI"
	default y
	select ARM64_WORKAROUND_REPEAT_TLBI
	help
	  On Falkor v1, the CPU may prematurely complete a DSB following a
	  TLBI xxIS invalidate maintenance operation. Repeat the TLBI operation
	  one more time to fix the issue.

	  If unsure, say Y.

config QCOM_QDF2400_ERRATUM_0065
	bool "QDF2400 E0065: Incorrect GITS_TYPER.ITT_Entry_size"
	default y
	help
	  On Qualcomm Datacenter Technologies QDF2400 SoC, ITS hardware reports
	  ITE size incorrectly. The GITS_TYPER.ITT_Entry_size field should have
	  been indicated as 16Bytes (0xf), not 8Bytes (0x7).

	  If unsure, say Y.

config QCOM_FALKOR_ERRATUM_E1041
	bool "Falkor E1041: Speculative instruction fetches might cause errant memory access"
	default y
	help
	  Falkor CPU may speculatively fetch instructions from an improper
	  memory location when MMU translation is changed from SCTLR_ELn[M]=1
	  to SCTLR_ELn[M]=0. Prefix an ISB instruction to fix the problem.

	  If unsure, say Y.

config NVIDIA_CARMEL_CNP_ERRATUM
	bool "NVIDIA Carmel CNP: CNP on Carmel semantically different than ARM cores"
	default y
	help
	  If CNP is enabled on Carmel cores, non-sharable TLBIs on a core will not
	  invalidate shared TLB entries installed by a different core, as it would
	  on standard ARM cores.

	  If unsure, say Y.

config ROCKCHIP_ERRATUM_3588001
	bool "Rockchip 3588001: GIC600 can not support shareability attributes"
	default y
	help
	  The Rockchip RK3588 GIC600 SoC integration does not support ACE/ACE-lite.
	  This means, that its sharability feature may not be used, even though it
	  is supported by the IP itself.

	  If unsure, say Y.

config SOCIONEXT_SYNQUACER_PREITS
	bool "Socionext Synquacer: Workaround for GICv3 pre-ITS"
	default y
	help
	  Socionext Synquacer SoCs implement a separate h/w block to generate
	  MSI doorbell writes with non-zero values for the device ID.

	  If unsure, say Y.

endmenu # "ARM errata workarounds via the alternatives framework"

choice
	prompt "Page size"
	default ARM64_4K_PAGES
	help
	  Page size (translation granule) configuration.

config ARM64_4K_PAGES
	bool "4KB"
	select HAVE_PAGE_SIZE_4KB
	help
	  This feature enables 4KB pages support.

config ARM64_16K_PAGES
	bool "16KB"
	select HAVE_PAGE_SIZE_16KB
	help
	  The system will use 16KB pages support. AArch32 emulation
	  requires applications compiled with 16K (or a multiple of 16K)
	  aligned segments.

config ARM64_64K_PAGES
	bool "64KB"
	select HAVE_PAGE_SIZE_64KB
	help
	  This feature enables 64KB pages support (4KB by default)
	  allowing only two levels of page tables and faster TLB
	  look-up. AArch32 emulation requires applications compiled
	  with 64K aligned segments.

endchoice

choice
	prompt "Virtual address space size"
	default ARM64_VA_BITS_52
	help
	  Allows choosing one of multiple possible virtual address
	  space sizes. The level of translation table is determined by
	  a combination of page size and virtual address space size.

config ARM64_VA_BITS_36
	bool "36-bit" if EXPERT
	depends on PAGE_SIZE_16KB

config ARM64_VA_BITS_39
	bool "39-bit"
	depends on PAGE_SIZE_4KB

config ARM64_VA_BITS_42
	bool "42-bit"
	depends on PAGE_SIZE_64KB

config ARM64_VA_BITS_47
	bool "47-bit"
	depends on PAGE_SIZE_16KB

config ARM64_VA_BITS_48
	bool "48-bit"

config ARM64_VA_BITS_52
	bool "52-bit"
	depends on ARM64_PAN || !ARM64_SW_TTBR0_PAN
	help
	  Enable 52-bit virtual addressing for userspace when explicitly
	  requested via a hint to mmap(). The kernel will also use 52-bit
	  virtual addresses for its own mappings (provided HW support for
	  this feature is available, otherwise it reverts to 48-bit).

	  NOTE: Enabling 52-bit virtual addressing in conjunction with
	  ARMv8.3 Pointer Authentication will result in the PAC being
	  reduced from 7 bits to 3 bits, which may have a significant
	  impact on its susceptibility to brute-force attacks.

	  If unsure, select 48-bit virtual addressing instead.

endchoice

config ARM64_FORCE_52BIT
	bool "Force 52-bit virtual addresses for userspace"
	depends on ARM64_VA_BITS_52 && EXPERT
	help
	  For systems with 52-bit userspace VAs enabled, the kernel will attempt
	  to maintain compatibility with older software by providing 48-bit VAs
	  unless a hint is supplied to mmap.

	  This configuration option disables the 48-bit compatibility logic, and
	  forces all userspace addresses to be 52-bit on HW that supports it. One
	  should only enable this configuration option for stress testing userspace
	  memory management code. If unsure say N here.

config ARM64_VA_BITS
	int
	default 36 if ARM64_VA_BITS_36
	default 39 if ARM64_VA_BITS_39
	default 42 if ARM64_VA_BITS_42
	default 47 if ARM64_VA_BITS_47
	default 48 if ARM64_VA_BITS_48
	default 52 if ARM64_VA_BITS_52

choice
	prompt "Physical address space size"
	default ARM64_PA_BITS_48
	help
	  Choose the maximum physical address range that the kernel will
	  support.

config ARM64_PA_BITS_48
	bool "48-bit"
	depends on ARM64_64K_PAGES || !ARM64_VA_BITS_52

config ARM64_PA_BITS_52
	bool "52-bit"
	depends on ARM64_64K_PAGES || ARM64_VA_BITS_52
	depends on ARM64_PAN || !ARM64_SW_TTBR0_PAN
	help
	  Enable support for a 52-bit physical address space, introduced as
	  part of the ARMv8.2-LPA extension.

	  With this enabled, the kernel will also continue to work on CPUs that
	  do not support ARMv8.2-LPA, but with some added memory overhead (and
	  minor performance overhead).

endchoice

config ARM64_PA_BITS
	int
	default 48 if ARM64_PA_BITS_48
	default 52 if ARM64_PA_BITS_52

config ARM64_LPA2
	def_bool y
	depends on ARM64_PA_BITS_52 && !ARM64_64K_PAGES

choice
	prompt "Endianness"
	default CPU_LITTLE_ENDIAN
	help
	  Select the endianness of data accesses performed by the CPU. Userspace
	  applications will need to be compiled and linked for the endianness
	  that is selected here.

config CPU_BIG_ENDIAN
	bool "Build big-endian kernel"
	# https://github.com/llvm/llvm-project/commit/1379b150991f70a5782e9a143c2ba5308da1161c
	depends on AS_IS_GNU || AS_VERSION >= 150000
	help
	  Say Y if you plan on running a kernel with a big-endian userspace.

config CPU_LITTLE_ENDIAN
	bool "Build little-endian kernel"
	help
	  Say Y if you plan on running a kernel with a little-endian userspace.
	  This is usually the case for distributions targeting arm64.

endchoice

config SCHED_MC
	bool "Multi-core scheduler support"
	help
	  Multi-core scheduler support improves the CPU scheduler's decision
	  making when dealing with multi-core CPU chips at a cost of slightly
	  increased overhead in some places. If unsure say N here.

config SCHED_CLUSTER
	bool "Cluster scheduler support"
	help
	  Cluster scheduler support improves the CPU scheduler's decision
	  making when dealing with machines that have clusters of CPUs.
	  Cluster usually means a couple of CPUs which are placed closely
	  by sharing mid-level caches, last-level cache tags or internal
	  busses.

config SCHED_SMT
	bool "SMT scheduler support"
	help
	  Improves the CPU scheduler's decision making when dealing with
	  MultiThreading at a cost of slightly increased overhead in some
	  places. If unsure say N here.

config NR_CPUS
	int "Maximum number of CPUs (2-4096)"
	range 2 4096
	default "512"

config HOTPLUG_CPU
	bool "Support for hot-pluggable CPUs"
	select GENERIC_IRQ_MIGRATION
	help
	  Say Y here to experiment with turning CPUs off and on.  CPUs
	  can be controlled through /sys/devices/system/cpu.

# Common NUMA Features
config NUMA
	bool "NUMA Memory Allocation and Scheduler Support"
	select GENERIC_ARCH_NUMA
	select OF_NUMA
	select HAVE_SETUP_PER_CPU_AREA
	select NEED_PER_CPU_EMBED_FIRST_CHUNK
	select NEED_PER_CPU_PAGE_FIRST_CHUNK
	select USE_PERCPU_NUMA_NODE_ID
	help
	  Enable NUMA (Non-Uniform Memory Access) support.

	  The kernel will try to allocate memory used by a CPU on the
	  local memory of the CPU and add some more
	  NUMA awareness to the kernel.

config NODES_SHIFT
	int "Maximum NUMA Nodes (as a power of 2)"
	range 1 10
	default "4"
	depends on NUMA
	help
	  Specify the maximum number of NUMA Nodes available on the target
	  system.  Increases memory reserved to accommodate various tables.

source "kernel/Kconfig.hz"

config ARCH_SPARSEMEM_ENABLE
	def_bool y
	select SPARSEMEM_VMEMMAP_ENABLE
	select SPARSEMEM_VMEMMAP

config HW_PERF_EVENTS
	def_bool y
	depends on ARM_PMU

# Supported by clang >= 7.0 or GCC >= 12.0.0
config CC_HAVE_SHADOW_CALL_STACK
	def_bool $(cc-option, -fsanitize=shadow-call-stack -ffixed-x18)

config PARAVIRT
	bool "Enable paravirtualization code"
	help
	  This changes the kernel so it can modify itself when it is run
	  under a hypervisor, potentially improving performance significantly
	  over full virtualization.

config PARAVIRT_TIME_ACCOUNTING
	bool "Paravirtual steal time accounting"
	select PARAVIRT
	help
	  Select this option to enable fine granularity task steal time
	  accounting. Time spent executing other tasks in parallel with
	  the current vCPU is discounted from the vCPU power. To account for
	  that, there can be a small performance impact.

	  If in doubt, say N here.

config ARCH_SUPPORTS_KEXEC
	def_bool PM_SLEEP_SMP

config ARCH_SUPPORTS_KEXEC_FILE
	def_bool y

config ARCH_SELECTS_KEXEC_FILE
	def_bool y
	depends on KEXEC_FILE
	select HAVE_IMA_KEXEC if IMA

config ARCH_SUPPORTS_KEXEC_SIG
	def_bool y

config ARCH_SUPPORTS_KEXEC_IMAGE_VERIFY_SIG
	def_bool y

config ARCH_DEFAULT_KEXEC_IMAGE_VERIFY_SIG
	def_bool y

config ARCH_SUPPORTS_CRASH_DUMP
	def_bool y

config ARCH_HAS_GENERIC_CRASHKERNEL_RESERVATION
	def_bool CRASH_RESERVE

config TRANS_TABLE
	def_bool y
	depends on HIBERNATION || KEXEC_CORE

config XEN_DOM0
	def_bool y
	depends on XEN

config XEN
	bool "Xen guest support on ARM64"
	depends on ARM64 && OF
	select SWIOTLB_XEN
	select PARAVIRT
	help
	  Say Y if you want to run Linux in a Virtual Machine on Xen on ARM64.

# include/linux/mmzone.h requires the following to be true:
#
#   MAX_PAGE_ORDER + PAGE_SHIFT <= SECTION_SIZE_BITS
#
# so the maximum value of MAX_PAGE_ORDER is SECTION_SIZE_BITS - PAGE_SHIFT:
#
#     | SECTION_SIZE_BITS |  PAGE_SHIFT  |  max MAX_PAGE_ORDER  |  default MAX_PAGE_ORDER |
# ----+-------------------+--------------+----------------------+-------------------------+
# 4K  |       27          |      12      |       15             |         10              |
# 16K |       27          |      14      |       13             |         11              |
# 64K |       29          |      16      |       13             |         13              |
config ARCH_FORCE_MAX_ORDER
	int
	default "13" if ARM64_64K_PAGES
	default "11" if ARM64_16K_PAGES
	default "10"
	help
	  The kernel page allocator limits the size of maximal physically
	  contiguous allocations. The limit is called MAX_PAGE_ORDER and it
	  defines the maximal power of two of number of pages that can be
	  allocated as a single contiguous block. This option allows
	  overriding the default setting when ability to allocate very
	  large blocks of physically contiguous memory is required.

	  The maximal size of allocation cannot exceed the size of the
	  section, so the value of MAX_PAGE_ORDER should satisfy

	    MAX_PAGE_ORDER + PAGE_SHIFT <= SECTION_SIZE_BITS

	  Don't change if unsure.

config UNMAP_KERNEL_AT_EL0
	bool "Unmap kernel when running in userspace (KPTI)" if EXPERT
	default y
	help
	  Speculation attacks against some high-performance processors can
	  be used to bypass MMU permission checks and leak kernel data to
	  userspace. This can be defended against by unmapping the kernel
	  when running in userspace, mapping it back in on exception entry
	  via a trampoline page in the vector table.

	  If unsure, say Y.

config MITIGATE_SPECTRE_BRANCH_HISTORY
	bool "Mitigate Spectre style attacks against branch history" if EXPERT
	default y
	help
	  Speculation attacks against some high-performance processors can
	  make use of branch history to influence future speculation.
	  When taking an exception from user-space, a sequence of branches
	  or a firmware call overwrites the branch history.

config RODATA_FULL_DEFAULT_ENABLED
	bool "Apply r/o permissions of VM areas also to their linear aliases"
	default y
	help
	  Apply read-only attributes of VM areas to the linear alias of
	  the backing pages as well. This prevents code or read-only data
	  from being modified (inadvertently or intentionally) via another
	  mapping of the same memory page. This additional enhancement can
	  be turned off at runtime by passing rodata=[off|on] (and turned on
	  with rodata=full if this option is set to 'n')

	  This requires the linear region to be mapped down to pages,
	  which may adversely affect performance in some cases.

config ARM64_SW_TTBR0_PAN
	bool "Emulate Privileged Access Never using TTBR0_EL1 switching"
	depends on !KCSAN
	help
	  Enabling this option prevents the kernel from accessing
	  user-space memory directly by pointing TTBR0_EL1 to a reserved
	  zeroed area and reserved ASID. The user access routines
	  restore the valid TTBR0_EL1 temporarily.

config ARM64_TAGGED_ADDR_ABI
	bool "Enable the tagged user addresses syscall ABI"
	default y
	help
	  When this option is enabled, user applications can opt in to a
	  relaxed ABI via prctl() allowing tagged addresses to be passed
	  to system calls as pointer arguments. For details, see
	  Documentation/arch/arm64/tagged-address-abi.rst.

menuconfig COMPAT
	bool "Kernel support for 32-bit EL0"
	depends on ARM64_4K_PAGES || EXPERT
	select HAVE_UID16
	select OLD_SIGSUSPEND3
	select COMPAT_OLD_SIGACTION
	help
	  This option enables support for a 32-bit EL0 running under a 64-bit
	  kernel at EL1. AArch32-specific components such as system calls,
	  the user helper functions, VFP support and the ptrace interface are
	  handled appropriately by the kernel.

	  If you use a page size other than 4KB (i.e, 16KB or 64KB), please be aware
	  that you will only be able to execute AArch32 binaries that were compiled
	  with page size aligned segments.

	  If you want to execute 32-bit userspace applications, say Y.

if COMPAT

config KUSER_HELPERS
	bool "Enable kuser helpers page for 32-bit applications"
	default y
	help
	  Warning: disabling this option may break 32-bit user programs.

	  Provide kuser helpers to compat tasks. The kernel provides
	  helper code to userspace in read only form at a fixed location
	  to allow userspace to be independent of the CPU type fitted to
	  the system. This permits binaries to be run on ARMv4 through
	  to ARMv8 without modification.

	  See Documentation/arch/arm/kernel_user_helpers.rst for details.

	  However, the fixed address nature of these helpers can be used
	  by ROP (return orientated programming) authors when creating
	  exploits.

	  If all of the binaries and libraries which run on your platform
	  are built specifically for your platform, and make no use of
	  these helpers, then you can turn this option off to hinder
	  such exploits. However, in that case, if a binary or library
	  relying on those helpers is run, it will not function correctly.

	  Say N here only if you are absolutely certain that you do not
	  need these helpers; otherwise, the safe option is to say Y.

config COMPAT_VDSO
	bool "Enable vDSO for 32-bit applications"
	depends on !CPU_BIG_ENDIAN
	depends on (CC_IS_CLANG && LD_IS_LLD) || "$(CROSS_COMPILE_COMPAT)" != ""
	select GENERIC_COMPAT_VDSO
	default y
	help
	  Place in the process address space of 32-bit applications an
	  ELF shared object providing fast implementations of gettimeofday
	  and clock_gettime.

	  You must have a 32-bit build of glibc 2.22 or later for programs
	  to seamlessly take advantage of this.

config THUMB2_COMPAT_VDSO
	bool "Compile the 32-bit vDSO for Thumb-2 mode" if EXPERT
	depends on COMPAT_VDSO
	default y
	help
	  Compile the compat vDSO with '-mthumb -fomit-frame-pointer' if y,
	  otherwise with '-marm'.

config COMPAT_ALIGNMENT_FIXUPS
	bool "Fix up misaligned multi-word loads and stores in user space"

menuconfig ARMV8_DEPRECATED
	bool "Emulate deprecated/obsolete ARMv8 instructions"
	depends on SYSCTL
	help
	  Legacy software support may require certain instructions
	  that have been deprecated or obsoleted in the architecture.

	  Enable this config to enable selective emulation of these
	  features.

	  If unsure, say Y

if ARMV8_DEPRECATED

config SWP_EMULATION
	bool "Emulate SWP/SWPB instructions"
	help
	  ARMv8 obsoletes the use of A32 SWP/SWPB instructions such that
	  they are always undefined. Say Y here to enable software
	  emulation of these instructions for userspace using LDXR/STXR.
	  This feature can be controlled at runtime with the abi.swp
	  sysctl which is disabled by default.

	  In some older versions of glibc [<=2.8] SWP is used during futex
	  trylock() operations with the assumption that the code will not
	  be preempted. This invalid assumption may be more likely to fail
	  with SWP emulation enabled, leading to deadlock of the user
	  application.

	  NOTE: when accessing uncached shared regions, LDXR/STXR rely
	  on an external transaction monitoring block called a global
	  monitor to maintain update atomicity. If your system does not
	  implement a global monitor, this option can cause programs that
	  perform SWP operations to uncached memory to deadlock.

	  If unsure, say Y

config CP15_BARRIER_EMULATION
	bool "Emulate CP15 Barrier instructions"
	help
	  The CP15 barrier instructions - CP15ISB, CP15DSB, and
	  CP15DMB - are deprecated in ARMv8 (and ARMv7). It is
	  strongly recommended to use the ISB, DSB, and DMB
	  instructions instead.

	  Say Y here to enable software emulation of these
	  instructions for AArch32 userspace code. When this option is
	  enabled, CP15 barrier usage is traced which can help
	  identify software that needs updating. This feature can be
	  controlled at runtime with the abi.cp15_barrier sysctl.

	  If unsure, say Y

config SETEND_EMULATION
	bool "Emulate SETEND instruction"
	help
	  The SETEND instruction alters the data-endianness of the
	  AArch32 EL0, and is deprecated in ARMv8.

	  Say Y here to enable software emulation of the instruction
	  for AArch32 userspace code. This feature can be controlled
	  at runtime with the abi.setend sysctl.

	  Note: All the cpus on the system must have mixed endian support at EL0
	  for this feature to be enabled. If a new CPU - which doesn't support mixed
	  endian - is hotplugged in after this feature has been enabled, there could
	  be unexpected results in the applications.

	  If unsure, say Y
endif # ARMV8_DEPRECATED

endif # COMPAT

menu "ARMv8.1 architectural features"

config ARM64_HW_AFDBM
	bool "Support for hardware updates of the Access and Dirty page flags"
	default y
	help
	  The ARMv8.1 architecture extensions introduce support for
	  hardware updates of the access and dirty information in page
	  table entries. When enabled in TCR_EL1 (HA and HD bits) on
	  capable processors, accesses to pages with PTE_AF cleared will
	  set this bit instead of raising an access flag fault.
	  Similarly, writes to read-only pages with the DBM bit set will
	  clear the read-only bit (AP[2]) instead of raising a
	  permission fault.

	  Kernels built with this configuration option enabled continue
	  to work on pre-ARMv8.1 hardware and the performance impact is
	  minimal. If unsure, say Y.

config ARM64_PAN
	bool "Enable support for Privileged Access Never (PAN)"
	default y
	help
	  Privileged Access Never (PAN; part of the ARMv8.1 Extensions)
	  prevents the kernel or hypervisor from accessing user-space (EL0)
	  memory directly.

	  Choosing this option will cause any unprotected (not using
	  copy_to_user et al) memory access to fail with a permission fault.

	  The feature is detected at runtime, and will remain as a 'nop'
	  instruction if the cpu does not implement the feature.

config AS_HAS_LSE_ATOMICS
	def_bool $(as-instr,.arch_extension lse)

config ARM64_LSE_ATOMICS
	bool
	default ARM64_USE_LSE_ATOMICS
	depends on AS_HAS_LSE_ATOMICS

config ARM64_USE_LSE_ATOMICS
	bool "Atomic instructions"
	default y
	help
	  As part of the Large System Extensions, ARMv8.1 introduces new
	  atomic instructions that are designed specifically to scale in
	  very large systems.

	  Say Y here to make use of these instructions for the in-kernel
	  atomic routines. This incurs a small overhead on CPUs that do
	  not support these instructions and requires the kernel to be
	  built with binutils >= 2.25 in order for the new instructions
	  to be used.

endmenu # "ARMv8.1 architectural features"

menu "ARMv8.2 architectural features"

config AS_HAS_ARMV8_2
	def_bool $(cc-option,-Wa$(comma)-march=armv8.2-a)

config AS_HAS_SHA3
	def_bool $(as-instr,.arch armv8.2-a+sha3)

config ARM64_PMEM
	bool "Enable support for persistent memory"
	select ARCH_HAS_PMEM_API
	select ARCH_HAS_UACCESS_FLUSHCACHE
	help
	  Say Y to enable support for the persistent memory API based on the
	  ARMv8.2 DCPoP feature.

	  The feature is detected at runtime, and the kernel will use DC CVAC
	  operations if DC CVAP is not supported (following the behaviour of
	  DC CVAP itself if the system does not define a point of persistence).

config ARM64_RAS_EXTN
	bool "Enable support for RAS CPU Extensions"
	default y
	help
	  CPUs that support the Reliability, Availability and Serviceability
	  (RAS) Extensions, part of ARMv8.2 are able to track faults and
	  errors, classify them and report them to software.

	  On CPUs with these extensions system software can use additional
	  barriers to determine if faults are pending and read the
	  classification from a new set of registers.

	  Selecting this feature will allow the kernel to use these barriers
	  and access the new registers if the system supports the extension.
	  Platform RAS features may additionally depend on firmware support.

config ARM64_CNP
	bool "Enable support for Common Not Private (CNP) translations"
	default y
	depends on ARM64_PAN || !ARM64_SW_TTBR0_PAN
	help
	  Common Not Private (CNP) allows translation table entries to
	  be shared between different PEs in the same inner shareable
	  domain, so the hardware can use this fact to optimise the
	  caching of such entries in the TLB.

	  Selecting this option allows the CNP feature to be detected
	  at runtime, and does not affect PEs that do not implement
	  this feature.

endmenu # "ARMv8.2 architectural features"

menu "ARMv8.3 architectural features"

config ARM64_PTR_AUTH
	bool "Enable support for pointer authentication"
	default y
	help
	  Pointer authentication (part of the ARMv8.3 Extensions) provides
	  instructions for signing and authenticating pointers against secret
	  keys, which can be used to mitigate Return Oriented Programming (ROP)
	  and other attacks.

	  This option enables these instructions at EL0 (i.e. for userspace).
	  Choosing this option will cause the kernel to initialise secret keys
	  for each process at exec() time, with these keys being
	  context-switched along with the process.

	  The feature is detected at runtime. If the feature is not present in
	  hardware it will not be advertised to userspace/KVM guest nor will it
	  be enabled.

	  If the feature is present on the boot CPU but not on a late CPU, then
	  the late CPU will be parked. Also, if the boot CPU does not have
	  address auth and the late CPU has then the late CPU will still boot
	  but with the feature disabled. On such a system, this option should
	  not be selected.

config ARM64_PTR_AUTH_KERNEL
	bool "Use pointer authentication for kernel"
	default y
	depends on ARM64_PTR_AUTH
	depends on (CC_HAS_SIGN_RETURN_ADDRESS || CC_HAS_BRANCH_PROT_PAC_RET) && AS_HAS_ARMV8_3
	# Modern compilers insert a .note.gnu.property section note for PAC
	# which is only understood by binutils starting with version 2.33.1.
	depends on LD_IS_LLD || LD_VERSION >= 23301 || (CC_IS_GCC && GCC_VERSION < 90100)
	depends on !CC_IS_CLANG || AS_HAS_CFI_NEGATE_RA_STATE
	depends on (!FUNCTION_GRAPH_TRACER || DYNAMIC_FTRACE_WITH_ARGS)
	help
	  If the compiler supports the -mbranch-protection or
	  -msign-return-address flag (e.g. GCC 7 or later), then this option
	  will cause the kernel itself to be compiled with return address
	  protection. In this case, and if the target hardware is known to
	  support pointer authentication, then CONFIG_STACKPROTECTOR can be
	  disabled with minimal loss of protection.

	  This feature works with FUNCTION_GRAPH_TRACER option only if
	  DYNAMIC_FTRACE_WITH_ARGS is enabled.

config CC_HAS_BRANCH_PROT_PAC_RET
	# GCC 9 or later, clang 8 or later
	def_bool $(cc-option,-mbranch-protection=pac-ret+leaf)

config CC_HAS_SIGN_RETURN_ADDRESS
	# GCC 7, 8
	def_bool $(cc-option,-msign-return-address=all)

config AS_HAS_ARMV8_3
	def_bool $(cc-option,-Wa$(comma)-march=armv8.3-a)

config AS_HAS_CFI_NEGATE_RA_STATE
	def_bool $(as-instr,.cfi_startproc\n.cfi_negate_ra_state\n.cfi_endproc\n)

config AS_HAS_LDAPR
	def_bool $(as-instr,.arch_extension rcpc)

endmenu # "ARMv8.3 architectural features"

menu "ARMv8.4 architectural features"

config ARM64_AMU_EXTN
	bool "Enable support for the Activity Monitors Unit CPU extension"
	default y
	help
	  The activity monitors extension is an optional extension introduced
	  by the ARMv8.4 CPU architecture. This enables support for version 1
	  of the activity monitors architecture, AMUv1.

	  To enable the use of this extension on CPUs that implement it, say Y.

	  Note that for architectural reasons, firmware _must_ implement AMU
	  support when running on CPUs that present the activity monitors
	  extension. The required support is present in:
	    * Version 1.5 and later of the ARM Trusted Firmware

	  For kernels that have this configuration enabled but boot with broken
	  firmware, you may need to say N here until the firmware is fixed.
	  Otherwise you may experience firmware panics or lockups when
	  accessing the counter registers. Even if you are not observing these
	  symptoms, the values returned by the register reads might not
	  correctly reflect reality. Most commonly, the value read will be 0,
	  indicating that the counter is not enabled.

config AS_HAS_ARMV8_4
	def_bool $(cc-option,-Wa$(comma)-march=armv8.4-a)

config ARM64_TLB_RANGE
	bool "Enable support for tlbi range feature"
	default y
	depends on AS_HAS_ARMV8_4
	help
	  ARMv8.4-TLBI provides TLBI invalidation instruction that apply to a
	  range of input addresses.

	  The feature introduces new assembly instructions, and they were
	  support when binutils >= 2.30.

endmenu # "ARMv8.4 architectural features"

menu "ARMv8.5 architectural features"

config AS_HAS_ARMV8_5
	def_bool $(cc-option,-Wa$(comma)-march=armv8.5-a)

config ARM64_BTI
	bool "Branch Target Identification support"
	default y
	help
	  Branch Target Identification (part of the ARMv8.5 Extensions)
	  provides a mechanism to limit the set of locations to which computed
	  branch instructions such as BR or BLR can jump.

	  To make use of BTI on CPUs that support it, say Y.

	  BTI is intended to provide complementary protection to other control
	  flow integrity protection mechanisms, such as the Pointer
	  authentication mechanism provided as part of the ARMv8.3 Extensions.
	  For this reason, it does not make sense to enable this option without
	  also enabling support for pointer authentication.  Thus, when
	  enabling this option you should also select ARM64_PTR_AUTH=y.

	  Userspace binaries must also be specifically compiled to make use of
	  this mechanism.  If you say N here or the hardware does not support
	  BTI, such binaries can still run, but you get no additional
	  enforcement of branch destinations.

config ARM64_BTI_KERNEL
	bool "Use Branch Target Identification for kernel"
	default y
	depends on ARM64_BTI
	depends on ARM64_PTR_AUTH_KERNEL
	depends on CC_HAS_BRANCH_PROT_PAC_RET_BTI
	# https://gcc.gnu.org/bugzilla/show_bug.cgi?id=94697
	depends on !CC_IS_GCC || GCC_VERSION >= 100100
	# https://gcc.gnu.org/bugzilla/show_bug.cgi?id=106671
	depends on !CC_IS_GCC
	depends on (!FUNCTION_GRAPH_TRACER || DYNAMIC_FTRACE_WITH_ARGS)
	help
	  Build the kernel with Branch Target Identification annotations
	  and enable enforcement of this for kernel code. When this option
	  is enabled and the system supports BTI all kernel code including
	  modular code must have BTI enabled.

config CC_HAS_BRANCH_PROT_PAC_RET_BTI
	# GCC 9 or later, clang 8 or later
	def_bool $(cc-option,-mbranch-protection=pac-ret+leaf+bti)

config ARM64_E0PD
	bool "Enable support for E0PD"
	default y
	help
	  E0PD (part of the ARMv8.5 extensions) allows us to ensure
	  that EL0 accesses made via TTBR1 always fault in constant time,
	  providing similar benefits to KASLR as those provided by KPTI, but
	  with lower overhead and without disrupting legitimate access to
	  kernel memory such as SPE.

	  This option enables E0PD for TTBR1 where available.

config ARM64_AS_HAS_MTE
	# Initial support for MTE went in binutils 2.32.0, checked with
	# ".arch armv8.5-a+memtag" below. However, this was incomplete
	# as a late addition to the final architecture spec (LDGM/STGM)
	# is only supported in the newer 2.32.x and 2.33 binutils
	# versions, hence the extra "stgm" instruction check below.
	def_bool $(as-instr,.arch armv8.5-a+memtag\nstgm xzr$(comma)[x0])

config ARM64_MTE
	bool "Memory Tagging Extension support"
	default y
	depends on ARM64_AS_HAS_MTE && ARM64_TAGGED_ADDR_ABI
	depends on AS_HAS_ARMV8_5
	depends on AS_HAS_LSE_ATOMICS
	# Required for tag checking in the uaccess routines
	depends on ARM64_PAN
	select ARCH_HAS_SUBPAGE_FAULTS
	select ARCH_USES_HIGH_VMA_FLAGS
	select ARCH_USES_PG_ARCH_X
	help
	  Memory Tagging (part of the ARMv8.5 Extensions) provides
	  architectural support for run-time, always-on detection of
	  various classes of memory error to aid with software debugging
	  to eliminate vulnerabilities arising from memory-unsafe
	  languages.

	  This option enables the support for the Memory Tagging
	  Extension at EL0 (i.e. for userspace).

	  Selecting this option allows the feature to be detected at
	  runtime. Any secondary CPU not implementing this feature will
	  not be allowed a late bring-up.

	  Userspace binaries that want to use this feature must
	  explicitly opt in. The mechanism for the userspace is
	  described in:

	  Documentation/arch/arm64/memory-tagging-extension.rst.

endmenu # "ARMv8.5 architectural features"

menu "ARMv8.7 architectural features"

config ARM64_EPAN
	bool "Enable support for Enhanced Privileged Access Never (EPAN)"
	default y
	depends on ARM64_PAN
	help
	  Enhanced Privileged Access Never (EPAN) allows Privileged
	  Access Never to be used with Execute-only mappings.

	  The feature is detected at runtime, and will remain disabled
	  if the cpu does not implement the feature.
endmenu # "ARMv8.7 architectural features"

config ARM64_SVE
	bool "ARM Scalable Vector Extension support"
	default y
	help
	  The Scalable Vector Extension (SVE) is an extension to the AArch64
	  execution state which complements and extends the SIMD functionality
	  of the base architecture to support much larger vectors and to enable
	  additional vectorisation opportunities.

	  To enable use of this extension on CPUs that implement it, say Y.

	  On CPUs that support the SVE2 extensions, this option will enable
	  those too.

	  Note that for architectural reasons, firmware _must_ implement SVE
	  support when running on SVE capable hardware.  The required support
	  is present in:

	    * version 1.5 and later of the ARM Trusted Firmware
	    * the AArch64 boot wrapper since commit 5e1261e08abf
	      ("bootwrapper: SVE: Enable SVE for EL2 and below").

	  For other firmware implementations, consult the firmware documentation
	  or vendor.

	  If you need the kernel to boot on SVE-capable hardware with broken
	  firmware, you may need to say N here until you get your firmware
	  fixed.  Otherwise, you may experience firmware panics or lockups when
	  booting the kernel.  If unsure and you are not observing these
	  symptoms, you should assume that it is safe to say Y.

config ARM64_SME
	bool "ARM Scalable Matrix Extension support"
	default y
	depends on ARM64_SVE
	help
	  The Scalable Matrix Extension (SME) is an extension to the AArch64
	  execution state which utilises a substantial subset of the SVE
	  instruction set, together with the addition of new architectural
	  register state capable of holding two dimensional matrix tiles to
	  enable various matrix operations.

config ARM64_PSEUDO_NMI
	bool "Support for NMI-like interrupts"
	select ARM_GIC_V3
	help
	  Adds support for mimicking Non-Maskable Interrupts through the use of
	  GIC interrupt priority. This support requires version 3 or later of
	  ARM GIC.

	  This high priority configuration for interrupts needs to be
	  explicitly enabled by setting the kernel parameter
	  "irqchip.gicv3_pseudo_nmi" to 1.

	  If unsure, say N

if ARM64_PSEUDO_NMI
config ARM64_DEBUG_PRIORITY_MASKING
	bool "Debug interrupt priority masking"
	help
	  This adds runtime checks to functions enabling/disabling
	  interrupts when using priority masking. The additional checks verify
	  the validity of ICC_PMR_EL1 when calling concerned functions.

	  If unsure, say N
endif # ARM64_PSEUDO_NMI

config RELOCATABLE
	bool "Build a relocatable kernel image" if EXPERT
	select ARCH_HAS_RELR
	default y
	help
	  This builds the kernel as a Position Independent Executable (PIE),
	  which retains all relocation metadata required to relocate the
	  kernel binary at runtime to a different virtual address than the
	  address it was linked at.
	  Since AArch64 uses the RELA relocation format, this requires a
	  relocation pass at runtime even if the kernel is loaded at the
	  same address it was linked at.

config RANDOMIZE_BASE
	bool "Randomize the address of the kernel image"
	select RELOCATABLE
	help
	  Randomizes the virtual address at which the kernel image is
	  loaded, as a security feature that deters exploit attempts
	  relying on knowledge of the location of kernel internals.

	  It is the bootloader's job to provide entropy, by passing a
	  random u64 value in /chosen/kaslr-seed at kernel entry.

	  When booting via the UEFI stub, it will invoke the firmware's
	  EFI_RNG_PROTOCOL implementation (if available) to supply entropy
	  to the kernel proper. In addition, it will randomise the physical
	  location of the kernel Image as well.

	  If unsure, say N.

config RANDOMIZE_MODULE_REGION_FULL
	bool "Randomize the module region over a 2 GB range"
	depends on RANDOMIZE_BASE
	default y
	help
	  Randomizes the location of the module region inside a 2 GB window
	  covering the core kernel. This way, it is less likely for modules
	  to leak information about the location of core kernel data structures
	  but it does imply that function calls between modules and the core
	  kernel will need to be resolved via veneers in the module PLT.

	  When this option is not set, the module region will be randomized over
	  a limited range that contains the [_stext, _etext] interval of the
	  core kernel, so branch relocations are almost always in range unless
	  the region is exhausted. In this particular case of region
	  exhaustion, modules might be able to fall back to a larger 2GB area.

config CC_HAVE_STACKPROTECTOR_SYSREG
	def_bool $(cc-option,-mstack-protector-guard=sysreg -mstack-protector-guard-reg=sp_el0 -mstack-protector-guard-offset=0)

config STACKPROTECTOR_PER_TASK
	def_bool y
	depends on STACKPROTECTOR && CC_HAVE_STACKPROTECTOR_SYSREG

config UNWIND_PATCH_PAC_INTO_SCS
	bool "Enable shadow call stack dynamically using code patching"
	# needs Clang with https://github.com/llvm/llvm-project/commit/de07cde67b5d205d58690be012106022aea6d2b3 incorporated
	depends on CC_IS_CLANG && CLANG_VERSION >= 150000
	depends on ARM64_PTR_AUTH_KERNEL && CC_HAS_BRANCH_PROT_PAC_RET
	depends on SHADOW_CALL_STACK
	select UNWIND_TABLES
	select DYNAMIC_SCS

config ARM64_CONTPTE
	bool "Contiguous PTE mappings for user memory" if EXPERT
	depends on TRANSPARENT_HUGEPAGE
	default y
	help
	  When enabled, user mappings are configured using the PTE contiguous
	  bit, for any mappings that meet the size and alignment requirements.
	  This reduces TLB pressure and improves performance.

endmenu # "Kernel Features"

menu "Boot options"

config ARM64_ACPI_PARKING_PROTOCOL
	bool "Enable support for the ARM64 ACPI parking protocol"
	depends on ACPI
	help
	  Enable support for the ARM64 ACPI parking protocol. If disabled
	  the kernel will not allow booting through the ARM64 ACPI parking
	  protocol even if the corresponding data is present in the ACPI
	  MADT table.

config CMDLINE
	string "Default kernel command string"
	default ""
	help
	  Provide a set of default command-line options at build time by
	  entering them here. As a minimum, you should specify the the
	  root device (e.g. root=/dev/nfs).

choice
	prompt "Kernel command line type"
	depends on CMDLINE != ""
	default CMDLINE_FROM_BOOTLOADER
	help
	  Choose how the kernel will handle the provided default kernel
	  command line string.

config CMDLINE_FROM_BOOTLOADER
	bool "Use bootloader kernel arguments if available"
	help
	  Uses the command-line options passed by the boot loader. If
	  the boot loader doesn't provide any, the default kernel command
	  string provided in CMDLINE will be used.

config CMDLINE_FORCE
	bool "Always use the default kernel command string"
	help
	  Always use the default kernel command string, even if the boot
	  loader passes other arguments to the kernel.
	  This is useful if you cannot or don't want to change the
	  command-line options your boot loader passes to the kernel.

endchoice

config EFI_STUB
	bool

config EFI
	bool "UEFI runtime support"
	depends on OF && !CPU_BIG_ENDIAN
	depends on KERNEL_MODE_NEON
	select ARCH_SUPPORTS_ACPI
	select LIBFDT
	select UCS2_STRING
	select EFI_PARAMS_FROM_FDT
	select EFI_RUNTIME_WRAPPERS
	select EFI_STUB
	select EFI_GENERIC_STUB
	imply IMA_SECURE_AND_OR_TRUSTED_BOOT
	default y
	help
	  This option provides support for runtime services provided
	  by UEFI firmware (such as non-volatile variables, realtime
	  clock, and platform reset). A UEFI stub is also provided to
	  allow the kernel to be booted as an EFI application. This
	  is only useful on systems that have UEFI firmware.

config COMPRESSED_INSTALL
	bool "Install compressed image by default"
	help
	  This makes the regular "make install" install the compressed
	  image we built, not the legacy uncompressed one.

	  You can check that a compressed image works for you by doing
	  "make zinstall" first, and verifying that everything is fine
	  in your environment before making "make install" do this for
	  you.

config DMI
	bool "Enable support for SMBIOS (DMI) tables"
	depends on EFI
	default y
	help
	  This enables SMBIOS/DMI feature for systems.

	  This option is only useful on systems that have UEFI firmware.
	  However, even with this option, the resultant kernel should
	  continue to boot on existing non-UEFI platforms.

endmenu # "Boot options"

menu "Power management options"

source "kernel/power/Kconfig"

config ARCH_HIBERNATION_POSSIBLE
	def_bool y
	depends on CPU_PM

config ARCH_HIBERNATION_HEADER
	def_bool y
	depends on HIBERNATION

config ARCH_SUSPEND_POSSIBLE
	def_bool y

endmenu # "Power management options"

menu "CPU Power Management"

source "drivers/cpuidle/Kconfig"

source "drivers/cpufreq/Kconfig"

endmenu # "CPU Power Management"

source "drivers/acpi/Kconfig"

source "arch/arm64/kvm/Kconfig"
<|MERGE_RESOLUTION|>--- conflicted
+++ resolved
@@ -1069,19 +1069,11 @@
 	  If unsure, say Y.
 
 config ARM64_ERRATUM_3194386
-<<<<<<< HEAD
-	bool "Cortex-{A720,X4,X925}/Neoverse-V3: workaround for MSR SSBS not self-synchronizing"
-=======
 	bool "Cortex-*/Neoverse-*: workaround for MSR SSBS not self-synchronizing"
->>>>>>> 9cacb32a
 	default y
 	help
 	  This option adds the workaround for the following errata:
 
-<<<<<<< HEAD
-	  * ARM Cortex-A710 erratam 3324338
-	  * ARM Cortex-A720 erratum 3456091
-=======
 	  * ARM Cortex-A76 erratum 3324349
 	  * ARM Cortex-A77 erratum 3324348
 	  * ARM Cortex-A78 erratum 3324344
@@ -1092,18 +1084,13 @@
 	  * ARM Cortex-A725 erratum 3456106
 	  * ARM Cortex-X1 erratum 3324344
 	  * ARM Cortex-X1C erratum 3324346
->>>>>>> 9cacb32a
 	  * ARM Cortex-X2 erratum 3324338
 	  * ARM Cortex-X3 erratum 3324335
 	  * ARM Cortex-X4 erratum 3194386
 	  * ARM Cortex-X925 erratum 3324334
-<<<<<<< HEAD
-	  * ARM Neoverse N2 erratum 3324339
-=======
 	  * ARM Neoverse-N1 erratum 3324349
 	  * ARM Neoverse N2 erratum 3324339
 	  * ARM Neoverse-V1 erratum 3324341
->>>>>>> 9cacb32a
 	  * ARM Neoverse V2 erratum 3324336
 	  * ARM Neoverse-V3 erratum 3312417
 
