--- conflicted
+++ resolved
@@ -399,11 +399,7 @@
 			reset-names = "phy",
 				      "common";
 
-<<<<<<< HEAD
-			pcie_phy0: lane@84200 {
-=======
 			pcie_phy0: phy@84200 {
->>>>>>> df0cc57e
 				reg = <0x0 0x84200 0x0 0x16c>, /* Serdes Tx */
 				      <0x0 0x84400 0x0 0x200>, /* Serdes Rx */
 				      <0x0 0x84800 0x0 0x4f4>; /* PCS: Lane0, COM, PCIE */
@@ -673,8 +669,6 @@
 			};
 		};
 
-<<<<<<< HEAD
-=======
 		ssphy_0: ssphy@78000 {
 			compatible = "qcom,ipq6018-qmp-usb3-phy";
 			reg = <0x0 0x78000 0x0 0x1C4>;
@@ -758,7 +752,6 @@
 				dr_mode = "host";
 			};
 		};
->>>>>>> df0cc57e
 	};
 
 	wcss: wcss-smp2p {
