--- conflicted
+++ resolved
@@ -506,7 +506,20 @@
 	pci_msi_unmask_irq(d);
 	irq_chip_unmask_parent(d);
 }
-<<<<<<< HEAD
+
+static void pseries_msi_write_msg(struct irq_data *data, struct msi_msg *msg)
+{
+	struct msi_desc *entry = irq_data_get_msi_desc(data);
+
+	/*
+	 * Do not update the MSIx vector table. It's not strictly necessary
+	 * because the table is initialized by the underlying hypervisor, PowerVM
+	 * or QEMU/KVM. However, if the MSIx vector entry is cleared, any further
+	 * activation will fail. This can happen in some drivers (eg. IPR) which
+	 * deactivate an IRQ used for testing MSI support.
+	 */
+	entry->msg = *msg;
+}
 
 static struct irq_chip pseries_pci_msi_irq_chip = {
 	.name		= "pSeries-PCI-MSI",
@@ -514,6 +527,7 @@
 	.irq_mask	= pseries_msi_mask,
 	.irq_unmask	= pseries_msi_unmask,
 	.irq_eoi	= irq_chip_eoi_parent,
+	.irq_write_msi_msg	= pseries_msi_write_msg,
 };
 
 static struct msi_domain_info pseries_msi_domain_info = {
@@ -544,65 +558,10 @@
 	struct irq_fwspec parent_fwspec;
 	int ret;
 
-=======
-
-static void pseries_msi_write_msg(struct irq_data *data, struct msi_msg *msg)
-{
-	struct msi_desc *entry = irq_data_get_msi_desc(data);
-
-	/*
-	 * Do not update the MSIx vector table. It's not strictly necessary
-	 * because the table is initialized by the underlying hypervisor, PowerVM
-	 * or QEMU/KVM. However, if the MSIx vector entry is cleared, any further
-	 * activation will fail. This can happen in some drivers (eg. IPR) which
-	 * deactivate an IRQ used for testing MSI support.
-	 */
-	entry->msg = *msg;
-}
-
-static struct irq_chip pseries_pci_msi_irq_chip = {
-	.name		= "pSeries-PCI-MSI",
-	.irq_shutdown	= pseries_msi_shutdown,
-	.irq_mask	= pseries_msi_mask,
-	.irq_unmask	= pseries_msi_unmask,
-	.irq_eoi	= irq_chip_eoi_parent,
-	.irq_write_msi_msg	= pseries_msi_write_msg,
-};
-
-static struct msi_domain_info pseries_msi_domain_info = {
-	.flags = (MSI_FLAG_USE_DEF_DOM_OPS | MSI_FLAG_USE_DEF_CHIP_OPS |
-		  MSI_FLAG_MULTI_PCI_MSI  | MSI_FLAG_PCI_MSIX),
-	.ops   = &pseries_pci_msi_domain_ops,
-	.chip  = &pseries_pci_msi_irq_chip,
-};
-
-static void pseries_msi_compose_msg(struct irq_data *data, struct msi_msg *msg)
-{
-	__pci_read_msi_msg(irq_data_get_msi_desc(data), msg);
-}
-
-static struct irq_chip pseries_msi_irq_chip = {
-	.name			= "pSeries-MSI",
-	.irq_shutdown		= pseries_msi_shutdown,
-	.irq_mask		= irq_chip_mask_parent,
-	.irq_unmask		= irq_chip_unmask_parent,
-	.irq_eoi		= irq_chip_eoi_parent,
-	.irq_set_affinity	= irq_chip_set_affinity_parent,
-	.irq_compose_msi_msg	= pseries_msi_compose_msg,
-};
-
-static int pseries_irq_parent_domain_alloc(struct irq_domain *domain, unsigned int virq,
-					   irq_hw_number_t hwirq)
-{
-	struct irq_fwspec parent_fwspec;
-	int ret;
-
->>>>>>> 318a54c0
 	parent_fwspec.fwnode = domain->parent->fwnode;
 	parent_fwspec.param_count = 2;
 	parent_fwspec.param[0] = hwirq;
 	parent_fwspec.param[1] = IRQ_TYPE_EDGE_RISING;
-<<<<<<< HEAD
 
 	ret = irq_domain_alloc_irqs_parent(domain, virq, 1, &parent_fwspec);
 	if (ret)
@@ -692,97 +651,6 @@
 		irq_domain_free_fwnode(phb->fwnode);
 		irq_domain_remove(phb->dev_domain);
 		return -ENOMEM;
-=======
-
-	ret = irq_domain_alloc_irqs_parent(domain, virq, 1, &parent_fwspec);
-	if (ret)
-		return ret;
-
-	return 0;
-}
-
-static int pseries_irq_domain_alloc(struct irq_domain *domain, unsigned int virq,
-				    unsigned int nr_irqs, void *arg)
-{
-	struct pci_controller *phb = domain->host_data;
-	msi_alloc_info_t *info = arg;
-	struct msi_desc *desc = info->desc;
-	struct pci_dev *pdev = msi_desc_to_pci_dev(desc);
-	int hwirq;
-	int i, ret;
-
-	hwirq = rtas_query_irq_number(pci_get_pdn(pdev), desc->msi_attrib.entry_nr);
-	if (hwirq < 0) {
-		dev_err(&pdev->dev, "Failed to query HW IRQ: %d\n", hwirq);
-		return hwirq;
-	}
-
-	dev_dbg(&pdev->dev, "%s bridge %pOF %d/%x #%d\n", __func__,
-		phb->dn, virq, hwirq, nr_irqs);
-
-	for (i = 0; i < nr_irqs; i++) {
-		ret = pseries_irq_parent_domain_alloc(domain, virq + i, hwirq + i);
-		if (ret)
-			goto out;
-
-		irq_domain_set_hwirq_and_chip(domain, virq + i, hwirq + i,
-					      &pseries_msi_irq_chip, domain->host_data);
->>>>>>> 318a54c0
-	}
-
-	return 0;
-
-out:
-	/* TODO: handle RTAS cleanup in ->msi_finish() ? */
-	irq_domain_free_irqs_parent(domain, virq, i - 1);
-	return ret;
-}
-
-static void pseries_irq_domain_free(struct irq_domain *domain, unsigned int virq,
-				    unsigned int nr_irqs)
-{
-	struct irq_data *d = irq_domain_get_irq_data(domain, virq);
-	struct pci_controller *phb = irq_data_get_irq_chip_data(d);
-
-	pr_debug("%s bridge %pOF %d #%d\n", __func__, phb->dn, virq, nr_irqs);
-
-	/* XIVE domain data is cleared through ->msi_free() */
-}
-
-static const struct irq_domain_ops pseries_irq_domain_ops = {
-	.alloc  = pseries_irq_domain_alloc,
-	.free   = pseries_irq_domain_free,
-};
-
-static int __pseries_msi_allocate_domains(struct pci_controller *phb,
-					  unsigned int count)
-{
-	struct irq_domain *parent = irq_get_default_host();
-
-	phb->fwnode = irq_domain_alloc_named_id_fwnode("pSeries-MSI",
-						       phb->global_number);
-	if (!phb->fwnode)
-		return -ENOMEM;
-
-	phb->dev_domain = irq_domain_create_hierarchy(parent, 0, count,
-						      phb->fwnode,
-						      &pseries_irq_domain_ops, phb);
-	if (!phb->dev_domain) {
-		pr_err("PCI: failed to create IRQ domain bridge %pOF (domain %d)\n",
-		       phb->dn, phb->global_number);
-		irq_domain_free_fwnode(phb->fwnode);
-		return -ENOMEM;
-	}
-
-	phb->msi_domain = pci_msi_create_irq_domain(of_node_to_fwnode(phb->dn),
-						    &pseries_msi_domain_info,
-						    phb->dev_domain);
-	if (!phb->msi_domain) {
-		pr_err("PCI: failed to create MSI IRQ domain bridge %pOF (domain %d)\n",
-		       phb->dn, phb->global_number);
-		irq_domain_free_fwnode(phb->fwnode);
-		irq_domain_remove(phb->dev_domain);
-		return -ENOMEM;
 	}
 
 	return 0;
@@ -811,29 +679,6 @@
 		irq_domain_free_fwnode(phb->fwnode);
 }
 
-int pseries_msi_allocate_domains(struct pci_controller *phb)
-{
-	int count;
-
-	if (!__find_pe_total_msi(phb->dn, &count)) {
-		pr_err("PCI: failed to find MSIs for bridge %pOF (domain %d)\n",
-		       phb->dn, phb->global_number);
-		return -ENOSPC;
-	}
-
-	return __pseries_msi_allocate_domains(phb, count);
-}
-
-void pseries_msi_free_domains(struct pci_controller *phb)
-{
-	if (phb->msi_domain)
-		irq_domain_remove(phb->msi_domain);
-	if (phb->dev_domain)
-		irq_domain_remove(phb->dev_domain);
-	if (phb->fwnode)
-		irq_domain_free_fwnode(phb->fwnode);
-}
-
 static void rtas_msi_pci_irq_fixup(struct pci_dev *pdev)
 {
 	/* No LSI -> leave MSIs (if any) configured */
