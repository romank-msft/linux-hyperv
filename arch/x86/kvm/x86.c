--- conflicted
+++ resolved
@@ -830,13 +830,8 @@
 	 * If the MMU is nested, CR3 holds an L2 GPA and needs to be translated
 	 * to an L1 GPA.
 	 */
-<<<<<<< HEAD
-	real_gpa = mmu->translate_gpa(vcpu, gfn_to_gpa(pdpt_gfn),
-				      PFERR_USER_MASK | PFERR_WRITE_MASK, NULL);
-=======
 	real_gpa = kvm_translate_gpa(vcpu, mmu, gfn_to_gpa(pdpt_gfn),
 				     PFERR_USER_MASK | PFERR_WRITE_MASK, NULL);
->>>>>>> 754e0b0e
 	if (real_gpa == UNMAPPED_GVA)
 		return 0;
 
@@ -852,8 +847,6 @@
 			return 0;
 		}
 	}
-<<<<<<< HEAD
-=======
 
 	/*
 	 * Marking VCPU_EXREG_PDPTR dirty doesn't work for !tdp_enabled.
@@ -861,7 +854,6 @@
 	 */
 	if (!tdp_enabled && memcmp(mmu->pdptrs, pdpte, sizeof(mmu->pdptrs)))
 		kvm_mmu_free_roots(vcpu, mmu, KVM_MMU_ROOT_CURRENT);
->>>>>>> 754e0b0e
 
 	memcpy(mmu->pdptrs, pdpte, sizeof(mmu->pdptrs));
 	kvm_register_mark_dirty(vcpu, VCPU_EXREG_PDPTR);
@@ -2855,11 +2847,7 @@
 {
 	struct kvm_arch *ka = &kvm->arch;
 	struct kvm_vcpu *vcpu;
-<<<<<<< HEAD
-	int i;
-=======
 	unsigned long i;
->>>>>>> 754e0b0e
 
 	write_seqcount_end(&ka->pvclock_sc);
 	raw_spin_unlock_irq(&ka->tsc_write_lock);
@@ -3348,7 +3336,6 @@
 	if (unlikely(slots->generation != ghc->generation ||
 		     kvm_is_error_hva(ghc->hva) || !ghc->memslot)) {
 		gfn_t gfn = vcpu->arch.st.msr_val & KVM_STEAL_VALID_BITS;
-<<<<<<< HEAD
 
 		/* We rely on the fact that it fits in a single page. */
 		BUILD_BUG_ON((sizeof(*st) - 1) & KVM_STEAL_VALID_BITS);
@@ -3358,17 +3345,6 @@
 			return;
 	}
 
-=======
-
-		/* We rely on the fact that it fits in a single page. */
-		BUILD_BUG_ON((sizeof(*st) - 1) & KVM_STEAL_VALID_BITS);
-
-		if (kvm_gfn_to_hva_cache_init(vcpu->kvm, ghc, gfn, sizeof(*st)) ||
-		    kvm_is_error_hva(ghc->hva) || !ghc->memslot)
-			return;
-	}
-
->>>>>>> 754e0b0e
 	st = (struct kvm_steal_time __user *)ghc->hva;
 	/*
 	 * Doing a TLB flush here, on the guest's behalf, can avoid
@@ -4256,10 +4232,7 @@
 	case KVM_CAP_SREGS2:
 	case KVM_CAP_EXIT_ON_EMULATION_FAILURE:
 	case KVM_CAP_VCPU_ATTRIBUTES:
-<<<<<<< HEAD
-=======
 	case KVM_CAP_SYS_ATTRIBUTES:
->>>>>>> 754e0b0e
 		r = 1;
 		break;
 	case KVM_CAP_EXIT_HYPERCALL:
@@ -5011,7 +4984,6 @@
 
 static void kvm_vcpu_ioctl_x86_get_xsave(struct kvm_vcpu *vcpu,
 					 struct kvm_xsave *guest_xsave)
-<<<<<<< HEAD
 {
 	if (fpstate_is_confidential(&vcpu->arch.guest_fpu))
 		return;
@@ -5020,6 +4992,16 @@
 				       guest_xsave->region,
 				       sizeof(guest_xsave->region),
 				       vcpu->arch.pkru);
+}
+
+static void kvm_vcpu_ioctl_x86_get_xsave2(struct kvm_vcpu *vcpu,
+					  u8 *state, unsigned int size)
+{
+	if (fpstate_is_confidential(&vcpu->arch.guest_fpu))
+		return;
+
+	fpu_copy_guest_fpstate_to_uabi(&vcpu->arch.guest_fpu,
+				       state, size, vcpu->arch.pkru);
 }
 
 static int kvm_vcpu_ioctl_x86_set_xsave(struct kvm_vcpu *vcpu,
@@ -5083,146 +5065,6 @@
 	vcpu->arch.pvclock_set_guest_stopped_request = true;
 	kvm_make_request(KVM_REQ_CLOCK_UPDATE, vcpu);
 	return 0;
-}
-
-static int kvm_arch_tsc_has_attr(struct kvm_vcpu *vcpu,
-				 struct kvm_device_attr *attr)
-{
-	int r;
-
-	switch (attr->attr) {
-	case KVM_VCPU_TSC_OFFSET:
-		r = 0;
-		break;
-	default:
-		r = -ENXIO;
-	}
-
-	return r;
-}
-
-static int kvm_arch_tsc_get_attr(struct kvm_vcpu *vcpu,
-				 struct kvm_device_attr *attr)
-{
-	u64 __user *uaddr = (u64 __user *)(unsigned long)attr->addr;
-	int r;
-
-	if ((u64)(unsigned long)uaddr != attr->addr)
-		return -EFAULT;
-
-	switch (attr->attr) {
-	case KVM_VCPU_TSC_OFFSET:
-		r = -EFAULT;
-		if (put_user(vcpu->arch.l1_tsc_offset, uaddr))
-			break;
-		r = 0;
-		break;
-	default:
-		r = -ENXIO;
-	}
-
-	return r;
-=======
-{
-	if (fpstate_is_confidential(&vcpu->arch.guest_fpu))
-		return;
-
-	fpu_copy_guest_fpstate_to_uabi(&vcpu->arch.guest_fpu,
-				       guest_xsave->region,
-				       sizeof(guest_xsave->region),
-				       vcpu->arch.pkru);
-}
-
-static void kvm_vcpu_ioctl_x86_get_xsave2(struct kvm_vcpu *vcpu,
-					  u8 *state, unsigned int size)
-{
-	if (fpstate_is_confidential(&vcpu->arch.guest_fpu))
-		return;
-
-	fpu_copy_guest_fpstate_to_uabi(&vcpu->arch.guest_fpu,
-				       state, size, vcpu->arch.pkru);
-}
-
-static int kvm_vcpu_ioctl_x86_set_xsave(struct kvm_vcpu *vcpu,
-					struct kvm_xsave *guest_xsave)
-{
-	if (fpstate_is_confidential(&vcpu->arch.guest_fpu))
-		return 0;
-
-	return fpu_copy_uabi_to_guest_fpstate(&vcpu->arch.guest_fpu,
-					      guest_xsave->region,
-					      supported_xcr0, &vcpu->arch.pkru);
->>>>>>> 754e0b0e
-}
-
-static int kvm_arch_tsc_set_attr(struct kvm_vcpu *vcpu,
-				 struct kvm_device_attr *attr)
-{
-	u64 __user *uaddr = (u64 __user *)(unsigned long)attr->addr;
-	struct kvm *kvm = vcpu->kvm;
-	int r;
-
-	if ((u64)(unsigned long)uaddr != attr->addr)
-		return -EFAULT;
-
-	switch (attr->attr) {
-	case KVM_VCPU_TSC_OFFSET: {
-		u64 offset, tsc, ns;
-		unsigned long flags;
-		bool matched;
-
-		r = -EFAULT;
-		if (get_user(offset, uaddr))
-			break;
-
-		raw_spin_lock_irqsave(&kvm->arch.tsc_write_lock, flags);
-
-		matched = (vcpu->arch.virtual_tsc_khz &&
-			   kvm->arch.last_tsc_khz == vcpu->arch.virtual_tsc_khz &&
-			   kvm->arch.last_tsc_offset == offset);
-
-		tsc = kvm_scale_tsc(vcpu, rdtsc(), vcpu->arch.l1_tsc_scaling_ratio) + offset;
-		ns = get_kvmclock_base_ns();
-
-		__kvm_synchronize_tsc(vcpu, offset, tsc, ns, matched);
-		raw_spin_unlock_irqrestore(&kvm->arch.tsc_write_lock, flags);
-
-		r = 0;
-		break;
-	}
-	default:
-		r = -ENXIO;
-	}
-
-	return r;
-}
-
-static int kvm_vcpu_ioctl_device_attr(struct kvm_vcpu *vcpu,
-				      unsigned int ioctl,
-				      void __user *argp)
-{
-	struct kvm_device_attr attr;
-	int r;
-
-	if (copy_from_user(&attr, argp, sizeof(attr)))
-		return -EFAULT;
-
-	if (attr.group != KVM_VCPU_TSC_CTRL)
-		return -ENXIO;
-
-	switch (ioctl) {
-	case KVM_HAS_DEVICE_ATTR:
-		r = kvm_arch_tsc_has_attr(vcpu, &attr);
-		break;
-	case KVM_GET_DEVICE_ATTR:
-		r = kvm_arch_tsc_get_attr(vcpu, &attr);
-		break;
-	case KVM_SET_DEVICE_ATTR:
-		r = kvm_arch_tsc_set_attr(vcpu, &attr);
-		break;
-	}
-
-	return r;
 }
 
 static int kvm_arch_tsc_has_attr(struct kvm_vcpu *vcpu,
@@ -5457,17 +5299,6 @@
 		struct kvm_cpuid __user *cpuid_arg = argp;
 		struct kvm_cpuid cpuid;
 
-		/*
-		 * KVM does not correctly handle changing guest CPUID after KVM_RUN, as
-		 * MAXPHYADDR, GBPAGES support, AMD reserved bit behavior, etc.. aren't
-		 * tracked in kvm_mmu_page_role.  As a result, KVM may miss guest page
-		 * faults due to reusing SPs/SPTEs.  In practice no sane VMM mucks with
-		 * the core vCPU model on the fly, so fail.
-		 */
-		r = -EINVAL;
-		if (vcpu->arch.last_vmentry_cpu != -1)
-			goto out;
-
 		r = -EFAULT;
 		if (copy_from_user(&cpuid, cpuid_arg, sizeof(cpuid)))
 			goto out;
@@ -5477,14 +5308,6 @@
 	case KVM_SET_CPUID2: {
 		struct kvm_cpuid2 __user *cpuid_arg = argp;
 		struct kvm_cpuid2 cpuid;
-
-		/*
-		 * KVM_SET_CPUID{,2} after KVM_RUN is forbidded, see the comment in
-		 * KVM_SET_CPUID case above.
-		 */
-		r = -EINVAL;
-		if (vcpu->arch.last_vmentry_cpu != -1)
-			goto out;
 
 		r = -EFAULT;
 		if (copy_from_user(&cpuid, cpuid_arg, sizeof(cpuid)))
@@ -6327,63 +6150,6 @@
 	return NOTIFY_DONE;
 }
 #endif /* CONFIG_HAVE_KVM_PM_NOTIFIER */
-
-static int kvm_vm_ioctl_get_clock(struct kvm *kvm, void __user *argp)
-{
-	struct kvm_clock_data data = { 0 };
-
-	get_kvmclock(kvm, &data);
-	if (copy_to_user(argp, &data, sizeof(data)))
-		return -EFAULT;
-
-	return 0;
-}
-
-static int kvm_vm_ioctl_set_clock(struct kvm *kvm, void __user *argp)
-{
-	struct kvm_arch *ka = &kvm->arch;
-	struct kvm_clock_data data;
-	u64 now_raw_ns;
-
-	if (copy_from_user(&data, argp, sizeof(data)))
-		return -EFAULT;
-
-	/*
-	 * Only KVM_CLOCK_REALTIME is used, but allow passing the
-	 * result of KVM_GET_CLOCK back to KVM_SET_CLOCK.
-	 */
-	if (data.flags & ~KVM_CLOCK_VALID_FLAGS)
-		return -EINVAL;
-
-	kvm_hv_invalidate_tsc_page(kvm);
-	kvm_start_pvclock_update(kvm);
-	pvclock_update_vm_gtod_copy(kvm);
-
-	/*
-	 * This pairs with kvm_guest_time_update(): when masterclock is
-	 * in use, we use master_kernel_ns + kvmclock_offset to set
-	 * unsigned 'system_time' so if we use get_kvmclock_ns() (which
-	 * is slightly ahead) here we risk going negative on unsigned
-	 * 'system_time' when 'data.clock' is very small.
-	 */
-	if (data.flags & KVM_CLOCK_REALTIME) {
-		u64 now_real_ns = ktime_get_real_ns();
-
-		/*
-		 * Avoid stepping the kvmclock backwards.
-		 */
-		if (now_real_ns > data.realtime)
-			data.clock += now_real_ns - data.realtime;
-	}
-
-	if (ka->use_master_clock)
-		now_raw_ns = ka->master_kernel_ns;
-	else
-		now_raw_ns = get_kvmclock_base_ns();
-	ka->kvmclock_offset = data.clock - now_raw_ns;
-	kvm_end_pvclock_update(kvm);
-	return 0;
-}
 
 static int kvm_vm_ioctl_get_clock(struct kvm *kvm, void __user *argp)
 {
@@ -10236,18 +10002,11 @@
 	smp_mb__after_srcu_read_unlock();
 
 	/*
-<<<<<<< HEAD
-	 * This handles the case where a posted interrupt was
-	 * notified with kvm_vcpu_kick.  Assigned devices can
-	 * use the POSTED_INTR_VECTOR even if APICv is disabled,
-	 * so do it even if APICv is disabled on this vCPU.
-=======
 	 * Process pending posted interrupts to handle the case where the
 	 * notification IRQ arrived in the host, or was never sent (because the
 	 * target vCPU wasn't running).  Do this regardless of the vCPU's APICv
 	 * status, KVM doesn't update assigned devices when APICv is inhibited,
 	 * i.e. they can post interrupts even if APICv is temporarily disabled.
->>>>>>> 754e0b0e
 	 */
 	if (kvm_lapic_enabled(vcpu))
 		static_call_cond(kvm_x86_sync_pir_to_irr)(vcpu);
@@ -11119,11 +10878,7 @@
 {
 	bool inhibit = false;
 	struct kvm_vcpu *vcpu;
-<<<<<<< HEAD
-	int i;
-=======
 	unsigned long i;
->>>>>>> 754e0b0e
 
 	down_write(&kvm->arch.apicv_update_lock);
 
@@ -11544,11 +11299,6 @@
 	 */
 	cpuid_0x1 = kvm_find_cpuid_entry(vcpu, 1, 0);
 	kvm_rdx_write(vcpu, cpuid_0x1 ? cpuid_0x1->eax : 0x600);
-<<<<<<< HEAD
-
-	vcpu->arch.ia32_xss = 0;
-=======
->>>>>>> 754e0b0e
 
 	static_call(kvm_x86_vcpu_reset)(vcpu, init_event);
 
